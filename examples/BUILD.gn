--- conflicted
+++ resolved
@@ -51,13 +51,9 @@
       ":stunserver",
       ":turnserver",
     ]
-<<<<<<< HEAD
-    if (current_os == "winuwp") {
-      deps -= [ ":peerconnection_client" ]
-=======
+
     if (current_os != "winuwp") {
       deps += [ ":peerconnection_client" ]
->>>>>>> b38ffada
     }
   }
 
@@ -632,7 +628,6 @@
 }
 
 if (is_linux || is_win) {
-<<<<<<< HEAD
   if (current_os != "winuwp") {
     rtc_executable("peerconnection_client") {
       testonly = true
@@ -643,60 +638,32 @@
         "peerconnection/client/defaults.h",
         "peerconnection/client/peer_connection_client.cc",
         "peerconnection/client/peer_connection_client.h",
-=======
-  rtc_executable("peerconnection_client") {
-    testonly = true
-    sources = [
-      "peerconnection/client/conductor.cc",
-      "peerconnection/client/conductor.h",
-      "peerconnection/client/defaults.cc",
-      "peerconnection/client/defaults.h",
-      "peerconnection/client/peer_connection_client.cc",
-      "peerconnection/client/peer_connection_client.h",
-    ]
-
-    deps = [
-      "../api:audio_options_api",
-      "../api:create_peerconnection_factory",
-      "../api:libjingle_peerconnection_api",
-      "../api:scoped_refptr",
-      "../api/audio:audio_mixer_api",
-      "../api/audio_codecs:audio_codecs_api",
-      "../api/video:video_frame_i420",
-      "../api/video_codecs:video_codecs_api",
-      "../media:rtc_media_base",
-      "../p2p:rtc_p2p",
-      "../rtc_base:checks",
-      "../rtc_base/third_party/sigslot",
-      "../system_wrappers:field_trial",
-      "../test:field_trial",
-      "../test:platform_video_capturer",
-      "//third_party/abseil-cpp/absl/memory",
-      "//third_party/abseil-cpp/absl/types:optional",
-    ]
-    if (is_win) {
-      sources += [
-        "peerconnection/client/flag_defs.h",
-        "peerconnection/client/main.cc",
-        "peerconnection/client/main_wnd.cc",
-        "peerconnection/client/main_wnd.h",
->>>>>>> b38ffada
-      ]
-
-      if (!build_with_chromium && is_clang) {
-        # Suppress warnings from the Chromium Clang plugin (bugs.webrtc.org/163).
-        suppressed_configs += [ "//build/config/clang:find_bad_constructs" ]
-      }
+
+      ]
+
       deps = [
+        "../api:audio_options_api",
+        "../api:create_peerconnection_factory",
         "../api:libjingle_peerconnection_api",
+        "../api:scoped_refptr",
+        "../api/audio:audio_mixer_api",
+        "../api/audio_codecs:audio_codecs_api",
         "../api/video:video_frame_i420",
+        "../api/video_codecs:video_codecs_api",
+        "../media:rtc_media_base",
+        "../p2p:rtc_p2p",
         "../rtc_base:checks",
-        "../rtc_base:stringutils",
         "../rtc_base/third_party/sigslot",
-      ]
+        "../system_wrappers:field_trial",
+        "../test:field_trial",
+        "../test:platform_video_capturer",
+        "//third_party/abseil-cpp/absl/memory",
+        "//third_party/abseil-cpp/absl/types:optional",
+      ]
+      
       if (is_win) {
         sources += [
-          "peerconnection/client/flagdefs.h",
+          "peerconnection/client/flag_defs.h",
           "peerconnection/client/main.cc",
           "peerconnection/client/main_wnd.cc",
           "peerconnection/client/main_wnd.h",
@@ -704,59 +671,22 @@
         configs += [ "//build/config/win:windowed" ]
         deps += [ "../media:rtc_media_base" ]
       }
+      
       if (is_linux) {
         sources += [
           "peerconnection/client/linux/main.cc",
           "peerconnection/client/linux/main_wnd.cc",
           "peerconnection/client/linux/main_wnd.h",
         ]
-        if (is_win) {
-          sources += [
-            "peerconnection/client/flagdefs.h",
-            "peerconnection/client/main.cc",
-            "peerconnection/client/main_wnd.cc",
-            "peerconnection/client/main_wnd.h",
-          ]
-          cflags = [ "/wd4245" ]
-          configs += [ "//build/config/win:windowed" ]
-          deps += [ "../media:rtc_media_base" ]
-        }
-        if (is_linux) {
-          sources += [
-            "peerconnection/client/linux/main.cc",
-            "peerconnection/client/linux/main_wnd.cc",
-            "peerconnection/client/linux/main_wnd.h",
-          ]
-          cflags = [ "-Wno-deprecated-declarations" ]
-          libs = [
-            "X11",
-            "Xcomposite",
-            "Xext",
-            "Xrender",
-          ]
-          deps += [ "//build/config/linux/gtk" ]
-        }
-        configs += [ ":peerconnection_client_warnings_config" ]
-
-        deps += [
-          "../api:libjingle_peerconnection_api",
-          "../api:libjingle_peerconnection_test_api",
-          "../api:video_frame_api",
-          "../api/audio_codecs:builtin_audio_decoder_factory",
-          "../api/audio_codecs:builtin_audio_encoder_factory",
-          "../media:rtc_audio_video",
-          "../modules/video_capture:video_capture_module",
-          "../pc:libjingle_peerconnection",
-          "../rtc_base:rtc_base",
-          "../rtc_base:rtc_base_approved",
-          "../rtc_base:rtc_json",
-          "../system_wrappers:field_trial_default",
-          "../system_wrappers:metrics_default",
-          "../system_wrappers:runtime_enabled_features_default",
-          "//third_party/libyuv",
-        ]
-      }
-
+        cflags = [ "-Wno-deprecated-declarations" ]
+        libs = [
+          "X11",
+          "Xcomposite",
+          "Xext",
+          "Xrender",
+        ]
+        deps += [ "//build/config/linux/gtk" ]
+      }
       deps += [
         "../api:libjingle_peerconnection_api",
         "../api/audio_codecs:builtin_audio_decoder_factory",
@@ -765,43 +695,19 @@
         "../api/video_codecs:builtin_video_decoder_factory",
         "../api/video_codecs:builtin_video_encoder_factory",
         "../media:rtc_audio_video",
-        "../modules/audio_device:audio_device",
-        "../modules/audio_processing:audio_processing",
+        "../modules/audio_device",
+        "../modules/audio_processing",
+        "../modules/audio_processing:api",
         "../modules/video_capture:video_capture_module",
         "../pc:libjingle_peerconnection",
-        "../rtc_base:rtc_base",
+        "../pc:peerconnection",
+        "../rtc_base",
         "../rtc_base:rtc_base_approved",
         "../rtc_base:rtc_json",
-        "../system_wrappers:field_trial_default",
-        "../system_wrappers:metrics_default",
-        "../system_wrappers:runtime_enabled_features_default",
+        "../test:video_test_common",
         "//third_party/libyuv",
       ]
     }
-<<<<<<< HEAD
-=======
-
-    deps += [
-      "../api:libjingle_peerconnection_api",
-      "../api/audio_codecs:builtin_audio_decoder_factory",
-      "../api/audio_codecs:builtin_audio_encoder_factory",
-      "../api/video:video_frame",
-      "../api/video_codecs:builtin_video_decoder_factory",
-      "../api/video_codecs:builtin_video_encoder_factory",
-      "../media:rtc_audio_video",
-      "../modules/audio_device",
-      "../modules/audio_processing",
-      "../modules/audio_processing:api",
-      "../modules/video_capture:video_capture_module",
-      "../pc:libjingle_peerconnection",
-      "../pc:peerconnection",
-      "../rtc_base",
-      "../rtc_base:rtc_base_approved",
-      "../rtc_base:rtc_json",
-      "../test:video_test_common",
-      "//third_party/libyuv",
-    ]
->>>>>>> b38ffada
   }
 
   rtc_executable("peerconnection_server") {
