--- conflicted
+++ resolved
@@ -698,8 +698,7 @@
   options.noise_suppression = rtc::Optional<bool>(false);
   LOG(LS_INFO)
       << "Always disable AEC, NS and AGC on iOS. Use built-in instead.";
-#elif defined(ANDROID) || defined(WINRT)
-// WINRT: Use AECM version for WinRT, investigate why kEcAEc mode doesn't work well for the desktop
+#elif defined(ANDROID)
   ec_mode = webrtc::kEcAecm;
 #endif
 
@@ -752,26 +751,10 @@
         LOG(LS_INFO) << "Disabling EC since built-in EC will be used instead";
       }
     }
-<<<<<<< HEAD
-    if (voep->SetEcStatus(*options.echo_cancellation, ec_mode) == -1) {
-      LOG_RTCERR2(SetEcStatus, *options.echo_cancellation, ec_mode);
-      return false;
-    } else {
-      LOG(LS_INFO) << "Echo control set to " << *options.echo_cancellation
-                   << " with mode " << ec_mode;
-    }
-#if !defined(ANDROID) && !defined(WINRT)
-    // TODO(ajm): Remove the error return on Android and Windows Phone from webrtc.
-    if (voep->SetEcMetricsStatus(*options.echo_cancellation) == -1) {
-      LOG_RTCERR1(SetEcMetricsStatus, *options.echo_cancellation);
-      return false;
-    }
-=======
     webrtc::apm_helpers::SetEcStatus(
         apm(), *options.echo_cancellation, ec_mode);
 #if !defined(ANDROID)
     webrtc::apm_helpers::SetEcMetricsStatus(apm(), *options.echo_cancellation);
->>>>>>> 6c9caaad
 #endif
     if (ec_mode == webrtc::kEcAecm) {
       bool cn = options.aecm_generate_comfort_noise.value_or(false);
@@ -2609,13 +2592,7 @@
     rinfo.decoding_plc = stats.decoding_plc;
     rinfo.decoding_cng = stats.decoding_cng;
     rinfo.decoding_plc_cng = stats.decoding_plc_cng;
-<<<<<<< HEAD
-#ifdef WINRT
-    rinfo.end_to_end_delay_ms = stats.end_to_end_delay_ms;
-#endif
-=======
     rinfo.decoding_muted_output = stats.decoding_muted_output;
->>>>>>> 6c9caaad
     rinfo.capture_start_ntp_time_ms = stats.capture_start_ntp_time_ms;
     info->receivers.push_back(rinfo);
   }
