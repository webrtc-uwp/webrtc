/*
 *  Copyright 2015 The WebRTC Project Authors. All rights reserved.
 *
 *  Use of this source code is governed by a BSD-style license
 *  that can be found in the LICENSE file in the root of the source
 *  tree. An additional intellectual property rights grant can be found
 *  in the file PATENTS.  All contributing project authors may
 *  be found in the AUTHORS file in the root of the source tree.
 */

#include "webrtc/base/arraysize.h"
#include "webrtc/base/bitbuffer.h"
#include "webrtc/base/bytebuffer.h"
#include "webrtc/base/gunit.h"

namespace rtc {

TEST(BitBufferTest, ConsumeBits) {
  const uint8_t bytes[64] = {0};
  BitBuffer buffer(bytes, 32);
  uint64_t total_bits = 32 * 8;
  EXPECT_EQ(total_bits, buffer.RemainingBitCount());
  EXPECT_TRUE(buffer.ConsumeBits(3));
  total_bits -= 3;
  EXPECT_EQ(total_bits, buffer.RemainingBitCount());
  EXPECT_TRUE(buffer.ConsumeBits(3));
  total_bits -= 3;
  EXPECT_EQ(total_bits, buffer.RemainingBitCount());
  EXPECT_TRUE(buffer.ConsumeBits(15));
  total_bits -= 15;
  EXPECT_EQ(total_bits, buffer.RemainingBitCount());
  EXPECT_TRUE(buffer.ConsumeBits(37));
  total_bits -= 37;
  EXPECT_EQ(total_bits, buffer.RemainingBitCount());

  EXPECT_FALSE(buffer.ConsumeBits(32 * 8));
  EXPECT_EQ(total_bits, buffer.RemainingBitCount());
}

TEST(BitBufferTest, ReadBytesAligned) {
  const uint8_t bytes[] = {0x0A, 0xBC, 0xDE, 0xF1, 0x23, 0x45, 0x67, 0x89};
  uint8_t val8;
  uint16_t val16;
  uint32_t val32;
  BitBuffer buffer(bytes, 8);
  EXPECT_TRUE(buffer.ReadUInt8(&val8));
  EXPECT_EQ(0x0Au, val8);
  EXPECT_TRUE(buffer.ReadUInt8(&val8));
  EXPECT_EQ(0xBCu, val8);
  EXPECT_TRUE(buffer.ReadUInt16(&val16));
  EXPECT_EQ(0xDEF1u, val16);
  EXPECT_TRUE(buffer.ReadUInt32(&val32));
  EXPECT_EQ(0x23456789u, val32);
}

TEST(BitBufferTest, ReadBytesOffset4) {
  const uint8_t bytes[] = {0x0A, 0xBC, 0xDE, 0xF1, 0x23,
                           0x45, 0x67, 0x89, 0x0A};
  uint8_t val8;
  uint16_t val16;
  uint32_t val32;
  BitBuffer buffer(bytes, 9);
  EXPECT_TRUE(buffer.ConsumeBits(4));

  EXPECT_TRUE(buffer.ReadUInt8(&val8));
  EXPECT_EQ(0xABu, val8);
  EXPECT_TRUE(buffer.ReadUInt8(&val8));
  EXPECT_EQ(0xCDu, val8);
  EXPECT_TRUE(buffer.ReadUInt16(&val16));
  EXPECT_EQ(0xEF12u, val16);
  EXPECT_TRUE(buffer.ReadUInt32(&val32));
  EXPECT_EQ(0x34567890u, val32);
}

TEST(BitBufferTest, ReadBytesOffset3) {
  // The pattern we'll check against is counting down from 0b1111. It looks
  // weird here because it's all offset by 3.
  // Byte pattern is:
  //    56701234
  //  0b00011111,
  //  0b11011011,
  //  0b10010111,
  //  0b01010011,
  //  0b00001110,
  //  0b11001010,
  //  0b10000110,
  //  0b01000010
  //       xxxxx <-- last 5 bits unused.

  // The bytes. It almost looks like counting down by two at a time, except the
  // jump at 5->3->0, since that's when the high bit is turned off.
  const uint8_t bytes[] = {0x1F, 0xDB, 0x97, 0x53, 0x0E, 0xCA, 0x86, 0x42};

  uint8_t val8;
  uint16_t val16;
  uint32_t val32;
  BitBuffer buffer(bytes, 8);
  EXPECT_TRUE(buffer.ConsumeBits(3));
  EXPECT_TRUE(buffer.ReadUInt8(&val8));
  EXPECT_EQ(0xFEu, val8);
  EXPECT_TRUE(buffer.ReadUInt16(&val16));
  EXPECT_EQ(0xDCBAu, val16);
  EXPECT_TRUE(buffer.ReadUInt32(&val32));
  EXPECT_EQ(0x98765432u, val32);
  // 5 bits left unread. Not enough to read a uint8_t.
  EXPECT_EQ(5u, buffer.RemainingBitCount());
  EXPECT_FALSE(buffer.ReadUInt8(&val8));
}

TEST(BitBufferTest, ReadBits) {
  // Bit values are:
  //  0b01001101,
  //  0b00110010
  const uint8_t bytes[] = {0x4D, 0x32};
  uint32_t val;
  BitBuffer buffer(bytes, 2);
  EXPECT_TRUE(buffer.ReadBits(&val, 3));
  // 0b010
  EXPECT_EQ(0x2u, val);
  EXPECT_TRUE(buffer.ReadBits(&val, 2));
  // 0b01
  EXPECT_EQ(0x1u, val);
  EXPECT_TRUE(buffer.ReadBits(&val, 7));
  // 0b1010011
  EXPECT_EQ(0x53u, val);
  EXPECT_TRUE(buffer.ReadBits(&val, 2));
  // 0b00
  EXPECT_EQ(0x0u, val);
  EXPECT_TRUE(buffer.ReadBits(&val, 1));
  // 0b1
  EXPECT_EQ(0x1u, val);
  EXPECT_TRUE(buffer.ReadBits(&val, 1));
  // 0b0
  EXPECT_EQ(0x0u, val);

  EXPECT_FALSE(buffer.ReadBits(&val, 1));
}

TEST(BitBufferTest, SetOffsetValues) {
  uint8_t bytes[4] = {0};
  BitBufferWriter buffer(bytes, 4);

  size_t byte_offset, bit_offset;
  // Bit offsets are [0,7].
  EXPECT_TRUE(buffer.Seek(0, 0));
  EXPECT_TRUE(buffer.Seek(0, 7));
  buffer.GetCurrentOffset(&byte_offset, &bit_offset);
  EXPECT_EQ(0u, byte_offset);
  EXPECT_EQ(7u, bit_offset);
  EXPECT_FALSE(buffer.Seek(0, 8));
  buffer.GetCurrentOffset(&byte_offset, &bit_offset);
  EXPECT_EQ(0u, byte_offset);
  EXPECT_EQ(7u, bit_offset);
  // Byte offsets are [0,length]. At byte offset length, the bit offset must be
  // 0.
  EXPECT_TRUE(buffer.Seek(0, 0));
  EXPECT_TRUE(buffer.Seek(2, 4));
  buffer.GetCurrentOffset(&byte_offset, &bit_offset);
  EXPECT_EQ(2u, byte_offset);
  EXPECT_EQ(4u, bit_offset);
  EXPECT_TRUE(buffer.Seek(4, 0));
  EXPECT_FALSE(buffer.Seek(5, 0));
  buffer.GetCurrentOffset(&byte_offset, &bit_offset);
  EXPECT_EQ(4u, byte_offset);
  EXPECT_EQ(0u, bit_offset);
  EXPECT_FALSE(buffer.Seek(4, 1));

  // Disable death test on Android because it relies on fork() and doesn't play
  // nicely.
<<<<<<< HEAD
#if defined(GTEST_HAS_DEATH_TEST)
#if !defined(WEBRTC_ANDROID) && !defined(WINRT)
  // Passing a NULL out parameter is death.
  EXPECT_DEATH(buffer.GetCurrentOffset(&byte_offset, NULL), "");
=======
#if GTEST_HAS_DEATH_TEST
#if !defined(WEBRTC_ANDROID)
  // Passing a null out parameter is death.
  EXPECT_DEATH(buffer.GetCurrentOffset(&byte_offset, nullptr), "");
>>>>>>> 6c9caaad
#endif
#endif
}

uint64_t GolombEncoded(uint32_t val) {
  val++;
  uint32_t bit_counter = val;
  uint64_t bit_count = 0;
  while (bit_counter > 0) {
    bit_count++;
    bit_counter >>= 1;
  }
  return static_cast<uint64_t>(val) << (64 - (bit_count * 2 - 1));
}

TEST(BitBufferTest, GolombUint32Values) {
  ByteBufferWriter byteBuffer;
  byteBuffer.Resize(16);
  BitBuffer buffer(reinterpret_cast<const uint8_t*>(byteBuffer.Data()),
                   byteBuffer.Capacity());
  // Test over the uint32_t range with a large enough step that the test doesn't
  // take forever. Around 20,000 iterations should do.
  const int kStep = std::numeric_limits<uint32_t>::max() / 20000;
  for (uint32_t i = 0; i < std::numeric_limits<uint32_t>::max() - kStep;
       i += kStep) {
    uint64_t encoded_val = GolombEncoded(i);
    byteBuffer.Clear();
    byteBuffer.WriteUInt64(encoded_val);
    uint32_t decoded_val;
    EXPECT_TRUE(buffer.Seek(0, 0));
    EXPECT_TRUE(buffer.ReadExponentialGolomb(&decoded_val));
    EXPECT_EQ(i, decoded_val);
  }
}

TEST(BitBufferTest, SignedGolombValues) {
  uint8_t golomb_bits[] = {
      0x80,  // 1
      0x40,  // 010
      0x60,  // 011
      0x20,  // 00100
      0x38,  // 00111
  };
  int32_t expected[] = {0, 1, -1, 2, -3};
  for (size_t i = 0; i < sizeof(golomb_bits); ++i) {
    BitBuffer buffer(&golomb_bits[i], 1);
    int32_t decoded_val;
    ASSERT_TRUE(buffer.ReadSignedExponentialGolomb(&decoded_val));
    EXPECT_EQ(expected[i], decoded_val)
        << "Mismatch in expected/decoded value for golomb_bits[" << i
        << "]: " << static_cast<int>(golomb_bits[i]);
  }
}

TEST(BitBufferTest, NoGolombOverread) {
  const uint8_t bytes[] = {0x00, 0xFF, 0xFF};
  // Make sure the bit buffer correctly enforces byte length on golomb reads.
  // If it didn't, the above buffer would be valid at 3 bytes.
  BitBuffer buffer(bytes, 1);
  uint32_t decoded_val;
  EXPECT_FALSE(buffer.ReadExponentialGolomb(&decoded_val));

  BitBuffer longer_buffer(bytes, 2);
  EXPECT_FALSE(longer_buffer.ReadExponentialGolomb(&decoded_val));

  BitBuffer longest_buffer(bytes, 3);
  EXPECT_TRUE(longest_buffer.ReadExponentialGolomb(&decoded_val));
  // Golomb should have read 9 bits, so 0x01FF, and since it is golomb, the
  // result is 0x01FF - 1 = 0x01FE.
  EXPECT_EQ(0x01FEu, decoded_val);
}

TEST(BitBufferWriterTest, SymmetricReadWrite) {
  uint8_t bytes[16] = {0};
  BitBufferWriter buffer(bytes, 4);

  // Write some bit data at various sizes.
  EXPECT_TRUE(buffer.WriteBits(0x2u, 3));
  EXPECT_TRUE(buffer.WriteBits(0x1u, 2));
  EXPECT_TRUE(buffer.WriteBits(0x53u, 7));
  EXPECT_TRUE(buffer.WriteBits(0x0u, 2));
  EXPECT_TRUE(buffer.WriteBits(0x1u, 1));
  EXPECT_TRUE(buffer.WriteBits(0x1ABCDu, 17));
  // That should be all that fits in the buffer.
  EXPECT_FALSE(buffer.WriteBits(1, 1));

  EXPECT_TRUE(buffer.Seek(0, 0));
  uint32_t val;
  EXPECT_TRUE(buffer.ReadBits(&val, 3));
  EXPECT_EQ(0x2u, val);
  EXPECT_TRUE(buffer.ReadBits(&val, 2));
  EXPECT_EQ(0x1u, val);
  EXPECT_TRUE(buffer.ReadBits(&val, 7));
  EXPECT_EQ(0x53u, val);
  EXPECT_TRUE(buffer.ReadBits(&val, 2));
  EXPECT_EQ(0x0u, val);
  EXPECT_TRUE(buffer.ReadBits(&val, 1));
  EXPECT_EQ(0x1u, val);
  EXPECT_TRUE(buffer.ReadBits(&val, 17));
  EXPECT_EQ(0x1ABCDu, val);
  // And there should be nothing left.
  EXPECT_FALSE(buffer.ReadBits(&val, 1));
}

TEST(BitBufferWriterTest, SymmetricBytesMisaligned) {
  uint8_t bytes[16] = {0};
  BitBufferWriter buffer(bytes, 16);

  // Offset 3, to get things misaligned.
  EXPECT_TRUE(buffer.ConsumeBits(3));
  EXPECT_TRUE(buffer.WriteUInt8(0x12u));
  EXPECT_TRUE(buffer.WriteUInt16(0x3456u));
  EXPECT_TRUE(buffer.WriteUInt32(0x789ABCDEu));

  buffer.Seek(0, 3);
  uint8_t val8;
  uint16_t val16;
  uint32_t val32;
  EXPECT_TRUE(buffer.ReadUInt8(&val8));
  EXPECT_EQ(0x12u, val8);
  EXPECT_TRUE(buffer.ReadUInt16(&val16));
  EXPECT_EQ(0x3456u, val16);
  EXPECT_TRUE(buffer.ReadUInt32(&val32));
  EXPECT_EQ(0x789ABCDEu, val32);
}

TEST(BitBufferWriterTest, SymmetricGolomb) {
  char test_string[] = "my precious";
  uint8_t bytes[64] = {0};
  BitBufferWriter buffer(bytes, 64);
  for (size_t i = 0; i < arraysize(test_string); ++i) {
    EXPECT_TRUE(buffer.WriteExponentialGolomb(test_string[i]));
  }
  buffer.Seek(0, 0);
  for (size_t i = 0; i < arraysize(test_string); ++i) {
    uint32_t val;
    EXPECT_TRUE(buffer.ReadExponentialGolomb(&val));
    EXPECT_LE(val, std::numeric_limits<uint8_t>::max());
    EXPECT_EQ(test_string[i], static_cast<char>(val));
  }
}

TEST(BitBufferWriterTest, WriteClearsBits) {
  uint8_t bytes[] = {0xFF, 0xFF};
  BitBufferWriter buffer(bytes, 2);
  EXPECT_TRUE(buffer.ConsumeBits(3));
  EXPECT_TRUE(buffer.WriteBits(0, 1));
  EXPECT_EQ(0xEFu, bytes[0]);
  EXPECT_TRUE(buffer.WriteBits(0, 3));
  EXPECT_EQ(0xE1u, bytes[0]);
  EXPECT_TRUE(buffer.WriteBits(0, 2));
  EXPECT_EQ(0xE0u, bytes[0]);
  EXPECT_EQ(0x7F, bytes[1]);
}

}  // namespace rtc<|MERGE_RESOLUTION|>--- conflicted
+++ resolved
@@ -167,17 +167,10 @@
 
   // Disable death test on Android because it relies on fork() and doesn't play
   // nicely.
-<<<<<<< HEAD
-#if defined(GTEST_HAS_DEATH_TEST)
-#if !defined(WEBRTC_ANDROID) && !defined(WINRT)
-  // Passing a NULL out parameter is death.
-  EXPECT_DEATH(buffer.GetCurrentOffset(&byte_offset, NULL), "");
-=======
 #if GTEST_HAS_DEATH_TEST
 #if !defined(WEBRTC_ANDROID)
   // Passing a null out parameter is death.
   EXPECT_DEATH(buffer.GetCurrentOffset(&byte_offset, nullptr), "");
->>>>>>> 6c9caaad
 #endif
 #endif
 }
