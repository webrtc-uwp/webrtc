--- conflicted
+++ resolved
@@ -344,49 +344,7 @@
 TEST_F(VideoProcessorIntegrationTest,
        MAYBE_ProcessNoLossChangeFrameRateFrameDropVP8) {
   config_.networking_config.packet_loss_probability = 0;
-<<<<<<< HEAD
-  // Bitrate and frame rate profile.
-  RateProfile rate_profile;
-  SetRateProfilePars(&rate_profile, 0, 80, 24, 0);
-  SetRateProfilePars(&rate_profile, 1, 80, 15, 100);
-  SetRateProfilePars(&rate_profile, 2, 80, 10, 200);
-  rate_profile.frame_index_rate_update[3] = kNbrFramesLong + 1;
-  rate_profile.num_frames = kNbrFramesLong;
-  // Codec/network settings.
-  CodecConfigPars process_settings;
-  SetCodecParameters(&process_settings, kVideoCodecVP8, 0.0f, -1, 1, false,
-                     true, true, false);
-  // Metrics for expected quality.
-  QualityMetrics quality_metrics;
-  SetQualityMetrics(&quality_metrics, 31.0, 22.0, 0.80, 0.65);
-  // Metrics for rate control.
-  RateControlMetrics rc_metrics[3];
-  SetRateControlMetrics(rc_metrics, 0, 40, 20, 75, 15, 60, 0, 1);
-  SetRateControlMetrics(rc_metrics, 1, 10, 0, 25, 10, 35, 0, 0);
-  SetRateControlMetrics(rc_metrics, 2, 0, 0, 20, 10, 15, 0, 0);
-  ProcessFramesAndVerify(quality_metrics, rate_profile, process_settings,
-                         rc_metrics);
-}
-
-// Run with no packet loss, at low bitrate. During this time we should've
-// resized once. Expect 2 key frames generated (first and one for resize).
-// Too slow to finish before timeout on iOS. See webrtc:4755.
-// On WinRT we tweaked the algorithm to work with CPU bound machines.
-// Disable the test until Google fixes for low end machines.
-#if defined(WEBRTC_ANDROID) || defined(WEBRTC_IOS) || defined(WINRT)
-#define MAYBE_ProcessNoLossSpatialResizeFrameDropVP8 \
-  DISABLED_ProcessNoLossSpatialResizeFrameDropVP8
-#else
-#define MAYBE_ProcessNoLossSpatialResizeFrameDropVP8 \
-  ProcessNoLossSpatialResizeFrameDropVP8
-#endif
-TEST_F(VideoProcessorIntegrationTest,
-       MAYBE_ProcessNoLossSpatialResizeFrameDropVP8) {
-  config_.networking_config.packet_loss_probability = 0;
-  // Bitrate and frame rate profile.
-=======
-  // Bit rate and frame rate profile.
->>>>>>> 6c9caaad
+  // Bit rate and frame rate profile.
   RateProfile rate_profile;
   SetRateProfile(&rate_profile, 0, 80, 24, 0);
   SetRateProfile(&rate_profile, 1, 80, 15, 100);
