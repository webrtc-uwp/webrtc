/*
 *  Copyright (c) 2013 The WebRTC project authors. All Rights Reserved.
 *
 *  Use of this source code is governed by a BSD-style license
 *  that can be found in the LICENSE file in the root of the source
 *  tree. An additional intellectual property rights grant can be found
 *  in the file PATENTS.  All contributing project authors may
 *  be found in the AUTHORS file in the root of the source tree.
 */

#include <memory>
#include <vector>

#include "testing/gtest/include/gtest/gtest.h"
#include "vpx/vpx_encoder.h"
#include "vpx/vp8cx.h"
#include "webrtc/modules/video_coding/include/video_codec_interface.h"
#include "webrtc/modules/video_coding/codecs/vp8/screenshare_layers.h"
#include "webrtc/modules/video_coding/utility/mock/mock_frame_dropper.h"
#include "webrtc/system_wrappers/include/clock.h"
#include "webrtc/system_wrappers/include/metrics.h"
#include "webrtc/system_wrappers/include/metrics_default.h"

using ::testing::_;
using ::testing::NiceMock;
using ::testing::Return;

namespace webrtc {

// 5 frames per second at 90 kHz.
const uint32_t kTimestampDelta5Fps = 90000 / 5;
const int kDefaultQp = 54;
const int kDefaultTl0BitrateKbps = 200;
const int kDefaultTl1BitrateKbps = 2000;
const int kFrameRate = 5;
const int kSyncPeriodSeconds = 5;
const int kMaxSyncPeriodSeconds = 10;

class ScreenshareLayerTest : public ::testing::Test {
 protected:
  ScreenshareLayerTest()
      : min_qp_(2), max_qp_(kDefaultQp), frame_size_(-1), clock_(1) {}
  virtual ~ScreenshareLayerTest() {}

  void SetUp() override { layers_.reset(new ScreenshareLayers(2, 0, &clock_)); }

  void EncodeFrame(uint32_t timestamp,
                   bool base_sync,
                   CodecSpecificInfoVP8* vp8_info,
                   int* flags) {
    *flags = layers_->EncodeFlags(timestamp);
    if (*flags == -1)
      return;
    layers_->PopulateCodecSpecific(base_sync, vp8_info, timestamp);
    ASSERT_NE(-1, frame_size_);
    layers_->FrameEncoded(frame_size_, timestamp, kDefaultQp);
  }

  void ConfigureBitrates() {
    vpx_codec_enc_cfg_t vpx_cfg;
    memset(&vpx_cfg, 0, sizeof(vpx_codec_enc_cfg_t));
    vpx_cfg.rc_min_quantizer = min_qp_;
    vpx_cfg.rc_max_quantizer = max_qp_;
    EXPECT_TRUE(layers_->ConfigureBitrates(
        kDefaultTl0BitrateKbps, kDefaultTl1BitrateKbps, kFrameRate, &vpx_cfg));
    frame_size_ = ((vpx_cfg.rc_target_bitrate * 1000) / 8) / kFrameRate;
  }

  void WithQpLimits(int min_qp, int max_qp) {
    min_qp_ = min_qp;
    max_qp_ = max_qp;
  }

  int RunGracePeriod() {
    int flags = 0;
    uint32_t timestamp = 0;
    CodecSpecificInfoVP8 vp8_info;
    bool got_tl0 = false;
    bool got_tl1 = false;
    for (int i = 0; i < 10; ++i) {
      EncodeFrame(timestamp, false, &vp8_info, &flags);
      timestamp += kTimestampDelta5Fps;
      if (vp8_info.temporalIdx == 0) {
        got_tl0 = true;
      } else {
        got_tl1 = true;
      }
      if (got_tl0 && got_tl1)
        return timestamp;
    }
    ADD_FAILURE() << "Frames from both layers not received in time.";
    return 0;
  }

  int SkipUntilTl(int layer, int timestamp) {
    CodecSpecificInfoVP8 vp8_info;
    for (int i = 0; i < 5; ++i) {
      layers_->EncodeFlags(timestamp);
      timestamp += kTimestampDelta5Fps;
      layers_->PopulateCodecSpecific(false, &vp8_info, timestamp);
      if (vp8_info.temporalIdx != layer) {
        layers_->FrameEncoded(frame_size_, timestamp, kDefaultQp);
      } else {
        return timestamp;
      }
    }
    ADD_FAILURE() << "Did not get a frame of TL" << layer << " in time.";
    return 0;
  }

  vpx_codec_enc_cfg_t GetConfig() {
    vpx_codec_enc_cfg_t cfg;
    memset(&cfg, 0, sizeof(cfg));
    cfg.rc_min_quantizer = 2;
    cfg.rc_max_quantizer = kDefaultQp;
    return cfg;
  }

  int min_qp_;
  int max_qp_;
  int frame_size_;
  SimulatedClock clock_;
  std::unique_ptr<ScreenshareLayers> layers_;
};

TEST_F(ScreenshareLayerTest, 1Layer) {
  layers_.reset(new ScreenshareLayers(1, 0, &clock_));
  ConfigureBitrates();
  int flags = 0;
  uint32_t timestamp = 0;
  CodecSpecificInfoVP8 vp8_info;
  // One layer screenshare should not use the frame dropper as all frames will
  // belong to the base layer.
  const int kSingleLayerFlags = 0;
  flags = layers_->EncodeFlags(timestamp);
  EXPECT_EQ(kSingleLayerFlags, flags);
  layers_->PopulateCodecSpecific(false, &vp8_info, timestamp);
  EXPECT_EQ(static_cast<uint8_t>(kNoTemporalIdx), vp8_info.temporalIdx);
  EXPECT_FALSE(vp8_info.layerSync);
  EXPECT_EQ(kNoTl0PicIdx, vp8_info.tl0PicIdx);
  layers_->FrameEncoded(frame_size_, timestamp, kDefaultQp);
  flags = layers_->EncodeFlags(timestamp);
  EXPECT_EQ(kSingleLayerFlags, flags);
  timestamp += kTimestampDelta5Fps;
  layers_->PopulateCodecSpecific(false, &vp8_info, timestamp);
  EXPECT_EQ(static_cast<uint8_t>(kNoTemporalIdx), vp8_info.temporalIdx);
  EXPECT_FALSE(vp8_info.layerSync);
  EXPECT_EQ(kNoTl0PicIdx, vp8_info.tl0PicIdx);
  layers_->FrameEncoded(frame_size_, timestamp, kDefaultQp);
}

TEST_F(ScreenshareLayerTest, 2Layer) {
  ConfigureBitrates();
  int flags = 0;
  uint32_t timestamp = 0;
  uint8_t expected_tl0_idx = 0;
  CodecSpecificInfoVP8 vp8_info;
  EncodeFrame(timestamp, false, &vp8_info, &flags);
  EXPECT_EQ(ScreenshareLayers::kTl0Flags, flags);
  EXPECT_EQ(0, vp8_info.temporalIdx);
  EXPECT_FALSE(vp8_info.layerSync);
  ++expected_tl0_idx;
  EXPECT_EQ(expected_tl0_idx, vp8_info.tl0PicIdx);

  // Insert 5 frames, cover grace period. All should be in TL0.
  for (int i = 0; i < 5; ++i) {
    timestamp += kTimestampDelta5Fps;
    EncodeFrame(timestamp, false, &vp8_info, &flags);
    EXPECT_EQ(0, vp8_info.temporalIdx);
    EXPECT_FALSE(vp8_info.layerSync);
    ++expected_tl0_idx;
    EXPECT_EQ(expected_tl0_idx, vp8_info.tl0PicIdx);
  }

  // First frame in TL0.
  timestamp += kTimestampDelta5Fps;
  EncodeFrame(timestamp, false, &vp8_info, &flags);
  EXPECT_EQ(ScreenshareLayers::kTl0Flags, flags);
  EXPECT_EQ(0, vp8_info.temporalIdx);
  EXPECT_FALSE(vp8_info.layerSync);
  ++expected_tl0_idx;
  EXPECT_EQ(expected_tl0_idx, vp8_info.tl0PicIdx);

  // Drop two frames from TL0, thus being coded in TL1.
  timestamp += kTimestampDelta5Fps;
  EncodeFrame(timestamp, false, &vp8_info, &flags);
  // First frame is sync frame.
  EXPECT_EQ(ScreenshareLayers::kTl1SyncFlags, flags);
  EXPECT_EQ(1, vp8_info.temporalIdx);
  EXPECT_TRUE(vp8_info.layerSync);
  EXPECT_EQ(expected_tl0_idx, vp8_info.tl0PicIdx);

  timestamp += kTimestampDelta5Fps;
  EncodeFrame(timestamp, false, &vp8_info, &flags);
  EXPECT_EQ(ScreenshareLayers::kTl1Flags, flags);
  EXPECT_EQ(1, vp8_info.temporalIdx);
  EXPECT_FALSE(vp8_info.layerSync);
  EXPECT_EQ(expected_tl0_idx, vp8_info.tl0PicIdx);
}

TEST_F(ScreenshareLayerTest, 2LayersPeriodicSync) {
  ConfigureBitrates();
  int flags = 0;
  uint32_t timestamp = 0;
  CodecSpecificInfoVP8 vp8_info;
  std::vector<int> sync_times;

  const int kNumFrames = kSyncPeriodSeconds * kFrameRate * 2 - 1;
  for (int i = 0; i < kNumFrames; ++i) {
    timestamp += kTimestampDelta5Fps;
    EncodeFrame(timestamp, false, &vp8_info, &flags);
    if (vp8_info.temporalIdx == 1 && vp8_info.layerSync) {
      sync_times.push_back(timestamp);
    }
  }

  ASSERT_EQ(2u, sync_times.size());
  EXPECT_GE(sync_times[1] - sync_times[0], 90000 * kSyncPeriodSeconds);
}

TEST_F(ScreenshareLayerTest, 2LayersSyncAfterTimeout) {
  ConfigureBitrates();
  uint32_t timestamp = 0;
  CodecSpecificInfoVP8 vp8_info;
  std::vector<int> sync_times;

  const int kNumFrames = kMaxSyncPeriodSeconds * kFrameRate * 2 - 1;
  for (int i = 0; i < kNumFrames; ++i) {
    timestamp += kTimestampDelta5Fps;
    layers_->EncodeFlags(timestamp);
    layers_->PopulateCodecSpecific(false, &vp8_info, timestamp);

    // Simulate TL1 being at least 8 qp steps better.
    if (vp8_info.temporalIdx == 0) {
      layers_->FrameEncoded(frame_size_, timestamp, kDefaultQp);
    } else {
      layers_->FrameEncoded(frame_size_, timestamp, kDefaultQp - 8);
    }

    if (vp8_info.temporalIdx == 1 && vp8_info.layerSync)
      sync_times.push_back(timestamp);
  }

  ASSERT_EQ(2u, sync_times.size());
  EXPECT_GE(sync_times[1] - sync_times[0], 90000 * kMaxSyncPeriodSeconds);
}

TEST_F(ScreenshareLayerTest, 2LayersSyncAfterSimilarQP) {
  ConfigureBitrates();
  uint32_t timestamp = 0;
  CodecSpecificInfoVP8 vp8_info;
  std::vector<int> sync_times;

  const int kNumFrames = (kSyncPeriodSeconds +
                          ((kMaxSyncPeriodSeconds - kSyncPeriodSeconds) / 2)) *
                         kFrameRate;
  for (int i = 0; i < kNumFrames; ++i) {
    timestamp += kTimestampDelta5Fps;
    layers_->EncodeFlags(timestamp);
    layers_->PopulateCodecSpecific(false, &vp8_info, timestamp);

    // Simulate TL1 being at least 8 qp steps better.
    if (vp8_info.temporalIdx == 0) {
      layers_->FrameEncoded(frame_size_, timestamp, kDefaultQp);
    } else {
      layers_->FrameEncoded(frame_size_, timestamp, kDefaultQp - 8);
    }

    if (vp8_info.temporalIdx == 1 && vp8_info.layerSync)
      sync_times.push_back(timestamp);
  }

  ASSERT_EQ(1u, sync_times.size());

  bool bumped_tl0_quality = false;
  for (int i = 0; i < 3; ++i) {
    timestamp += kTimestampDelta5Fps;
    int flags = layers_->EncodeFlags(timestamp);
    layers_->PopulateCodecSpecific(false, &vp8_info, timestamp);

    if (vp8_info.temporalIdx == 0) {
      // Bump TL0 to same quality as TL1.
      layers_->FrameEncoded(frame_size_, timestamp, kDefaultQp - 8);
      bumped_tl0_quality = true;
    } else {
      layers_->FrameEncoded(frame_size_, timestamp, kDefaultQp - 8);
      if (bumped_tl0_quality) {
        EXPECT_TRUE(vp8_info.layerSync);
        EXPECT_EQ(ScreenshareLayers::kTl1SyncFlags, flags);
        return;
      }
    }
  }
  ADD_FAILURE() << "No TL1 frame arrived within time limit.";
}

TEST_F(ScreenshareLayerTest, 2LayersToggling) {
  ConfigureBitrates();
  int flags = 0;
  CodecSpecificInfoVP8 vp8_info;
  uint32_t timestamp = RunGracePeriod();

  // Insert 50 frames. 2/5 should be TL0.
  int tl0_frames = 0;
  int tl1_frames = 0;
  for (int i = 0; i < 50; ++i) {
    timestamp += kTimestampDelta5Fps;
    EncodeFrame(timestamp, false, &vp8_info, &flags);
    switch (vp8_info.temporalIdx) {
      case 0:
        ++tl0_frames;
        break;
      case 1:
        ++tl1_frames;
        break;
      default:
        abort();
    }
  }
  EXPECT_EQ(20, tl0_frames);
  EXPECT_EQ(30, tl1_frames);
}

TEST_F(ScreenshareLayerTest, AllFitsLayer0) {
  ConfigureBitrates();
  frame_size_ = ((kDefaultTl0BitrateKbps * 1000) / 8) / kFrameRate;

  int flags = 0;
  uint32_t timestamp = 0;
  CodecSpecificInfoVP8 vp8_info;
  // Insert 50 frames, small enough that all fits in TL0.
  for (int i = 0; i < 50; ++i) {
    EncodeFrame(timestamp, false, &vp8_info, &flags);
    timestamp += kTimestampDelta5Fps;
    EXPECT_EQ(ScreenshareLayers::kTl0Flags, flags);
    EXPECT_EQ(0, vp8_info.temporalIdx);
  }
}

TEST_F(ScreenshareLayerTest, TooHighBitrate) {
  ConfigureBitrates();
  frame_size_ = 2 * ((kDefaultTl1BitrateKbps * 1000) / 8) / kFrameRate;
  int flags = 0;
  CodecSpecificInfoVP8 vp8_info;
  uint32_t timestamp = RunGracePeriod();

  // Insert 100 frames. Half should be dropped.
  int tl0_frames = 0;
  int tl1_frames = 0;
  int dropped_frames = 0;
  for (int i = 0; i < 100; ++i) {
    timestamp += kTimestampDelta5Fps;
    EncodeFrame(timestamp, false, &vp8_info, &flags);
    if (flags == -1) {
      ++dropped_frames;
    } else {
      switch (vp8_info.temporalIdx) {
        case 0:
          ++tl0_frames;
          break;
        case 1:
          ++tl1_frames;
          break;
        default:
          abort();
      }
    }
  }

  EXPECT_EQ(50, tl0_frames + tl1_frames);
  EXPECT_EQ(50, dropped_frames);
}

TEST_F(ScreenshareLayerTest, TargetBitrateCappedByTL0) {
  vpx_codec_enc_cfg_t cfg = GetConfig();
  layers_->ConfigureBitrates(100, 1000, 5, &cfg);

  EXPECT_EQ(static_cast<unsigned int>(
                ScreenshareLayers::kMaxTL0FpsReduction * 100 + 0.5),
            cfg.rc_target_bitrate);
}

TEST_F(ScreenshareLayerTest, TargetBitrateCappedByTL1) {
  vpx_codec_enc_cfg_t cfg = GetConfig();
  layers_->ConfigureBitrates(100, 450, 5, &cfg);

  EXPECT_EQ(static_cast<unsigned int>(
                450 / ScreenshareLayers::kAcceptableTargetOvershoot),
            cfg.rc_target_bitrate);
}

TEST_F(ScreenshareLayerTest, TargetBitrateBelowTL0) {
  vpx_codec_enc_cfg_t cfg = GetConfig();
  layers_->ConfigureBitrates(100, 100, 5, &cfg);

  EXPECT_EQ(100U, cfg.rc_target_bitrate);
}

TEST_F(ScreenshareLayerTest, EncoderDrop) {
  ConfigureBitrates();
  CodecSpecificInfoVP8 vp8_info;
  vpx_codec_enc_cfg_t cfg = GetConfig();

  uint32_t timestamp = RunGracePeriod();
  timestamp = SkipUntilTl(0, timestamp);

  // Size 0 indicates dropped frame.
  layers_->FrameEncoded(0, timestamp, kDefaultQp);
  timestamp += kTimestampDelta5Fps;
  EXPECT_FALSE(layers_->UpdateConfiguration(&cfg));
  EXPECT_EQ(ScreenshareLayers::kTl0Flags, layers_->EncodeFlags(timestamp));
  layers_->PopulateCodecSpecific(false, &vp8_info, timestamp);
  layers_->FrameEncoded(frame_size_, timestamp, kDefaultQp);

  timestamp = SkipUntilTl(0, timestamp);
  EXPECT_TRUE(layers_->UpdateConfiguration(&cfg));
  EXPECT_LT(cfg.rc_max_quantizer, static_cast<unsigned int>(kDefaultQp));
  layers_->FrameEncoded(frame_size_, timestamp, kDefaultQp);

  layers_->EncodeFlags(timestamp);
  timestamp += kTimestampDelta5Fps;
  EXPECT_TRUE(layers_->UpdateConfiguration(&cfg));
  layers_->PopulateCodecSpecific(false, &vp8_info, timestamp);
  EXPECT_EQ(cfg.rc_max_quantizer, static_cast<unsigned int>(kDefaultQp));
  layers_->FrameEncoded(frame_size_, timestamp, kDefaultQp);

  // Next drop in TL1.

  timestamp = SkipUntilTl(1, timestamp);
  layers_->FrameEncoded(0, timestamp, kDefaultQp);
  timestamp += kTimestampDelta5Fps;
  EXPECT_FALSE(layers_->UpdateConfiguration(&cfg));
  EXPECT_EQ(ScreenshareLayers::kTl1Flags, layers_->EncodeFlags(timestamp));
  layers_->PopulateCodecSpecific(false, &vp8_info, timestamp);
  layers_->FrameEncoded(frame_size_, timestamp, kDefaultQp);

  timestamp = SkipUntilTl(1, timestamp);
  EXPECT_TRUE(layers_->UpdateConfiguration(&cfg));
  EXPECT_LT(cfg.rc_max_quantizer, static_cast<unsigned int>(kDefaultQp));
  layers_->FrameEncoded(frame_size_, timestamp, kDefaultQp);

  layers_->EncodeFlags(timestamp);
  timestamp += kTimestampDelta5Fps;
  EXPECT_TRUE(layers_->UpdateConfiguration(&cfg));
  layers_->PopulateCodecSpecific(false, &vp8_info, timestamp);
  EXPECT_EQ(cfg.rc_max_quantizer, static_cast<unsigned int>(kDefaultQp));
  layers_->FrameEncoded(frame_size_, timestamp, kDefaultQp);
}

<<<<<<< HEAD
// Disabled for WinRT because we can't link to the default and full
// implementations in our single gtest_runner app.
#if !defined(WINRT)
=======
TEST_F(ScreenshareLayerTest, RespectsMaxIntervalBetweenFrames) {
  const int kLowBitrateKbps = 50;
  const int kLargeFrameSizeBytes = 100000;
  const uint32_t kStartTimestamp = 1234;

  vpx_codec_enc_cfg_t cfg = GetConfig();
  layers_->ConfigureBitrates(kLowBitrateKbps, kLowBitrateKbps, 5, &cfg);

  EXPECT_EQ(ScreenshareLayers::kTl0Flags,
            layers_->EncodeFlags(kStartTimestamp));
  layers_->FrameEncoded(kLargeFrameSizeBytes, kStartTimestamp, kDefaultQp);

  const uint32_t kTwoSecondsLater =
      kStartTimestamp + (ScreenshareLayers::kMaxFrameIntervalMs * 90);

  // Sanity check, repayment time should exceed kMaxFrameIntervalMs.
  ASSERT_GT(kStartTimestamp + 90 * (kLargeFrameSizeBytes * 8) / kLowBitrateKbps,
            kStartTimestamp + (ScreenshareLayers::kMaxFrameIntervalMs * 90));

  EXPECT_EQ(-1, layers_->EncodeFlags(kTwoSecondsLater));
  // More than two seconds has passed since last frame, one should be emitted
  // even if bitrate target is then exceeded.
  EXPECT_EQ(ScreenshareLayers::kTl0Flags,
            layers_->EncodeFlags(kTwoSecondsLater + 90));
}

>>>>>>> d52bef7d
TEST_F(ScreenshareLayerTest, UpdatesHistograms) {
  metrics::Reset();
  ConfigureBitrates();
  vpx_codec_enc_cfg_t cfg = GetConfig();
  bool trigger_drop = false;
  bool dropped_frame = false;
  bool overshoot = false;
  const int kTl0Qp = 35;
  const int kTl1Qp = 30;
  for (int64_t timestamp = 0;
       timestamp < kTimestampDelta5Fps * 5 * metrics::kMinRunTimeInSeconds;
       timestamp += kTimestampDelta5Fps) {
    int flags = layers_->EncodeFlags(timestamp);
    if (flags != -1)
      layers_->UpdateConfiguration(&cfg);

    if (timestamp >= kTimestampDelta5Fps * 5 && !overshoot && flags != -1) {
      // Simulate one overshoot.
      layers_->FrameEncoded(0, timestamp, 0);
      overshoot = true;
      flags = layers_->EncodeFlags(timestamp);
    }

    if (flags == ScreenshareLayers::kTl0Flags) {
      if (timestamp >= kTimestampDelta5Fps * 20 && !trigger_drop) {
        // Simulate a too large frame, to cause frame drop.
        layers_->FrameEncoded(frame_size_ * 5, timestamp, kTl0Qp);
        trigger_drop = true;
      } else {
        layers_->FrameEncoded(frame_size_, timestamp, kTl0Qp);
      }
    } else if (flags == ScreenshareLayers::kTl1Flags ||
               flags == ScreenshareLayers::kTl1SyncFlags) {
      layers_->FrameEncoded(frame_size_, timestamp, kTl1Qp);
    } else if (flags == -1) {
      dropped_frame = true;
    } else {
      RTC_NOTREACHED() << "Unexpected flags";
    }
    clock_.AdvanceTimeMilliseconds(1000 / 5);
  }

  EXPECT_TRUE(overshoot);
  EXPECT_TRUE(dropped_frame);

  layers_.reset();  // Histograms are reported on destruction.

  EXPECT_EQ(1,
            metrics::NumSamples("WebRTC.Video.Screenshare.Layer0.FrameRate"));
  EXPECT_EQ(1,
            metrics::NumSamples("WebRTC.Video.Screenshare.Layer1.FrameRate"));
  EXPECT_EQ(1, metrics::NumSamples("WebRTC.Video.Screenshare.FramesPerDrop"));
  EXPECT_EQ(1,
            metrics::NumSamples("WebRTC.Video.Screenshare.FramesPerOvershoot"));
  EXPECT_EQ(1, metrics::NumSamples("WebRTC.Video.Screenshare.Layer0.Qp"));
  EXPECT_EQ(1, metrics::NumSamples("WebRTC.Video.Screenshare.Layer1.Qp"));
  EXPECT_EQ(
      1, metrics::NumSamples("WebRTC.Video.Screenshare.Layer0.TargetBitrate"));
  EXPECT_EQ(
      1, metrics::NumSamples("WebRTC.Video.Screenshare.Layer1.TargetBitrate"));

  EXPECT_GT(metrics::MinSample("WebRTC.Video.Screenshare.Layer0.FrameRate"), 1);
  EXPECT_GT(metrics::MinSample("WebRTC.Video.Screenshare.Layer1.FrameRate"), 1);
  EXPECT_GT(metrics::MinSample("WebRTC.Video.Screenshare.FramesPerDrop"), 1);
  EXPECT_GT(metrics::MinSample("WebRTC.Video.Screenshare.FramesPerOvershoot"),
            1);
  EXPECT_EQ(1,
            metrics::NumEvents("WebRTC.Video.Screenshare.Layer0.Qp", kTl0Qp));
  EXPECT_EQ(1,
            metrics::NumEvents("WebRTC.Video.Screenshare.Layer1.Qp", kTl1Qp));
  EXPECT_EQ(1,
            metrics::NumEvents("WebRTC.Video.Screenshare.Layer0.TargetBitrate",
                               kDefaultTl0BitrateKbps));
  EXPECT_EQ(1,
            metrics::NumEvents("WebRTC.Video.Screenshare.Layer1.TargetBitrate",
                               kDefaultTl1BitrateKbps));
}
#endif

}  // namespace webrtc<|MERGE_RESOLUTION|>--- conflicted
+++ resolved
@@ -447,11 +447,6 @@
   layers_->FrameEncoded(frame_size_, timestamp, kDefaultQp);
 }
 
-<<<<<<< HEAD
-// Disabled for WinRT because we can't link to the default and full
-// implementations in our single gtest_runner app.
-#if !defined(WINRT)
-=======
 TEST_F(ScreenshareLayerTest, RespectsMaxIntervalBetweenFrames) {
   const int kLowBitrateKbps = 50;
   const int kLargeFrameSizeBytes = 100000;
@@ -478,7 +473,9 @@
             layers_->EncodeFlags(kTwoSecondsLater + 90));
 }
 
->>>>>>> d52bef7d
+// Disabled for WinRT because we can't link to the default and full
+// implementations in our single gtest_runner app.
+#if !defined(WINRT)
 TEST_F(ScreenshareLayerTest, UpdatesHistograms) {
   metrics::Reset();
   ConfigureBitrates();
@@ -556,6 +553,6 @@
             metrics::NumEvents("WebRTC.Video.Screenshare.Layer1.TargetBitrate",
                                kDefaultTl1BitrateKbps));
 }
-#endif
+#endif // WINRT
 
 }  // namespace webrtc