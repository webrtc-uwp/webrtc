--- conflicted
+++ resolved
@@ -255,14 +255,6 @@
   return WEBRTC_VIDEO_CODEC_OK;
 }
 
-<<<<<<< HEAD
-void VP8EncoderImpl::OnDroppedFrame(uint32_t timestamp) {
-  if (quality_scaler_enabled_)
-    quality_scaler_.ReportDroppedFrame();
-}
-
-=======
->>>>>>> 6c9caaad
 const char* VP8EncoderImpl::ImplementationName() const {
   return "libvpx";
 }
