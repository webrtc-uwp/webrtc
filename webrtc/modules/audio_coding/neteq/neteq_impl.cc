--- conflicted
+++ resolved
@@ -746,13 +746,6 @@
     // CNG packet with a sample rate different than the current CNG then it
     // flushes its buffer, assuming send codec must have been changed. However,
     // payload type of the hypothetically new send codec is not known.
-<<<<<<< HEAD
-    const RTPHeader* rtp_Header = packet_buffer_->NextRtpHeader();
-    assert(rtp_Header);
-    int payload_type = rtp_Header->payloadType;
-    AudioDecoder* decoder = decoder_database_->GetDecoder(payload_type);
-    assert(decoder);  // Payloads are already checked to be valid.
-=======
     const RTPHeader* rtp_header = packet_buffer_->NextRtpHeader();
     assert(rtp_header);
     int payload_type = rtp_header->payloadType;
@@ -762,7 +755,6 @@
       assert(decoder);  // Payloads are already checked to be valid.
       channels = decoder->Channels();
     }
->>>>>>> d52bef7d
     const DecoderDatabase::DecoderInfo* decoder_info =
         decoder_database_->GetDecoderInfo(payload_type);
     assert(decoder_info);
