# Copyright (c) 2013 The WebRTC project authors. All Rights Reserved.
#
# Use of this source code is governed by a BSD-style license
# that can be found in the LICENSE file in the root of the source
# tree. An additional intellectual property rights grant can be found
# in the file PATENTS.  All contributing project authors may
# be found in the AUTHORS file in the root of the source tree.
{
  'targets': [
    {
      'target_name': 'rtc_unittests',
      'type': '<(gtest_target_type)',
      'dependencies': [
        'base/base.gyp:rtc_base',
        'base/base.gyp:rtc_task_queue',
        'base/base_tests.gyp:rtc_base_tests_utils',
        'p2p/p2p.gyp:rtc_p2p',
        'p2p/p2p.gyp:libstunprober',
        '<(DEPTH)/testing/gtest.gyp:gtest',
        '<(DEPTH)/testing/gmock.gyp:gmock',
      ],
      'sources': [
        'base/array_view_unittest.cc',
        'base/atomicops_unittest.cc',
        'base/autodetectproxy_unittest.cc',
        'base/bandwidthsmoother_unittest.cc',
        'base/base64_unittest.cc',
        'base/basictypes_unittest.cc',
        'base/bind_unittest.cc',
        'base/bitbuffer_unittest.cc',
        'base/buffer_unittest.cc',
        'base/bufferqueue_unittest.cc',
        'base/bytebuffer_unittest.cc',
        'base/byteorder_unittest.cc',
        'base/callback_unittest.cc',
        'base/copyonwritebuffer_unittest.cc',
        'base/crc32_unittest.cc',
        'base/criticalsection_unittest.cc',
        'base/event_tracer_unittest.cc',
        'base/event_unittest.cc',
        'base/exp_filter_unittest.cc',
        'base/file_unittest.cc',
        'base/filerotatingstream_unittest.cc',
        'base/fileutils_unittest.cc',
        'base/helpers_unittest.cc',
        'base/httpbase_unittest.cc',
        'base/httpcommon_unittest.cc',
        'base/httpserver_unittest.cc',
        'base/ipaddress_unittest.cc',
        'base/logging_unittest.cc',
        'base/md5digest_unittest.cc',
        'base/messagedigest_unittest.cc',
        'base/messagequeue_unittest.cc',
        'base/mod_ops_unittest.cc',
        'base/multipart_unittest.cc',
        'base/nat_unittest.cc',
        'base/network_unittest.cc',
        'base/onetimeevent_unittest.cc',
        'base/optional_unittest.cc',
        'base/optionsfile_unittest.cc',
        'base/pathutils_unittest.cc',
        'base/platform_thread_unittest.cc',
        'base/profiler_unittest.cc',
        'base/proxy_unittest.cc',
        'base/proxydetect_unittest.cc',
        'base/random_unittest.cc',
        'base/rate_limiter_unittest.cc',
        'base/rate_statistics_unittest.cc',
        'base/ratelimiter_unittest.cc',
        'base/ratetracker_unittest.cc',
        'base/referencecountedsingletonfactory_unittest.cc',
        'base/rollingaccumulator_unittest.cc',
        'base/rtccertificate_unittest.cc',
        'base/rtccertificategenerator_unittest.cc',
        'base/scopedptrcollection_unittest.cc',
        'base/sequenced_task_checker_unittest.cc',
        'base/sha1digest_unittest.cc',
        'base/sharedexclusivelock_unittest.cc',
        'base/signalthread_unittest.cc',
        'base/sigslot_unittest.cc',
        'base/sigslottester.h',
        'base/sigslottester.h.pump',
        'base/stream_unittest.cc',
        'base/stringencode_unittest.cc',
        'base/stringutils_unittest.cc',
        'base/swap_queue_unittest.cc',
        # TODO(ronghuawu): Reenable this test.
        # 'systeminfo_unittest.cc',
        'base/task_queue_unittest.cc',
        'base/task_unittest.cc',
        'base/testclient_unittest.cc',
        'base/thread_checker_unittest.cc',
        'base/thread_unittest.cc',
        'base/timestampaligner_unittest.cc',
        'base/timeutils_unittest.cc',
        'base/urlencode_unittest.cc',
        'base/versionparsing_unittest.cc',
        # TODO(ronghuawu): Reenable this test.
        # 'windowpicker_unittest.cc',
        'p2p/base/dtlstransportchannel_unittest.cc',
        'p2p/base/fakeportallocator.h',
        'p2p/base/faketransportcontroller.h',
        'p2p/base/p2ptransportchannel_unittest.cc',
        'p2p/base/port_unittest.cc',
        'p2p/base/portallocator_unittest.cc',
        'p2p/base/pseudotcp_unittest.cc',
        'p2p/base/relayport_unittest.cc',
        'p2p/base/relayserver_unittest.cc',
        'p2p/base/stun_unittest.cc',
        'p2p/base/stunport_unittest.cc',
        'p2p/base/stunrequest_unittest.cc',
        'p2p/base/stunserver_unittest.cc',
        'p2p/base/testrelayserver.h',
        'p2p/base/teststunserver.h',
        'p2p/base/testturnserver.h',
        'p2p/base/transport_unittest.cc',
        'p2p/base/transportcontroller_unittest.cc',
        'p2p/base/transportdescriptionfactory_unittest.cc',
        'p2p/base/tcpport_unittest.cc',
        'p2p/base/turnport_unittest.cc',
        'p2p/base/turnserver_unittest.cc',
        'p2p/client/basicportallocator_unittest.cc',
        'p2p/stunprober/stunprober_unittest.cc',
      ],
      'conditions': [
       ['OS=="linux"', {
          'sources': [
            'base/latebindingsymboltable_unittest.cc',
            # TODO(ronghuawu): Reenable this test.
            # 'linux_unittest.cc',
            'base/linuxfdwalk_unittest.cc',
          ],
        }],
        ['OS=="win"', {
          'sources': [
            'base/win32_unittest.cc',
            'base/win32regkey_unittest.cc',
            'base/win32window_unittest.cc',
            'base/win32windowpicker_unittest.cc',
            'base/winfirewall_unittest.cc',
          ],
        }],
        ['OS=="win" and clang==1', {
          'msvs_settings': {
            'VCCLCompilerTool': {
              'AdditionalOptions': [
                # Disable warnings failing when compiling with Clang on Windows.
                # https://bugs.chromium.org/p/webrtc/issues/detail?id=5366
                '-Wno-missing-braces',
                '-Wno-sign-compare',
                '-Wno-unused-const-variable',
              ],
            },
          },
        }],
        ['OS=="mac"', {
          'sources': [
            'base/macutils_unittest.cc',
          ],
        }],
        ['os_posix==1', {
          'sources': [
            'base/ssladapter_unittest.cc',
            'base/sslidentity_unittest.cc',
            'base/sslstreamadapter_unittest.cc',
          ],
        }],
        ['OS=="ios" or (OS=="mac" and target_arch!="ia32")', {
          'defines': [
            'CARBON_DEPRECATED=YES',
          ],
        }],
        ['use_quic==1', {
          'sources': [
            'p2p/quic/quicconnectionhelper_unittest.cc',
            'p2p/quic/quicsession_unittest.cc',
            'p2p/quic/quictransport_unittest.cc',
            'p2p/quic/quictransportchannel_unittest.cc',
            'p2p/quic/reliablequicstream_unittest.cc',
          ],
        }],
        ['OS=="android"', {
          'dependencies': [
            '<(DEPTH)/testing/android/native_test.gyp:native_test_native_code',
          ],
        }],
<<<<<<< HEAD
        ['OS=="win" and OS_RUNTIME=="winrt"', {
          'msvs_disabled_warnings': [ 
                                     #warning: declaration of '' hides previous local declaration, hides class member declaration
                                     4456, 
                                    ],
        }],
        ['OS=="ios"', {
=======
        ['OS=="ios" or (OS=="mac" and mac_deployment_target=="10.7")', {
          'includes': [
            'build/objc_common.gypi',
          ],
>>>>>>> d52bef7d
          'dependencies': [
            'sdk/sdk.gyp:rtc_sdk_peerconnection_objc',
            'system_wrappers/system_wrappers.gyp:metrics_default',
          ],
          'sources': [
            'sdk/objc/Framework/UnitTests/RTCConfigurationTest.mm',
            'sdk/objc/Framework/UnitTests/RTCDataChannelConfigurationTest.mm',
            'sdk/objc/Framework/UnitTests/RTCIceCandidateTest.mm',
            'sdk/objc/Framework/UnitTests/RTCIceServerTest.mm',
            'sdk/objc/Framework/UnitTests/RTCMediaConstraintsTest.mm',
            'sdk/objc/Framework/UnitTests/RTCSessionDescriptionTest.mm',
          ],
          'xcode_settings': {
            # |-ObjC| flag needed to make sure category method implementations
            # are included:
            # https://developer.apple.com/library/mac/qa/qa1490/_index.html
            'OTHER_LDFLAGS': ['-ObjC'],
          },
        }],
      ],
    },
    {
      'target_name': 'xmllite_xmpp_unittests',
      'type': '<(gtest_target_type)',
      'dependencies': [
        'base/base_tests.gyp:rtc_base_tests_utils',  # needed for main()
        'libjingle/xmllite/xmllite.gyp:rtc_xmllite',
        'libjingle/xmpp/xmpp.gyp:rtc_xmpp',
        '<(DEPTH)/testing/gtest.gyp:gtest',
      ],
      'sources': [
        'libjingle/xmllite/qname_unittest.cc',
        'libjingle/xmllite/xmlbuilder_unittest.cc',
        'libjingle/xmllite/xmlelement_unittest.cc',
        'libjingle/xmllite/xmlnsstack_unittest.cc',
        'libjingle/xmllite/xmlparser_unittest.cc',
        'libjingle/xmllite/xmlprinter_unittest.cc',
        'libjingle/xmpp/fakexmppclient.h',
        'libjingle/xmpp/hangoutpubsubclient_unittest.cc',
        'libjingle/xmpp/jid_unittest.cc',
        'libjingle/xmpp/mucroomconfigtask_unittest.cc',
        'libjingle/xmpp/mucroomdiscoverytask_unittest.cc',
        'libjingle/xmpp/mucroomlookuptask_unittest.cc',
        'libjingle/xmpp/mucroomuniquehangoutidtask_unittest.cc',
        'libjingle/xmpp/pingtask_unittest.cc',
        'libjingle/xmpp/pubsubclient_unittest.cc',
        'libjingle/xmpp/pubsubtasks_unittest.cc',
        'libjingle/xmpp/util_unittest.cc',
        'libjingle/xmpp/util_unittest.h',
        'libjingle/xmpp/xmppengine_unittest.cc',
        'libjingle/xmpp/xmpplogintask_unittest.cc',
        'libjingle/xmpp/xmppstanzaparser_unittest.cc',
      ],
    },
    {
      'target_name': 'webrtc_tests',
      'type': 'none',
      'dependencies': [
        'video_engine_tests',
        'video_loopback',
        'video_replay',
        'webrtc_perf_tests',
        'webrtc_nonparallel_tests',
      ],
    },
    {
      'target_name': 'video_quality_test',
      'type': 'static_library',
      'sources': [
        'video/video_quality_test.cc',
        'video/video_quality_test.h',
      ],
      'dependencies': [
        '<(DEPTH)/testing/gtest.gyp:gtest',
        '<(webrtc_root)/modules/modules.gyp:video_capture_module_internal_impl',
        '<(webrtc_root)/system_wrappers/system_wrappers.gyp:system_wrappers',
        'webrtc',
      ],
      'conditions': [
        ['OS=="android"', {
          'dependencies!': [
            '<(webrtc_root)/modules/modules.gyp:video_capture_module_internal_impl',
          ],
        }],
      ],
    },
    {
      'target_name': 'video_loopback',
      'type': 'executable',
      'sources': [
        'test/run_test.h',
        'video/video_loopback.cc',
      ],
      'conditions': [
        ['OS=="mac"', {
          'sources': [
            'test/mac/run_test.mm',
          ],
        }, {
          'sources': [
            'test/run_test.cc',
          ],
        }],
      ],
      'dependencies': [
        'video_quality_test',
        '<(DEPTH)/testing/gtest.gyp:gtest',
        '<(DEPTH)/third_party/gflags/gflags.gyp:gflags',
        '<(webrtc_root)/system_wrappers/system_wrappers.gyp:metrics_default',
        'test/test.gyp:field_trial',
        'test/test.gyp:test_common',
        'test/test.gyp:test_renderer',
      ],
    },
    {
      'target_name': 'screenshare_loopback',
      'type': 'executable',
      'sources': [
        'test/mac/run_test.mm',
        'test/run_test.cc',
        'test/run_test.h',
        'video/screenshare_loopback.cc',
      ],
      'conditions': [
        ['OS=="mac"', {
          'sources!': [
            'test/run_test.cc',
          ],
        }],
      ],
      'dependencies': [
        'video_quality_test',
        '<(DEPTH)/testing/gtest.gyp:gtest',
        '<(DEPTH)/third_party/gflags/gflags.gyp:gflags',
        'test/test.gyp:test_common',
        'test/test.gyp:test_main',
        'test/test.gyp:test_renderer',
        'webrtc',
      ],
    },
    {
      'target_name': 'video_replay',
      'type': 'executable',
      'sources': [
        'test/mac/run_test.mm',
        'test/run_test.cc',
        'test/run_test.h',
        'video/replay.cc',
      ],
      'conditions': [
        ['OS=="mac"', {
          'sources!': [
            'test/run_test.cc',
          ],
        }],
      ],
      'dependencies': [
        '<(DEPTH)/testing/gtest.gyp:gtest',
        '<(DEPTH)/third_party/gflags/gflags.gyp:gflags',
        'test/test.gyp:test_common',
        'test/test.gyp:test_renderer',
        '<(webrtc_root)/modules/modules.gyp:video_capture',
        '<(webrtc_root)/system_wrappers/system_wrappers.gyp:system_wrappers_default',
        'webrtc',
      ],
    },
    {
      # TODO(solenberg): Rename to webrtc_call_tests.
      'target_name': 'video_engine_tests',
      'type': '<(gtest_target_type)',
      'sources': [
        'audio/audio_receive_stream_unittest.cc',
        'audio/audio_send_stream_unittest.cc',
        'audio/audio_state_unittest.cc',
        'call/bitrate_allocator_unittest.cc',
        'call/bitrate_estimator_tests.cc',
        'call/call_unittest.cc',
        'call/packet_injection_tests.cc',
        'call/ringbuffer_unittest.cc',
        'video/call_stats_unittest.cc',
        'video/encoder_state_feedback_unittest.cc',
        'video/end_to_end_tests.cc',
        'video/overuse_frame_detector_unittest.cc',
        'video/payload_router_unittest.cc',
        'video/report_block_stats_unittest.cc',
        'video/send_delay_stats_unittest.cc',
        'video/send_statistics_proxy_unittest.cc',
        'video/stats_counter_unittest.cc',
        'video/stream_synchronization_unittest.cc',
        'video/video_decoder_unittest.cc',
        'video/video_encoder_unittest.cc',
        'video/video_send_stream_tests.cc',
        'video/vie_encoder_unittest.cc',
        'video/vie_remb_unittest.cc',
      ],
      'dependencies': [
        '<(DEPTH)/testing/gmock.gyp:gmock',
        '<(DEPTH)/testing/gtest.gyp:gtest',
        '<(webrtc_root)/api/api.gyp:call_api',
        '<(webrtc_root)/common.gyp:webrtc_common',
        '<(webrtc_root)/modules/modules.gyp:rtp_rtcp',
        '<(webrtc_root)/modules/modules.gyp:video_capture',
        '<(webrtc_root)/test/test.gyp:channel_transport',
        '<(webrtc_root)/voice_engine/voice_engine.gyp:voice_engine',
        'test/test.gyp:test_common',
        'test/test.gyp:test_main',
        'test/test.gyp:test_support',
        'webrtc',
      ],
      'conditions': [
        ['rtc_use_h264==1', {
          'defines': [
            'WEBRTC_END_TO_END_H264_TESTS',
          ],
        }],
        ['OS=="android"', {
          'dependencies': [
            '<(DEPTH)/testing/android/native_test.gyp:native_test_native_code',
          ],
        }],
        ['OS=="ios"', {
          'mac_bundle_resources': [
            '<(DEPTH)/resources/foreman_cif_short.yuv',
            '<(DEPTH)/resources/voice_engine/audio_long16.pcm',
          ],
        }],
        ['enable_protobuf==1', {
          'defines': [
            'ENABLE_RTC_EVENT_LOG',
          ],
          'dependencies': [
            'webrtc.gyp:rtc_event_log',
            'webrtc.gyp:rtc_event_log_parser',
            'webrtc.gyp:rtc_event_log_proto',
          ],
          'sources': [
            'call/rtc_event_log_unittest.cc',
            'call/rtc_event_log_unittest_helper.cc'
          ],
        }],
      ],
    },
    {
      'target_name': 'webrtc_perf_tests',
      'type': '<(gtest_target_type)',
      'sources': [
        'call/call_perf_tests.cc',
        'call/rampup_tests.cc',
        'call/rampup_tests.h',
        'modules/audio_coding/neteq/test/neteq_performance_unittest.cc',
        'modules/audio_processing/audio_processing_performance_unittest.cc',
        'modules/audio_processing/level_controller/level_controller_complexity_unittest.cc',
        'modules/remote_bitrate_estimator/remote_bitrate_estimators_test.cc',
        'video/full_stack.cc',
      ],
      'dependencies': [
        '<(DEPTH)/testing/gmock.gyp:gmock',
        '<(DEPTH)/testing/gtest.gyp:gtest',
        '<(webrtc_root)/modules/modules.gyp:audio_processing',
        '<(webrtc_root)/modules/modules.gyp:audioproc_test_utils',
        '<(webrtc_root)/modules/modules.gyp:video_capture',
        '<(webrtc_root)/test/test.gyp:channel_transport',
        '<(webrtc_root)/voice_engine/voice_engine.gyp:voice_engine',
        'video_quality_test',
        'modules/modules.gyp:neteq_test_support',
        'modules/modules.gyp:bwe_simulator',
        'modules/modules.gyp:rtp_rtcp',
        'test/test.gyp:test_common',
        'test/test.gyp:test_main',
        'test/test.gyp:test_renderer',
        'webrtc',
      ],
      'conditions': [
        ['OS=="android"', {
          'dependencies': [
            '<(DEPTH)/testing/android/native_test.gyp:native_test_native_code',
          ],
        }],
      ],
    },
    {
      'target_name': 'webrtc_nonparallel_tests',
      'type': '<(gtest_target_type)',
      'sources': [
        'base/nullsocketserver_unittest.cc',
        'base/physicalsocketserver_unittest.cc',
        'base/socket_unittest.cc',
        'base/socket_unittest.h',
        'base/socketaddress_unittest.cc',
        'base/virtualsocket_unittest.cc',
      ],
      'defines': [
        'GTEST_RELATIVE_PATH',
      ],
      'dependencies': [
        '<(DEPTH)/testing/gtest.gyp:gtest',
        'base/base.gyp:rtc_base',
        'test/test.gyp:test_main',
      ],
      'conditions': [
        ['OS=="android"', {
          'dependencies': [
            '<(DEPTH)/testing/android/native_test.gyp:native_test_native_code',
          ],
        }],
        ['OS=="win"', {
          'sources': [
            'base/win32socketserver_unittest.cc',
          ],
        }],
        ['OS=="mac"', {
          'sources': [
            'base/macsocketserver_unittest.cc',
          ],
        }],
        ['OS=="ios" or (OS=="mac" and target_arch!="ia32")', {
          'defines': [
            'CARBON_DEPRECATED=YES',
          ],
        }],
      ],
    },
  ],
  'conditions': [
    ['OS=="android"', {
      'targets': [
        {
          'target_name': 'rtc_unittests_apk_target',
          'type': 'none',
          'dependencies': [
            '<(android_tests_path):rtc_unittests_apk',
          ],
        },
        {
          'target_name': 'video_engine_tests_apk_target',
          'type': 'none',
          'dependencies': [
            '<(android_tests_path):video_engine_tests_apk',
          ],
        },
        {
          'target_name': 'webrtc_perf_tests_apk_target',
          'type': 'none',
          'dependencies': [
            '<(android_tests_path):webrtc_perf_tests_apk',
          ],
        },
        {
          'target_name': 'webrtc_nonparallel_tests_apk_target',
          'type': 'none',
          'dependencies': [
            '<(android_tests_path):webrtc_nonparallel_tests_apk',
          ],
        },
        {
          'target_name': 'android_junit_tests_target',
          'type': 'none',
          'dependencies': [
            '<(android_tests_path):android_junit_tests',
          ],
        },
      ],
      'conditions': [
        ['test_isolation_mode != "noop"',
          {
            'targets': [
              {
                'target_name': 'rtc_unittests_apk_run',
                'type': 'none',
                'dependencies': [
                  '<(android_tests_path):rtc_unittests_apk',
                ],
                'includes': [
                  'build/isolate.gypi',
                ],
                'sources': [
                  'rtc_unittests_apk.isolate',
                ],
              },
              {
                'target_name': 'video_engine_tests_apk_run',
                'type': 'none',
                'dependencies': [
                  '<(android_tests_path):video_engine_tests_apk',
                ],
                'includes': [
                  'build/isolate.gypi',
                ],
                'sources': [
                  'video_engine_tests_apk.isolate',
                ],
              },
              {
                'target_name': 'webrtc_perf_tests_apk_run',
                'type': 'none',
                'dependencies': [
                  '<(android_tests_path):webrtc_perf_tests_apk',
                ],
                'includes': [
                  'build/isolate.gypi',
                ],
                'sources': [
                  'webrtc_perf_tests_apk.isolate',
                ],
              },
              {
                'target_name': 'webrtc_nonparallel_tests_apk_run',
                'type': 'none',
                'dependencies': [
                  '<(android_tests_path):webrtc_nonparallel_tests_apk',
                ],
                'includes': [
                  'build/isolate.gypi',
                ],
                'sources': [
                  'webrtc_nonparallel_tests_apk.isolate',
                ],
              },
            ],
          },
        ],
      ],
    }],
    ['test_isolation_mode != "noop"', {
      'targets': [
        {
          'target_name': 'rtc_unittests_run',
          'type': 'none',
          'dependencies': [
            'rtc_unittests',
          ],
          'includes': [
            'build/isolate.gypi',
          ],
          'sources': [
            'rtc_unittests.isolate',
          ],
        },
        {
          'target_name': 'video_engine_tests_run',
          'type': 'none',
          'dependencies': [
            'video_engine_tests',
          ],
          'includes': [
            'build/isolate.gypi',
          ],
          'sources': [
            'video_engine_tests.isolate',
          ],
        },
        {
          'target_name': 'webrtc_nonparallel_tests_run',
          'type': 'none',
          'dependencies': [
            'webrtc_nonparallel_tests',
          ],
          'includes': [
            'build/isolate.gypi',
          ],
          'sources': [
            'webrtc_nonparallel_tests.isolate',
          ],
        },
        {
          'target_name': 'webrtc_perf_tests_run',
          'type': 'none',
          'dependencies': [
            'webrtc_perf_tests',
          ],
          'includes': [
            'build/isolate.gypi',
          ],
          'sources': [
            'webrtc_perf_tests.isolate',
          ],
        },
      ],
    }],
  ],
}<|MERGE_RESOLUTION|>--- conflicted
+++ resolved
@@ -184,20 +184,16 @@
             '<(DEPTH)/testing/android/native_test.gyp:native_test_native_code',
           ],
         }],
-<<<<<<< HEAD
         ['OS=="win" and OS_RUNTIME=="winrt"', {
           'msvs_disabled_warnings': [ 
                                      #warning: declaration of '' hides previous local declaration, hides class member declaration
                                      4456, 
                                     ],
         }],
-        ['OS=="ios"', {
-=======
         ['OS=="ios" or (OS=="mac" and mac_deployment_target=="10.7")', {
           'includes': [
             'build/objc_common.gypi',
           ],
->>>>>>> d52bef7d
           'dependencies': [
             'sdk/sdk.gyp:rtc_sdk_peerconnection_objc',
             'system_wrappers/system_wrappers.gyp:metrics_default',
