/*
 *  Copyright (c) 2012 The WebRTC project authors. All Rights Reserved.
 *
 *  Use of this source code is governed by a BSD-style license
 *  that can be found in the LICENSE file in the root of the source
 *  tree. An additional intellectual property rights grant can be found
 *  in the file PATENTS.  All contributing project authors may
 *  be found in the AUTHORS file in the root of the source tree.
 */

#include "webrtc/voice_engine/channel.h"

#include <algorithm>
#include <utility>

#include "webrtc/base/checks.h"
#include "webrtc/base/criticalsection.h"
#include "webrtc/base/format_macros.h"
#include "webrtc/base/logging.h"
#include "webrtc/base/rate_limiter.h"
#include "webrtc/base/thread_checker.h"
#include "webrtc/base/timeutils.h"
<<<<<<< HEAD
#include "webrtc/base/trace_event.h"
=======
#include "webrtc/call/rtc_event_log.h"
>>>>>>> d52bef7d
#include "webrtc/common.h"
#include "webrtc/config.h"
#include "webrtc/modules/audio_device/include/audio_device.h"
#include "webrtc/modules/audio_processing/include/audio_processing.h"
#include "webrtc/modules/include/module_common_types.h"
#include "webrtc/modules/pacing/packet_router.h"
#include "webrtc/modules/rtp_rtcp/include/receive_statistics.h"
#include "webrtc/modules/rtp_rtcp/include/rtp_payload_registry.h"
#include "webrtc/modules/rtp_rtcp/include/rtp_receiver.h"
#include "webrtc/modules/rtp_rtcp/source/rtp_receiver_strategy.h"
#include "webrtc/modules/utility/include/audio_frame_operations.h"
#include "webrtc/modules/utility/include/process_thread.h"
#include "webrtc/system_wrappers/include/trace.h"
#include "webrtc/voice_engine/include/voe_base.h"
#include "webrtc/voice_engine/include/voe_external_media.h"
#include "webrtc/voice_engine/include/voe_rtp_rtcp.h"
#include "webrtc/voice_engine/output_mixer.h"
#include "webrtc/voice_engine/statistics.h"
#include "webrtc/voice_engine/transmit_mixer.h"
#include "webrtc/voice_engine/utility.h"

namespace webrtc {
namespace voe {

namespace {

constexpr int64_t kMaxRetransmissionWindowMs = 1000;
constexpr int64_t kMinRetransmissionWindowMs = 30;

bool RegisterReceiveCodec(std::unique_ptr<AudioCodingModule>* acm,
                          acm2::RentACodec* rac,
                          const CodecInst& ci) {
  const int result = (*acm)->RegisterReceiveCodec(
      ci, [&] { return rac->RentIsacDecoder(ci.plfreq); });
  return result == 0;
}

}  // namespace

const int kTelephoneEventAttenuationdB = 10;

class RtcEventLogProxy final : public webrtc::RtcEventLog {
 public:
  RtcEventLogProxy() : event_log_(nullptr) {}

  bool StartLogging(const std::string& file_name,
                    int64_t max_size_bytes) override {
    RTC_NOTREACHED();
    return false;
  }

  bool StartLogging(rtc::PlatformFile log_file,
                    int64_t max_size_bytes) override {
    RTC_NOTREACHED();
    return false;
  }

  void StopLogging() override { RTC_NOTREACHED(); }

  void LogVideoReceiveStreamConfig(
      const webrtc::VideoReceiveStream::Config& config) override {
    rtc::CritScope lock(&crit_);
    if (event_log_) {
      event_log_->LogVideoReceiveStreamConfig(config);
    }
  }

  void LogVideoSendStreamConfig(
      const webrtc::VideoSendStream::Config& config) override {
    rtc::CritScope lock(&crit_);
    if (event_log_) {
      event_log_->LogVideoSendStreamConfig(config);
    }
  }

  void LogRtpHeader(webrtc::PacketDirection direction,
                    webrtc::MediaType media_type,
                    const uint8_t* header,
                    size_t packet_length) override {
    rtc::CritScope lock(&crit_);
    if (event_log_) {
      event_log_->LogRtpHeader(direction, media_type, header, packet_length);
    }
  }

  void LogRtcpPacket(webrtc::PacketDirection direction,
                     webrtc::MediaType media_type,
                     const uint8_t* packet,
                     size_t length) override {
    rtc::CritScope lock(&crit_);
    if (event_log_) {
      event_log_->LogRtcpPacket(direction, media_type, packet, length);
    }
  }

  void LogAudioPlayout(uint32_t ssrc) override {
    rtc::CritScope lock(&crit_);
    if (event_log_) {
      event_log_->LogAudioPlayout(ssrc);
    }
  }

  void LogBwePacketLossEvent(int32_t bitrate,
                             uint8_t fraction_loss,
                             int32_t total_packets) override {
    rtc::CritScope lock(&crit_);
    if (event_log_) {
      event_log_->LogBwePacketLossEvent(bitrate, fraction_loss, total_packets);
    }
  }

  void SetEventLog(RtcEventLog* event_log) {
    rtc::CritScope lock(&crit_);
    event_log_ = event_log;
  }

 private:
  rtc::CriticalSection crit_;
  RtcEventLog* event_log_ GUARDED_BY(crit_);
  RTC_DISALLOW_COPY_AND_ASSIGN(RtcEventLogProxy);
};

class TransportFeedbackProxy : public TransportFeedbackObserver {
 public:
  TransportFeedbackProxy() : feedback_observer_(nullptr) {
    pacer_thread_.DetachFromThread();
    network_thread_.DetachFromThread();
  }

  void SetTransportFeedbackObserver(
      TransportFeedbackObserver* feedback_observer) {
    RTC_DCHECK(thread_checker_.CalledOnValidThread());
    rtc::CritScope lock(&crit_);
    feedback_observer_ = feedback_observer;
  }

  // Implements TransportFeedbackObserver.
  void AddPacket(uint16_t sequence_number,
                 size_t length,
                 int probe_cluster_id) override {
    RTC_DCHECK(pacer_thread_.CalledOnValidThread());
    rtc::CritScope lock(&crit_);
    if (feedback_observer_)
      feedback_observer_->AddPacket(sequence_number, length, probe_cluster_id);
  }
  void OnTransportFeedback(const rtcp::TransportFeedback& feedback) override {
    RTC_DCHECK(network_thread_.CalledOnValidThread());
    rtc::CritScope lock(&crit_);
    if (feedback_observer_)
      feedback_observer_->OnTransportFeedback(feedback);
  }

 private:
  rtc::CriticalSection crit_;
  rtc::ThreadChecker thread_checker_;
  rtc::ThreadChecker pacer_thread_;
  rtc::ThreadChecker network_thread_;
  TransportFeedbackObserver* feedback_observer_ GUARDED_BY(&crit_);
};

class TransportSequenceNumberProxy : public TransportSequenceNumberAllocator {
 public:
  TransportSequenceNumberProxy() : seq_num_allocator_(nullptr) {
    pacer_thread_.DetachFromThread();
  }

  void SetSequenceNumberAllocator(
      TransportSequenceNumberAllocator* seq_num_allocator) {
    RTC_DCHECK(thread_checker_.CalledOnValidThread());
    rtc::CritScope lock(&crit_);
    seq_num_allocator_ = seq_num_allocator;
  }

  // Implements TransportSequenceNumberAllocator.
  uint16_t AllocateSequenceNumber() override {
    RTC_DCHECK(pacer_thread_.CalledOnValidThread());
    rtc::CritScope lock(&crit_);
    if (!seq_num_allocator_)
      return 0;
    return seq_num_allocator_->AllocateSequenceNumber();
  }

 private:
  rtc::CriticalSection crit_;
  rtc::ThreadChecker thread_checker_;
  rtc::ThreadChecker pacer_thread_;
  TransportSequenceNumberAllocator* seq_num_allocator_ GUARDED_BY(&crit_);
};

class RtpPacketSenderProxy : public RtpPacketSender {
 public:
  RtpPacketSenderProxy() : rtp_packet_sender_(nullptr) {}

  void SetPacketSender(RtpPacketSender* rtp_packet_sender) {
    RTC_DCHECK(thread_checker_.CalledOnValidThread());
    rtc::CritScope lock(&crit_);
    rtp_packet_sender_ = rtp_packet_sender;
  }

  // Implements RtpPacketSender.
  void InsertPacket(Priority priority,
                    uint32_t ssrc,
                    uint16_t sequence_number,
                    int64_t capture_time_ms,
                    size_t bytes,
                    bool retransmission) override {
    rtc::CritScope lock(&crit_);
    if (rtp_packet_sender_) {
      rtp_packet_sender_->InsertPacket(priority, ssrc, sequence_number,
                                       capture_time_ms, bytes, retransmission);
    }
  }

 private:
  rtc::ThreadChecker thread_checker_;
  rtc::CriticalSection crit_;
  RtpPacketSender* rtp_packet_sender_ GUARDED_BY(&crit_);
};

// Extend the default RTCP statistics struct with max_jitter, defined as the
// maximum jitter value seen in an RTCP report block.
struct ChannelStatistics : public RtcpStatistics {
  ChannelStatistics() : rtcp(), max_jitter(0) {}

  RtcpStatistics rtcp;
  uint32_t max_jitter;
};

// Statistics callback, called at each generation of a new RTCP report block.
class StatisticsProxy : public RtcpStatisticsCallback {
 public:
  StatisticsProxy(uint32_t ssrc) : ssrc_(ssrc) {}
  virtual ~StatisticsProxy() {}

  void StatisticsUpdated(const RtcpStatistics& statistics,
                         uint32_t ssrc) override {
    if (ssrc != ssrc_)
      return;

    rtc::CritScope cs(&stats_lock_);
    stats_.rtcp = statistics;
    if (statistics.jitter > stats_.max_jitter) {
      stats_.max_jitter = statistics.jitter;
    }
  }

  void CNameChanged(const char* cname, uint32_t ssrc) override {}

  ChannelStatistics GetStats() {
    rtc::CritScope cs(&stats_lock_);
    return stats_;
  }

 private:
  // StatisticsUpdated calls are triggered from threads in the RTP module,
  // while GetStats calls can be triggered from the public voice engine API,
  // hence synchronization is needed.
  rtc::CriticalSection stats_lock_;
  const uint32_t ssrc_;
  ChannelStatistics stats_;
};

class VoERtcpObserver : public RtcpBandwidthObserver {
 public:
  explicit VoERtcpObserver(Channel* owner) : owner_(owner) {}
  virtual ~VoERtcpObserver() {}

  void OnReceivedEstimatedBitrate(uint32_t bitrate) override {
    // Not used for Voice Engine.
  }

  void OnReceivedRtcpReceiverReport(const ReportBlockList& report_blocks,
                                    int64_t rtt,
                                    int64_t now_ms) override {
    // TODO(mflodman): Do we need to aggregate reports here or can we jut send
    // what we get? I.e. do we ever get multiple reports bundled into one RTCP
    // report for VoiceEngine?
    if (report_blocks.empty())
      return;

    int fraction_lost_aggregate = 0;
    int total_number_of_packets = 0;

    // If receiving multiple report blocks, calculate the weighted average based
    // on the number of packets a report refers to.
    for (ReportBlockList::const_iterator block_it = report_blocks.begin();
         block_it != report_blocks.end(); ++block_it) {
      // Find the previous extended high sequence number for this remote SSRC,
      // to calculate the number of RTP packets this report refers to. Ignore if
      // we haven't seen this SSRC before.
      std::map<uint32_t, uint32_t>::iterator seq_num_it =
          extended_max_sequence_number_.find(block_it->sourceSSRC);
      int number_of_packets = 0;
      if (seq_num_it != extended_max_sequence_number_.end()) {
        number_of_packets = block_it->extendedHighSeqNum - seq_num_it->second;
      }
      fraction_lost_aggregate += number_of_packets * block_it->fractionLost;
      total_number_of_packets += number_of_packets;

      extended_max_sequence_number_[block_it->sourceSSRC] =
          block_it->extendedHighSeqNum;
    }
    int weighted_fraction_lost = 0;
    if (total_number_of_packets > 0) {
      weighted_fraction_lost =
          (fraction_lost_aggregate + total_number_of_packets / 2) /
          total_number_of_packets;
    }
    owner_->OnIncomingFractionLoss(weighted_fraction_lost);
  }

 private:
  Channel* owner_;
  // Maps remote side ssrc to extended highest sequence number received.
  std::map<uint32_t, uint32_t> extended_max_sequence_number_;
};

int32_t Channel::SendData(FrameType frameType,
                          uint8_t payloadType,
                          uint32_t timeStamp,
                          const uint8_t* payloadData,
                          size_t payloadSize,
                          const RTPFragmentationHeader* fragmentation) {
  WEBRTC_TRACE(kTraceStream, kTraceVoice, VoEId(_instanceId, _channelId),
               "Channel::SendData(frameType=%u, payloadType=%u, timeStamp=%u,"
               " payloadSize=%" PRIuS ", fragmentation=0x%x)",
               frameType, payloadType, timeStamp, payloadSize, fragmentation);

  if (_includeAudioLevelIndication) {
    // Store current audio level in the RTP/RTCP module.
    // The level will be used in combination with voice-activity state
    // (frameType) to add an RTP header extension
    _rtpRtcpModule->SetAudioLevel(rms_level_.RMS());
  }

  // Push data from ACM to RTP/RTCP-module to deliver audio frame for
  // packetization.
  // This call will trigger Transport::SendPacket() from the RTP/RTCP module.
  if (!_rtpRtcpModule->SendOutgoingData(
          (FrameType&)frameType, payloadType, timeStamp,
          // Leaving the time when this frame was
          // received from the capture device as
          // undefined for voice for now.
          -1, payloadData, payloadSize, fragmentation, nullptr, nullptr)) {
    _engineStatisticsPtr->SetLastError(
        VE_RTP_RTCP_MODULE_ERROR, kTraceWarning,
        "Channel::SendData() failed to send data to RTP/RTCP module");
    return -1;
  }

  _lastLocalTimeStamp = timeStamp;
  _lastPayloadType = payloadType;

  return 0;
}

int32_t Channel::InFrameType(FrameType frame_type) {
  WEBRTC_TRACE(kTraceInfo, kTraceVoice, VoEId(_instanceId, _channelId),
               "Channel::InFrameType(frame_type=%d)", frame_type);

  rtc::CritScope cs(&_callbackCritSect);
  _sendFrameType = (frame_type == kAudioFrameSpeech);
  return 0;
}

int32_t Channel::OnRxVadDetected(int vadDecision) {
  rtc::CritScope cs(&_callbackCritSect);
  if (_rxVadObserverPtr) {
    _rxVadObserverPtr->OnRxVad(_channelId, vadDecision);
  }

  return 0;
}

bool Channel::SendRtp(const uint8_t* data,
                      size_t len,
                      const PacketOptions& options) {
  WEBRTC_TRACE(kTraceStream, kTraceVoice, VoEId(_instanceId, _channelId),
               "Channel::SendPacket(channel=%d, len=%" PRIuS ")", len);

  rtc::CritScope cs(&_callbackCritSect);

  if (_transportPtr == NULL) {
    WEBRTC_TRACE(kTraceError, kTraceVoice, VoEId(_instanceId, _channelId),
                 "Channel::SendPacket() failed to send RTP packet due to"
                 " invalid transport object");
    return false;
  }

  uint8_t* bufferToSendPtr = (uint8_t*)data;
  size_t bufferLength = len;

  if (!_transportPtr->SendRtp(bufferToSendPtr, bufferLength, options)) {
    std::string transport_name =
        _externalTransport ? "external transport" : "WebRtc sockets";
    WEBRTC_TRACE(kTraceError, kTraceVoice, VoEId(_instanceId, _channelId),
                 "Channel::SendPacket() RTP transmission using %s failed",
                 transport_name.c_str());
    return false;
  }
  return true;
}

bool Channel::SendRtcp(const uint8_t* data, size_t len) {
  WEBRTC_TRACE(kTraceStream, kTraceVoice, VoEId(_instanceId, _channelId),
               "Channel::SendRtcp(len=%" PRIuS ")", len);

  rtc::CritScope cs(&_callbackCritSect);
  if (_transportPtr == NULL) {
    WEBRTC_TRACE(kTraceError, kTraceVoice, VoEId(_instanceId, _channelId),
                 "Channel::SendRtcp() failed to send RTCP packet"
                 " due to invalid transport object");
    return false;
  }

  uint8_t* bufferToSendPtr = (uint8_t*)data;
  size_t bufferLength = len;

  int n = _transportPtr->SendRtcp(bufferToSendPtr, bufferLength);
  if (n < 0) {
    std::string transport_name =
        _externalTransport ? "external transport" : "WebRtc sockets";
    WEBRTC_TRACE(kTraceInfo, kTraceVoice, VoEId(_instanceId, _channelId),
                 "Channel::SendRtcp() transmission using %s failed",
                 transport_name.c_str());
    return false;
  }
  return true;
}

void Channel::OnIncomingSSRCChanged(uint32_t ssrc) {
  WEBRTC_TRACE(kTraceInfo, kTraceVoice, VoEId(_instanceId, _channelId),
               "Channel::OnIncomingSSRCChanged(SSRC=%d)", ssrc);

  // Update ssrc so that NTP for AV sync can be updated.
  _rtpRtcpModule->SetRemoteSSRC(ssrc);
}

void Channel::OnIncomingCSRCChanged(uint32_t CSRC, bool added) {
  WEBRTC_TRACE(kTraceInfo, kTraceVoice, VoEId(_instanceId, _channelId),
               "Channel::OnIncomingCSRCChanged(CSRC=%d, added=%d)", CSRC,
               added);
}

int32_t Channel::OnInitializeDecoder(
    int8_t payloadType,
    const char payloadName[RTP_PAYLOAD_NAME_SIZE],
    int frequency,
    size_t channels,
    uint32_t rate) {
  WEBRTC_TRACE(kTraceInfo, kTraceVoice, VoEId(_instanceId, _channelId),
               "Channel::OnInitializeDecoder(payloadType=%d, "
               "payloadName=%s, frequency=%u, channels=%" PRIuS ", rate=%u)",
               payloadType, payloadName, frequency, channels, rate);

  CodecInst receiveCodec = {0};
  CodecInst dummyCodec = {0};

  receiveCodec.pltype = payloadType;
  receiveCodec.plfreq = frequency;
  receiveCodec.channels = channels;
  receiveCodec.rate = rate;
  strncpy(receiveCodec.plname, payloadName, RTP_PAYLOAD_NAME_SIZE - 1);

  audio_coding_->Codec(payloadName, &dummyCodec, frequency, channels);
  receiveCodec.pacsize = dummyCodec.pacsize;

  // Register the new codec to the ACM
  if (!RegisterReceiveCodec(&audio_coding_, &rent_a_codec_, receiveCodec)) {
    WEBRTC_TRACE(kTraceWarning, kTraceVoice, VoEId(_instanceId, _channelId),
                 "Channel::OnInitializeDecoder() invalid codec ("
                 "pt=%d, name=%s) received - 1",
                 payloadType, payloadName);
    _engineStatisticsPtr->SetLastError(VE_AUDIO_CODING_MODULE_ERROR);
    return -1;
  }

  return 0;
}

int32_t Channel::OnReceivedPayloadData(const uint8_t* payloadData,
                                       size_t payloadSize,
                                       const WebRtcRTPHeader* rtpHeader) {
  WEBRTC_TRACE(kTraceStream, kTraceVoice, VoEId(_instanceId, _channelId),
               "Channel::OnReceivedPayloadData(payloadSize=%" PRIuS
               ","
               " payloadType=%u, audioChannel=%" PRIuS ")",
               payloadSize, rtpHeader->header.payloadType,
               rtpHeader->type.Audio.channel);

  if (!channel_state_.Get().playing) {
    // Avoid inserting into NetEQ when we are not playing. Count the
    // packet as discarded.
    WEBRTC_TRACE(kTraceStream, kTraceVoice, VoEId(_instanceId, _channelId),
                 "received packet is discarded since playing is not"
                 " activated");
    _numberOfDiscardedPackets++;
    return 0;
  }

  // Push the incoming payload (parsed and ready for decoding) into the ACM
  if (audio_coding_->IncomingPacket(payloadData, payloadSize, *rtpHeader) !=
      0) {
    _engineStatisticsPtr->SetLastError(
        VE_AUDIO_CODING_MODULE_ERROR, kTraceWarning,
        "Channel::OnReceivedPayloadData() unable to push data to the ACM");
    return -1;
  }

  int64_t round_trip_time = 0;
  _rtpRtcpModule->RTT(rtp_receiver_->SSRC(), &round_trip_time, NULL, NULL,
                      NULL);

  std::vector<uint16_t> nack_list = audio_coding_->GetNackList(round_trip_time);
  if (!nack_list.empty()) {
    // Can't use nack_list.data() since it's not supported by all
    // compilers.
    ResendPackets(&(nack_list[0]), static_cast<int>(nack_list.size()));
  }
  return 0;
}

bool Channel::OnRecoveredPacket(const uint8_t* rtp_packet,
                                size_t rtp_packet_length) {
  RTPHeader header;
  if (!rtp_header_parser_->Parse(rtp_packet, rtp_packet_length, &header)) {
    WEBRTC_TRACE(kTraceDebug, webrtc::kTraceVoice, _channelId,
                 "IncomingPacket invalid RTP header");
    return false;
  }
  header.payload_type_frequency =
      rtp_payload_registry_->GetPayloadTypeFrequency(header.payloadType);
  if (header.payload_type_frequency < 0)
    return false;
  return ReceivePacket(rtp_packet, rtp_packet_length, header, false);
}

MixerParticipant::AudioFrameInfo Channel::GetAudioFrameWithMuted(
    int32_t id,
    AudioFrame* audioFrame) {
  unsigned int ssrc;
  RTC_CHECK_EQ(GetLocalSSRC(ssrc), 0);
  event_log_proxy_->LogAudioPlayout(ssrc);
  // Get 10ms raw PCM data from the ACM (mixer limits output frequency)
  bool muted;
  if (audio_coding_->PlayoutData10Ms(audioFrame->sample_rate_hz_, audioFrame,
                                     &muted) == -1) {
    WEBRTC_TRACE(kTraceError, kTraceVoice, VoEId(_instanceId, _channelId),
                 "Channel::GetAudioFrame() PlayoutData10Ms() failed!");
    // In all likelihood, the audio in this frame is garbage. We return an
    // error so that the audio mixer module doesn't add it to the mix. As
    // a result, it won't be played out and the actions skipped here are
    // irrelevant.
    return MixerParticipant::AudioFrameInfo::kError;
  }

  if (muted) {
    // TODO(henrik.lundin): We should be able to do better than this. But we
    // will have to go through all the cases below where the audio samples may
    // be used, and handle the muted case in some way.
    audioFrame->Mute();
  }

  if (_RxVadDetection) {
    UpdateRxVadDetection(*audioFrame);
  }

  // Convert module ID to internal VoE channel ID
  audioFrame->id_ = VoEChannelId(audioFrame->id_);
  // Store speech type for dead-or-alive detection
  _outputSpeechType = audioFrame->speech_type_;

  ChannelState::State state = channel_state_.Get();

  if (state.rx_apm_is_enabled) {
    int err = rx_audioproc_->ProcessStream(audioFrame);
    if (err) {
      LOG(LS_ERROR) << "ProcessStream() error: " << err;
      assert(false);
    }
  }

  {
    // Pass the audio buffers to an optional sink callback, before applying
    // scaling/panning, as that applies to the mix operation.
    // External recipients of the audio (e.g. via AudioTrack), will do their
    // own mixing/dynamic processing.
    rtc::CritScope cs(&_callbackCritSect);
    if (audio_sink_) {
      AudioSinkInterface::Data data(
          &audioFrame->data_[0], audioFrame->samples_per_channel_,
          audioFrame->sample_rate_hz_, audioFrame->num_channels_,
          audioFrame->timestamp_);
      audio_sink_->OnData(data);
    }
  }

  float output_gain = 1.0f;
  float left_pan = 1.0f;
  float right_pan = 1.0f;
  {
    rtc::CritScope cs(&volume_settings_critsect_);
    output_gain = _outputGain;
    left_pan = _panLeft;
    right_pan = _panRight;
  }

  // Output volume scaling
  if (output_gain < 0.99f || output_gain > 1.01f) {
    AudioFrameOperations::ScaleWithSat(output_gain, *audioFrame);
  }

  // Scale left and/or right channel(s) if stereo and master balance is
  // active

  if (left_pan != 1.0f || right_pan != 1.0f) {
    if (audioFrame->num_channels_ == 1) {
      // Emulate stereo mode since panning is active.
      // The mono signal is copied to both left and right channels here.
      AudioFrameOperations::MonoToStereo(audioFrame);
    }
    // For true stereo mode (when we are receiving a stereo signal), no
    // action is needed.

    // Do the panning operation (the audio frame contains stereo at this
    // stage)
    AudioFrameOperations::Scale(left_pan, right_pan, *audioFrame);
  }

  // Mix decoded PCM output with file if file mixing is enabled
  if (state.output_file_playing) {
    MixAudioWithFile(*audioFrame, audioFrame->sample_rate_hz_);
    muted = false;  // We may have added non-zero samples.
  }

  // External media
  if (_outputExternalMedia) {
    rtc::CritScope cs(&_callbackCritSect);
    const bool isStereo = (audioFrame->num_channels_ == 2);
    if (_outputExternalMediaCallbackPtr) {
      _outputExternalMediaCallbackPtr->Process(
          _channelId, kPlaybackPerChannel, (int16_t*)audioFrame->data_,
          audioFrame->samples_per_channel_, audioFrame->sample_rate_hz_,
          isStereo);
    }
  }

  // Record playout if enabled
  {
    rtc::CritScope cs(&_fileCritSect);

    if (_outputFileRecording && output_file_recorder_) {
      output_file_recorder_->RecordAudioToFile(*audioFrame);
    }
  }

  // Measure audio level (0-9)
  // TODO(henrik.lundin) Use the |muted| information here too.
  _outputAudioLevel.ComputeLevel(*audioFrame);

  if (capture_start_rtp_time_stamp_ < 0 && audioFrame->timestamp_ != 0) {
    // The first frame with a valid rtp timestamp.
    capture_start_rtp_time_stamp_ = audioFrame->timestamp_;
  }

  if (capture_start_rtp_time_stamp_ >= 0) {
    // audioFrame.timestamp_ should be valid from now on.

    // Compute elapsed time.
    int64_t unwrap_timestamp =
        rtp_ts_wraparound_handler_->Unwrap(audioFrame->timestamp_);
    audioFrame->elapsed_time_ms_ =
        (unwrap_timestamp - capture_start_rtp_time_stamp_) /
        (GetPlayoutFrequency() / 1000);

    {
      rtc::CritScope lock(&ts_stats_lock_);
      // Compute ntp time.
      audioFrame->ntp_time_ms_ =
          ntp_estimator_.Estimate(audioFrame->timestamp_);
      // |ntp_time_ms_| won't be valid until at least 2 RTCP SRs are received.
      if (audioFrame->ntp_time_ms_ > 0) {
        // Compute |capture_start_ntp_time_ms_| so that
        // |capture_start_ntp_time_ms_| + |elapsed_time_ms_| == |ntp_time_ms_|
        capture_start_ntp_time_ms_ =
            audioFrame->ntp_time_ms_ - audioFrame->elapsed_time_ms_;
#ifdef WINRT

          int32_t endToEndDelay =
            static_cast<int32_t>(Clock::GetRealTimeClock()->CurrentNtpInMilliseconds()
              - audioFrame->ntp_time_ms_);

          // In a slow testing network, where ntp clock sync margin between two testing devices
          // might be greater than the audio processing time ( especially for a fast testing device)
          // we shall ignore the negative value for this situation.
          if (endToEndDelay > 0) 
          {
            TRACE_COUNTER1("webrtc", "EndToEndAudioDecoded", endToEndDelay);
            current_endtoend_delay_ms_ = endToEndDelay;
          }

#endif
      }
    }
  }

  return muted ? MixerParticipant::AudioFrameInfo::kMuted
               : MixerParticipant::AudioFrameInfo::kNormal;
}

int32_t Channel::NeededFrequency(int32_t id) const {
  WEBRTC_TRACE(kTraceStream, kTraceVoice, VoEId(_instanceId, _channelId),
               "Channel::NeededFrequency(id=%d)", id);

  int highestNeeded = 0;

  // Determine highest needed receive frequency
  int32_t receiveFrequency = audio_coding_->ReceiveFrequency();

  // Return the bigger of playout and receive frequency in the ACM.
  if (audio_coding_->PlayoutFrequency() > receiveFrequency) {
    highestNeeded = audio_coding_->PlayoutFrequency();
  } else {
    highestNeeded = receiveFrequency;
  }

  // Special case, if we're playing a file on the playout side
  // we take that frequency into consideration as well
  // This is not needed on sending side, since the codec will
  // limit the spectrum anyway.
  if (channel_state_.Get().output_file_playing) {
    rtc::CritScope cs(&_fileCritSect);
    if (output_file_player_) {
      if (output_file_player_->Frequency() > highestNeeded) {
        highestNeeded = output_file_player_->Frequency();
      }
    }
  }

  return (highestNeeded);
}

int32_t Channel::CreateChannel(
    Channel*& channel,
    int32_t channelId,
    uint32_t instanceId,
    const Config& config,
    const rtc::scoped_refptr<AudioDecoderFactory>& decoder_factory) {
  WEBRTC_TRACE(kTraceMemory, kTraceVoice, VoEId(instanceId, channelId),
               "Channel::CreateChannel(channelId=%d, instanceId=%d)", channelId,
               instanceId);

  channel = new Channel(channelId, instanceId, config, decoder_factory);
  if (channel == NULL) {
    WEBRTC_TRACE(kTraceMemory, kTraceVoice, VoEId(instanceId, channelId),
                 "Channel::CreateChannel() unable to allocate memory for"
                 " channel");
    return -1;
  }
  return 0;
}

void Channel::PlayNotification(int32_t id, uint32_t durationMs) {
  WEBRTC_TRACE(kTraceStream, kTraceVoice, VoEId(_instanceId, _channelId),
               "Channel::PlayNotification(id=%d, durationMs=%d)", id,
               durationMs);

  // Not implement yet
}

void Channel::RecordNotification(int32_t id, uint32_t durationMs) {
  WEBRTC_TRACE(kTraceStream, kTraceVoice, VoEId(_instanceId, _channelId),
               "Channel::RecordNotification(id=%d, durationMs=%d)", id,
               durationMs);

  // Not implement yet
}

void Channel::PlayFileEnded(int32_t id) {
  WEBRTC_TRACE(kTraceStream, kTraceVoice, VoEId(_instanceId, _channelId),
               "Channel::PlayFileEnded(id=%d)", id);

  if (id == _inputFilePlayerId) {
    channel_state_.SetInputFilePlaying(false);
    WEBRTC_TRACE(kTraceStateInfo, kTraceVoice, VoEId(_instanceId, _channelId),
                 "Channel::PlayFileEnded() => input file player module is"
                 " shutdown");
  } else if (id == _outputFilePlayerId) {
    channel_state_.SetOutputFilePlaying(false);
    WEBRTC_TRACE(kTraceStateInfo, kTraceVoice, VoEId(_instanceId, _channelId),
                 "Channel::PlayFileEnded() => output file player module is"
                 " shutdown");
  }
}

void Channel::RecordFileEnded(int32_t id) {
  WEBRTC_TRACE(kTraceStream, kTraceVoice, VoEId(_instanceId, _channelId),
               "Channel::RecordFileEnded(id=%d)", id);

  assert(id == _outputFileRecorderId);

  rtc::CritScope cs(&_fileCritSect);

  _outputFileRecording = false;
  WEBRTC_TRACE(kTraceStateInfo, kTraceVoice, VoEId(_instanceId, _channelId),
               "Channel::RecordFileEnded() => output file recorder module is"
               " shutdown");
}

Channel::Channel(int32_t channelId,
                 uint32_t instanceId,
                 const Config& config,
                 const rtc::scoped_refptr<AudioDecoderFactory>& decoder_factory)
    : _instanceId(instanceId),
      _channelId(channelId),
      event_log_proxy_(new RtcEventLogProxy()),
      rtp_header_parser_(RtpHeaderParser::Create()),
      rtp_payload_registry_(
          new RTPPayloadRegistry(RTPPayloadStrategy::CreateStrategy(true))),
      rtp_receive_statistics_(
          ReceiveStatistics::Create(Clock::GetRealTimeClock())),
      rtp_receiver_(
          RtpReceiver::CreateAudioReceiver(Clock::GetRealTimeClock(),
                                           this,
                                           this,
                                           rtp_payload_registry_.get())),
      telephone_event_handler_(rtp_receiver_->GetTelephoneEventHandler()),
      _outputAudioLevel(),
      _externalTransport(false),
      // Avoid conflict with other channels by adding 1024 - 1026,
      // won't use as much as 1024 channels.
      _inputFilePlayerId(VoEModuleId(instanceId, channelId) + 1024),
      _outputFilePlayerId(VoEModuleId(instanceId, channelId) + 1025),
      _outputFileRecorderId(VoEModuleId(instanceId, channelId) + 1026),
      _outputFileRecording(false),
      _outputExternalMedia(false),
      _inputExternalMediaCallbackPtr(NULL),
      _outputExternalMediaCallbackPtr(NULL),
      _timeStamp(0),  // This is just an offset, RTP module will add it's own
                      // random offset
      ntp_estimator_(Clock::GetRealTimeClock()),
      playout_timestamp_rtp_(0),
      playout_timestamp_rtcp_(0),
      playout_delay_ms_(0),
      _numberOfDiscardedPackets(0),
      send_sequence_number_(0),
      rtp_ts_wraparound_handler_(new rtc::TimestampWrapAroundHandler()),
      capture_start_rtp_time_stamp_(-1),
      capture_start_ntp_time_ms_(-1),
      _engineStatisticsPtr(NULL),
      _outputMixerPtr(NULL),
      _transmitMixerPtr(NULL),
      _moduleProcessThreadPtr(NULL),
      _audioDeviceModulePtr(NULL),
      _voiceEngineObserverPtr(NULL),
      _callbackCritSectPtr(NULL),
      _transportPtr(NULL),
      _rxVadObserverPtr(NULL),
      _oldVadDecision(-1),
      _sendFrameType(0),
      _externalMixing(false),
      _mixFileWithMicrophone(false),
      input_mute_(false),
      previous_frame_muted_(false),
      _panLeft(1.0f),
      _panRight(1.0f),
      _outputGain(1.0f),
      _lastLocalTimeStamp(0),
      _lastPayloadType(0),
      _includeAudioLevelIndication(false),
      _outputSpeechType(AudioFrame::kNormalSpeech),
      _RxVadDetection(false),
      _rxAgcIsEnabled(false),
      _rxNsIsEnabled(false),
      restored_packet_in_use_(false),
#ifdef WINRT
      current_endtoend_delay_ms_(0),
#endif
      rtcp_observer_(new VoERtcpObserver(this)),
      network_predictor_(new NetworkPredictor(Clock::GetRealTimeClock())),
      associate_send_channel_(ChannelOwner(nullptr)),
      pacing_enabled_(config.Get<VoicePacing>().enabled),
      feedback_observer_proxy_(new TransportFeedbackProxy()),
      seq_num_allocator_proxy_(new TransportSequenceNumberProxy()),
      rtp_packet_sender_proxy_(new RtpPacketSenderProxy()),
      retransmission_rate_limiter_(new RateLimiter(Clock::GetRealTimeClock(),
                                                   kMaxRetransmissionWindowMs)),
      decoder_factory_(decoder_factory) {
  WEBRTC_TRACE(kTraceMemory, kTraceVoice, VoEId(_instanceId, _channelId),
               "Channel::Channel() - ctor");
  AudioCodingModule::Config acm_config;
  acm_config.id = VoEModuleId(instanceId, channelId);
  if (config.Get<NetEqCapacityConfig>().enabled) {
    // Clamping the buffer capacity at 20 packets. While going lower will
    // probably work, it makes little sense.
    acm_config.neteq_config.max_packets_in_buffer =
        std::max(20, config.Get<NetEqCapacityConfig>().capacity);
  }
  acm_config.neteq_config.enable_fast_accelerate =
      config.Get<NetEqFastAccelerate>().enabled;
  acm_config.neteq_config.enable_muted_state = true;
  acm_config.decoder_factory = decoder_factory;
  audio_coding_.reset(AudioCodingModule::Create(acm_config));

  _outputAudioLevel.Clear();

  RtpRtcp::Configuration configuration;
  configuration.audio = true;
  configuration.outgoing_transport = this;
  configuration.receive_statistics = rtp_receive_statistics_.get();
  configuration.bandwidth_callback = rtcp_observer_.get();
  if (pacing_enabled_) {
    configuration.paced_sender = rtp_packet_sender_proxy_.get();
    configuration.transport_sequence_number_allocator =
        seq_num_allocator_proxy_.get();
    configuration.transport_feedback_callback = feedback_observer_proxy_.get();
  }
  configuration.event_log = &(*event_log_proxy_);
  configuration.retransmission_rate_limiter =
      retransmission_rate_limiter_.get();

  _rtpRtcpModule.reset(RtpRtcp::CreateRtpRtcp(configuration));
  _rtpRtcpModule->SetSendingMediaStatus(false);

  statistics_proxy_.reset(new StatisticsProxy(_rtpRtcpModule->SSRC()));
  rtp_receive_statistics_->RegisterRtcpStatisticsCallback(
      statistics_proxy_.get());

  Config audioproc_config;
  audioproc_config.Set<ExperimentalAgc>(new ExperimentalAgc(false));
  rx_audioproc_.reset(AudioProcessing::Create(audioproc_config));
}

Channel::~Channel() {
  rtp_receive_statistics_->RegisterRtcpStatisticsCallback(NULL);
  WEBRTC_TRACE(kTraceMemory, kTraceVoice, VoEId(_instanceId, _channelId),
               "Channel::~Channel() - dtor");

  if (_outputExternalMedia) {
    DeRegisterExternalMediaProcessing(kPlaybackPerChannel);
  }
  if (channel_state_.Get().input_external_media) {
    DeRegisterExternalMediaProcessing(kRecordingPerChannel);
  }
  StopSend();
  StopPlayout();

  {
    rtc::CritScope cs(&_fileCritSect);
    if (input_file_player_) {
      input_file_player_->RegisterModuleFileCallback(NULL);
      input_file_player_->StopPlayingFile();
    }
    if (output_file_player_) {
      output_file_player_->RegisterModuleFileCallback(NULL);
      output_file_player_->StopPlayingFile();
    }
    if (output_file_recorder_) {
      output_file_recorder_->RegisterModuleFileCallback(NULL);
      output_file_recorder_->StopRecording();
    }
  }

  // The order to safely shutdown modules in a channel is:
  // 1. De-register callbacks in modules
  // 2. De-register modules in process thread
  // 3. Destroy modules
  if (audio_coding_->RegisterTransportCallback(NULL) == -1) {
    WEBRTC_TRACE(kTraceWarning, kTraceVoice, VoEId(_instanceId, _channelId),
                 "~Channel() failed to de-register transport callback"
                 " (Audio coding module)");
  }
  if (audio_coding_->RegisterVADCallback(NULL) == -1) {
    WEBRTC_TRACE(kTraceWarning, kTraceVoice, VoEId(_instanceId, _channelId),
                 "~Channel() failed to de-register VAD callback"
                 " (Audio coding module)");
  }
  // De-register modules in process thread
  _moduleProcessThreadPtr->DeRegisterModule(_rtpRtcpModule.get());

  // End of modules shutdown
}

int32_t Channel::Init() {
  WEBRTC_TRACE(kTraceInfo, kTraceVoice, VoEId(_instanceId, _channelId),
               "Channel::Init()");

  channel_state_.Reset();

  // --- Initial sanity

  if ((_engineStatisticsPtr == NULL) || (_moduleProcessThreadPtr == NULL)) {
    WEBRTC_TRACE(kTraceError, kTraceVoice, VoEId(_instanceId, _channelId),
                 "Channel::Init() must call SetEngineInformation() first");
    return -1;
  }

  // --- Add modules to process thread (for periodic schedulation)

  _moduleProcessThreadPtr->RegisterModule(_rtpRtcpModule.get());

  // --- ACM initialization

  if (audio_coding_->InitializeReceiver() == -1) {
    _engineStatisticsPtr->SetLastError(
        VE_AUDIO_CODING_MODULE_ERROR, kTraceError,
        "Channel::Init() unable to initialize the ACM - 1");
    return -1;
  }

  // --- RTP/RTCP module initialization

  // Ensure that RTCP is enabled by default for the created channel.
  // Note that, the module will keep generating RTCP until it is explicitly
  // disabled by the user.
  // After StopListen (when no sockets exists), RTCP packets will no longer
  // be transmitted since the Transport object will then be invalid.
  telephone_event_handler_->SetTelephoneEventForwardToDecoder(true);
  // RTCP is enabled by default.
  _rtpRtcpModule->SetRTCPStatus(RtcpMode::kCompound);
  // --- Register all permanent callbacks
  const bool fail = (audio_coding_->RegisterTransportCallback(this) == -1) ||
                    (audio_coding_->RegisterVADCallback(this) == -1);

  if (fail) {
    _engineStatisticsPtr->SetLastError(
        VE_CANNOT_INIT_CHANNEL, kTraceError,
        "Channel::Init() callbacks not registered");
    return -1;
  }

  // --- Register all supported codecs to the receiving side of the
  // RTP/RTCP module

  CodecInst codec;
  const uint8_t nSupportedCodecs = AudioCodingModule::NumberOfCodecs();

  for (int idx = 0; idx < nSupportedCodecs; idx++) {
    // Open up the RTP/RTCP receiver for all supported codecs
    if ((audio_coding_->Codec(idx, &codec) == -1) ||
        (rtp_receiver_->RegisterReceivePayload(
             codec.plname, codec.pltype, codec.plfreq, codec.channels,
             (codec.rate < 0) ? 0 : codec.rate) == -1)) {
      WEBRTC_TRACE(kTraceWarning, kTraceVoice, VoEId(_instanceId, _channelId),
                   "Channel::Init() unable to register %s "
                   "(%d/%d/%" PRIuS "/%d) to RTP/RTCP receiver",
                   codec.plname, codec.pltype, codec.plfreq, codec.channels,
                   codec.rate);
    } else {
      WEBRTC_TRACE(kTraceInfo, kTraceVoice, VoEId(_instanceId, _channelId),
                   "Channel::Init() %s (%d/%d/%" PRIuS
                   "/%d) has been "
                   "added to the RTP/RTCP receiver",
                   codec.plname, codec.pltype, codec.plfreq, codec.channels,
                   codec.rate);
    }

    // Ensure that PCMU is used as default codec on the sending side
    if (!STR_CASE_CMP(codec.plname, "PCMU") && (codec.channels == 1)) {
      SetSendCodec(codec);
    }

    // Register default PT for outband 'telephone-event'
    if (!STR_CASE_CMP(codec.plname, "telephone-event")) {
      if (_rtpRtcpModule->RegisterSendPayload(codec) == -1 ||
          !RegisterReceiveCodec(&audio_coding_, &rent_a_codec_, codec)) {
        WEBRTC_TRACE(kTraceWarning, kTraceVoice, VoEId(_instanceId, _channelId),
                     "Channel::Init() failed to register outband "
                     "'telephone-event' (%d/%d) correctly",
                     codec.pltype, codec.plfreq);
      }
    }

    if (!STR_CASE_CMP(codec.plname, "CN")) {
      if (!codec_manager_.RegisterEncoder(codec) ||
          !codec_manager_.MakeEncoder(&rent_a_codec_, audio_coding_.get()) ||
          !RegisterReceiveCodec(&audio_coding_, &rent_a_codec_, codec) ||
          _rtpRtcpModule->RegisterSendPayload(codec) == -1) {
        WEBRTC_TRACE(kTraceWarning, kTraceVoice, VoEId(_instanceId, _channelId),
                     "Channel::Init() failed to register CN (%d/%d) "
                     "correctly - 1",
                     codec.pltype, codec.plfreq);
      }
    }
  }

  if (rx_audioproc_->noise_suppression()->set_level(kDefaultNsMode) != 0) {
    LOG(LS_ERROR) << "noise_suppression()->set_level(kDefaultNsMode) failed.";
    return -1;
  }
  if (rx_audioproc_->gain_control()->set_mode(kDefaultRxAgcMode) != 0) {
    LOG(LS_ERROR) << "gain_control()->set_mode(kDefaultRxAgcMode) failed.";
    return -1;
  }

  return 0;
}

int32_t Channel::SetEngineInformation(Statistics& engineStatistics,
                                      OutputMixer& outputMixer,
                                      voe::TransmitMixer& transmitMixer,
                                      ProcessThread& moduleProcessThread,
                                      AudioDeviceModule& audioDeviceModule,
                                      VoiceEngineObserver* voiceEngineObserver,
                                      rtc::CriticalSection* callbackCritSect) {
  WEBRTC_TRACE(kTraceInfo, kTraceVoice, VoEId(_instanceId, _channelId),
               "Channel::SetEngineInformation()");
  _engineStatisticsPtr = &engineStatistics;
  _outputMixerPtr = &outputMixer;
  _transmitMixerPtr = &transmitMixer,
  _moduleProcessThreadPtr = &moduleProcessThread;
  _audioDeviceModulePtr = &audioDeviceModule;
  _voiceEngineObserverPtr = voiceEngineObserver;
  _callbackCritSectPtr = callbackCritSect;
  return 0;
}

int32_t Channel::UpdateLocalTimeStamp() {
  _timeStamp += static_cast<uint32_t>(_audioFrame.samples_per_channel_);
  return 0;
}

void Channel::SetSink(std::unique_ptr<AudioSinkInterface> sink) {
  rtc::CritScope cs(&_callbackCritSect);
  audio_sink_ = std::move(sink);
}

const rtc::scoped_refptr<AudioDecoderFactory>&
Channel::GetAudioDecoderFactory() const {
  return decoder_factory_;
}

int32_t Channel::StartPlayout() {
  WEBRTC_TRACE(kTraceInfo, kTraceVoice, VoEId(_instanceId, _channelId),
               "Channel::StartPlayout()");
  if (channel_state_.Get().playing) {
    return 0;
  }

  if (!_externalMixing) {
    // Add participant as candidates for mixing.
    if (_outputMixerPtr->SetMixabilityStatus(*this, true) != 0) {
      _engineStatisticsPtr->SetLastError(
          VE_AUDIO_CONF_MIX_MODULE_ERROR, kTraceError,
          "StartPlayout() failed to add participant to mixer");
      return -1;
    }
  }

  channel_state_.SetPlaying(true);
  if (RegisterFilePlayingToMixer() != 0)
    return -1;

  return 0;
}

int32_t Channel::StopPlayout() {
  WEBRTC_TRACE(kTraceInfo, kTraceVoice, VoEId(_instanceId, _channelId),
               "Channel::StopPlayout()");
  if (!channel_state_.Get().playing) {
    return 0;
  }

  if (!_externalMixing) {
    // Remove participant as candidates for mixing
    if (_outputMixerPtr->SetMixabilityStatus(*this, false) != 0) {
      _engineStatisticsPtr->SetLastError(
          VE_AUDIO_CONF_MIX_MODULE_ERROR, kTraceError,
          "StopPlayout() failed to remove participant from mixer");
      return -1;
    }
  }

  channel_state_.SetPlaying(false);
  _outputAudioLevel.Clear();

  return 0;
}

int32_t Channel::StartSend() {
  WEBRTC_TRACE(kTraceInfo, kTraceVoice, VoEId(_instanceId, _channelId),
               "Channel::StartSend()");
  // Resume the previous sequence number which was reset by StopSend().
  // This needs to be done before |sending| is set to true.
  if (send_sequence_number_)
    SetInitSequenceNumber(send_sequence_number_);

  if (channel_state_.Get().sending) {
    return 0;
  }
  channel_state_.SetSending(true);

  _rtpRtcpModule->SetSendingMediaStatus(true);
  if (_rtpRtcpModule->SetSendingStatus(true) != 0) {
    _engineStatisticsPtr->SetLastError(
        VE_RTP_RTCP_MODULE_ERROR, kTraceError,
        "StartSend() RTP/RTCP failed to start sending");
    _rtpRtcpModule->SetSendingMediaStatus(false);
    rtc::CritScope cs(&_callbackCritSect);
    channel_state_.SetSending(false);
    return -1;
  }

  return 0;
}

int32_t Channel::StopSend() {
  WEBRTC_TRACE(kTraceInfo, kTraceVoice, VoEId(_instanceId, _channelId),
               "Channel::StopSend()");
  if (!channel_state_.Get().sending) {
    return 0;
  }
  channel_state_.SetSending(false);

  // Store the sequence number to be able to pick up the same sequence for
  // the next StartSend(). This is needed for restarting device, otherwise
  // it might cause libSRTP to complain about packets being replayed.
  // TODO(xians): Remove this workaround after RtpRtcpModule's refactoring
  // CL is landed. See issue
  // https://code.google.com/p/webrtc/issues/detail?id=2111 .
  send_sequence_number_ = _rtpRtcpModule->SequenceNumber();

  // Reset sending SSRC and sequence number and triggers direct transmission
  // of RTCP BYE
  if (_rtpRtcpModule->SetSendingStatus(false) == -1) {
    _engineStatisticsPtr->SetLastError(
        VE_RTP_RTCP_MODULE_ERROR, kTraceWarning,
        "StartSend() RTP/RTCP failed to stop sending");
  }
  _rtpRtcpModule->SetSendingMediaStatus(false);

  return 0;
}

int32_t Channel::StartReceiving() {
  WEBRTC_TRACE(kTraceInfo, kTraceVoice, VoEId(_instanceId, _channelId),
               "Channel::StartReceiving()");
  if (channel_state_.Get().receiving) {
    return 0;
  }
  channel_state_.SetReceiving(true);
  _numberOfDiscardedPackets = 0;
  return 0;
}

int32_t Channel::StopReceiving() {
  WEBRTC_TRACE(kTraceInfo, kTraceVoice, VoEId(_instanceId, _channelId),
               "Channel::StopReceiving()");
  if (!channel_state_.Get().receiving) {
    return 0;
  }

  channel_state_.SetReceiving(false);
  return 0;
}

int32_t Channel::RegisterVoiceEngineObserver(VoiceEngineObserver& observer) {
  WEBRTC_TRACE(kTraceInfo, kTraceVoice, VoEId(_instanceId, _channelId),
               "Channel::RegisterVoiceEngineObserver()");
  rtc::CritScope cs(&_callbackCritSect);

  if (_voiceEngineObserverPtr) {
    _engineStatisticsPtr->SetLastError(
        VE_INVALID_OPERATION, kTraceError,
        "RegisterVoiceEngineObserver() observer already enabled");
    return -1;
  }
  _voiceEngineObserverPtr = &observer;
  return 0;
}

int32_t Channel::DeRegisterVoiceEngineObserver() {
  WEBRTC_TRACE(kTraceInfo, kTraceVoice, VoEId(_instanceId, _channelId),
               "Channel::DeRegisterVoiceEngineObserver()");
  rtc::CritScope cs(&_callbackCritSect);

  if (!_voiceEngineObserverPtr) {
    _engineStatisticsPtr->SetLastError(
        VE_INVALID_OPERATION, kTraceWarning,
        "DeRegisterVoiceEngineObserver() observer already disabled");
    return 0;
  }
  _voiceEngineObserverPtr = NULL;
  return 0;
}

int32_t Channel::GetSendCodec(CodecInst& codec) {
  auto send_codec = codec_manager_.GetCodecInst();
  if (send_codec) {
    codec = *send_codec;
    return 0;
  }
  return -1;
}

int32_t Channel::GetRecCodec(CodecInst& codec) {
  return (audio_coding_->ReceiveCodec(&codec));
}

int32_t Channel::SetSendCodec(const CodecInst& codec) {
  WEBRTC_TRACE(kTraceInfo, kTraceVoice, VoEId(_instanceId, _channelId),
               "Channel::SetSendCodec()");

  if (!codec_manager_.RegisterEncoder(codec) ||
      !codec_manager_.MakeEncoder(&rent_a_codec_, audio_coding_.get())) {
    WEBRTC_TRACE(kTraceError, kTraceVoice, VoEId(_instanceId, _channelId),
                 "SetSendCodec() failed to register codec to ACM");
    return -1;
  }

  if (_rtpRtcpModule->RegisterSendPayload(codec) != 0) {
    _rtpRtcpModule->DeRegisterSendPayload(codec.pltype);
    if (_rtpRtcpModule->RegisterSendPayload(codec) != 0) {
      WEBRTC_TRACE(kTraceError, kTraceVoice, VoEId(_instanceId, _channelId),
                   "SetSendCodec() failed to register codec to"
                   " RTP/RTCP module");
      return -1;
    }
  }

  if (_rtpRtcpModule->SetAudioPacketSize(codec.pacsize) != 0) {
    WEBRTC_TRACE(kTraceError, kTraceVoice, VoEId(_instanceId, _channelId),
                 "SetSendCodec() failed to set audio packet size");
    return -1;
  }

  return 0;
}

void Channel::SetBitRate(int bitrate_bps) {
  WEBRTC_TRACE(kTraceInfo, kTraceVoice, VoEId(_instanceId, _channelId),
               "Channel::SetBitRate(bitrate_bps=%d)", bitrate_bps);
  audio_coding_->SetBitRate(bitrate_bps);
  retransmission_rate_limiter_->SetMaxRate(bitrate_bps);
}

void Channel::OnIncomingFractionLoss(int fraction_lost) {
  network_predictor_->UpdatePacketLossRate(fraction_lost);
  uint8_t average_fraction_loss = network_predictor_->GetLossRate();

  // Normalizes rate to 0 - 100.
  if (audio_coding_->SetPacketLossRate(100 * average_fraction_loss / 255) !=
      0) {
    assert(false);  // This should not happen.
  }
}

int32_t Channel::SetVADStatus(bool enableVAD,
                              ACMVADMode mode,
                              bool disableDTX) {
  WEBRTC_TRACE(kTraceInfo, kTraceVoice, VoEId(_instanceId, _channelId),
               "Channel::SetVADStatus(mode=%d)", mode);
  RTC_DCHECK(!(disableDTX && enableVAD));  // disableDTX mode is deprecated.
  if (!codec_manager_.SetVAD(enableVAD, mode) ||
      !codec_manager_.MakeEncoder(&rent_a_codec_, audio_coding_.get())) {
    _engineStatisticsPtr->SetLastError(VE_AUDIO_CODING_MODULE_ERROR,
                                       kTraceError,
                                       "SetVADStatus() failed to set VAD");
    return -1;
  }
  return 0;
}

int32_t Channel::GetVADStatus(bool& enabledVAD,
                              ACMVADMode& mode,
                              bool& disabledDTX) {
  const auto* params = codec_manager_.GetStackParams();
  enabledVAD = params->use_cng;
  mode = params->vad_mode;
  disabledDTX = !params->use_cng;
  return 0;
}

int32_t Channel::SetRecPayloadType(const CodecInst& codec) {
  WEBRTC_TRACE(kTraceInfo, kTraceVoice, VoEId(_instanceId, _channelId),
               "Channel::SetRecPayloadType()");

  if (channel_state_.Get().playing) {
    _engineStatisticsPtr->SetLastError(
        VE_ALREADY_PLAYING, kTraceError,
        "SetRecPayloadType() unable to set PT while playing");
    return -1;
  }
  if (channel_state_.Get().receiving) {
    _engineStatisticsPtr->SetLastError(
        VE_ALREADY_LISTENING, kTraceError,
        "SetRecPayloadType() unable to set PT while listening");
    return -1;
  }

  if (codec.pltype == -1) {
    // De-register the selected codec (RTP/RTCP module and ACM)

    int8_t pltype(-1);
    CodecInst rxCodec = codec;

    // Get payload type for the given codec
    rtp_payload_registry_->ReceivePayloadType(
        rxCodec.plname, rxCodec.plfreq, rxCodec.channels,
        (rxCodec.rate < 0) ? 0 : rxCodec.rate, &pltype);
    rxCodec.pltype = pltype;

    if (rtp_receiver_->DeRegisterReceivePayload(pltype) != 0) {
      _engineStatisticsPtr->SetLastError(
          VE_RTP_RTCP_MODULE_ERROR, kTraceError,
          "SetRecPayloadType() RTP/RTCP-module deregistration "
          "failed");
      return -1;
    }
    if (audio_coding_->UnregisterReceiveCodec(rxCodec.pltype) != 0) {
      _engineStatisticsPtr->SetLastError(
          VE_AUDIO_CODING_MODULE_ERROR, kTraceError,
          "SetRecPayloadType() ACM deregistration failed - 1");
      return -1;
    }
    return 0;
  }

  if (rtp_receiver_->RegisterReceivePayload(
          codec.plname, codec.pltype, codec.plfreq, codec.channels,
          (codec.rate < 0) ? 0 : codec.rate) != 0) {
    // First attempt to register failed => de-register and try again
    // TODO(kwiberg): Retrying is probably not necessary, since
    // AcmReceiver::AddCodec also retries.
    rtp_receiver_->DeRegisterReceivePayload(codec.pltype);
    if (rtp_receiver_->RegisterReceivePayload(
            codec.plname, codec.pltype, codec.plfreq, codec.channels,
            (codec.rate < 0) ? 0 : codec.rate) != 0) {
      _engineStatisticsPtr->SetLastError(
          VE_RTP_RTCP_MODULE_ERROR, kTraceError,
          "SetRecPayloadType() RTP/RTCP-module registration failed");
      return -1;
    }
  }
  if (!RegisterReceiveCodec(&audio_coding_, &rent_a_codec_, codec)) {
    audio_coding_->UnregisterReceiveCodec(codec.pltype);
    if (!RegisterReceiveCodec(&audio_coding_, &rent_a_codec_, codec)) {
      _engineStatisticsPtr->SetLastError(
          VE_AUDIO_CODING_MODULE_ERROR, kTraceError,
          "SetRecPayloadType() ACM registration failed - 1");
      return -1;
    }
  }
  return 0;
}

int32_t Channel::GetRecPayloadType(CodecInst& codec) {
  int8_t payloadType(-1);
  if (rtp_payload_registry_->ReceivePayloadType(
          codec.plname, codec.plfreq, codec.channels,
          (codec.rate < 0) ? 0 : codec.rate, &payloadType) != 0) {
    _engineStatisticsPtr->SetLastError(
        VE_RTP_RTCP_MODULE_ERROR, kTraceWarning,
        "GetRecPayloadType() failed to retrieve RX payload type");
    return -1;
  }
  codec.pltype = payloadType;
  return 0;
}

int32_t Channel::SetSendCNPayloadType(int type, PayloadFrequencies frequency) {
  WEBRTC_TRACE(kTraceInfo, kTraceVoice, VoEId(_instanceId, _channelId),
               "Channel::SetSendCNPayloadType()");

  CodecInst codec;
  int32_t samplingFreqHz(-1);
  const size_t kMono = 1;
  if (frequency == kFreq32000Hz)
    samplingFreqHz = 32000;
  else if (frequency == kFreq16000Hz)
    samplingFreqHz = 16000;

  if (audio_coding_->Codec("CN", &codec, samplingFreqHz, kMono) == -1) {
    _engineStatisticsPtr->SetLastError(
        VE_AUDIO_CODING_MODULE_ERROR, kTraceError,
        "SetSendCNPayloadType() failed to retrieve default CN codec "
        "settings");
    return -1;
  }

  // Modify the payload type (must be set to dynamic range)
  codec.pltype = type;

  if (!codec_manager_.RegisterEncoder(codec) ||
      !codec_manager_.MakeEncoder(&rent_a_codec_, audio_coding_.get())) {
    _engineStatisticsPtr->SetLastError(
        VE_AUDIO_CODING_MODULE_ERROR, kTraceError,
        "SetSendCNPayloadType() failed to register CN to ACM");
    return -1;
  }

  if (_rtpRtcpModule->RegisterSendPayload(codec) != 0) {
    _rtpRtcpModule->DeRegisterSendPayload(codec.pltype);
    if (_rtpRtcpModule->RegisterSendPayload(codec) != 0) {
      _engineStatisticsPtr->SetLastError(
          VE_RTP_RTCP_MODULE_ERROR, kTraceError,
          "SetSendCNPayloadType() failed to register CN to RTP/RTCP "
          "module");
      return -1;
    }
  }
  return 0;
}

int Channel::SetOpusMaxPlaybackRate(int frequency_hz) {
  WEBRTC_TRACE(kTraceInfo, kTraceVoice, VoEId(_instanceId, _channelId),
               "Channel::SetOpusMaxPlaybackRate()");

  if (audio_coding_->SetOpusMaxPlaybackRate(frequency_hz) != 0) {
    _engineStatisticsPtr->SetLastError(
        VE_AUDIO_CODING_MODULE_ERROR, kTraceError,
        "SetOpusMaxPlaybackRate() failed to set maximum playback rate");
    return -1;
  }
  return 0;
}

int Channel::SetOpusDtx(bool enable_dtx) {
  WEBRTC_TRACE(kTraceInfo, kTraceVoice, VoEId(_instanceId, _channelId),
               "Channel::SetOpusDtx(%d)", enable_dtx);
  int ret = enable_dtx ? audio_coding_->EnableOpusDtx()
                       : audio_coding_->DisableOpusDtx();
  if (ret != 0) {
    _engineStatisticsPtr->SetLastError(VE_AUDIO_CODING_MODULE_ERROR,
                                       kTraceError, "SetOpusDtx() failed");
    return -1;
  }
  return 0;
}

int Channel::GetOpusDtx(bool* enabled) {
  int success = -1;
  audio_coding_->QueryEncoder([&](AudioEncoder const* encoder) {
    if (encoder) {
      *enabled = encoder->GetDtx();
      success = 0;
    }
  });
  return success;
}

int32_t Channel::RegisterExternalTransport(Transport* transport) {
  WEBRTC_TRACE(kTraceInfo, kTraceVoice, VoEId(_instanceId, _channelId),
               "Channel::RegisterExternalTransport()");

  rtc::CritScope cs(&_callbackCritSect);
  if (_externalTransport) {
    _engineStatisticsPtr->SetLastError(
        VE_INVALID_OPERATION, kTraceError,
        "RegisterExternalTransport() external transport already enabled");
    return -1;
  }
  _externalTransport = true;
  _transportPtr = transport;
  return 0;
}

int32_t Channel::DeRegisterExternalTransport() {
  WEBRTC_TRACE(kTraceInfo, kTraceVoice, VoEId(_instanceId, _channelId),
               "Channel::DeRegisterExternalTransport()");

  rtc::CritScope cs(&_callbackCritSect);
  if (_transportPtr) {
    WEBRTC_TRACE(kTraceInfo, kTraceVoice, VoEId(_instanceId, _channelId),
                 "DeRegisterExternalTransport() all transport is disabled");
  } else {
    _engineStatisticsPtr->SetLastError(
        VE_INVALID_OPERATION, kTraceWarning,
        "DeRegisterExternalTransport() external transport already "
        "disabled");
  }
  _externalTransport = false;
  _transportPtr = NULL;
  return 0;
}

int32_t Channel::ReceivedRTPPacket(const uint8_t* received_packet,
                                   size_t length,
                                   const PacketTime& packet_time) {
  WEBRTC_TRACE(kTraceStream, kTraceVoice, VoEId(_instanceId, _channelId),
               "Channel::ReceivedRTPPacket()");

  // Store playout timestamp for the received RTP packet
  UpdatePlayoutTimestamp(false);

  RTPHeader header;
  if (!rtp_header_parser_->Parse(received_packet, length, &header)) {
    WEBRTC_TRACE(webrtc::kTraceDebug, webrtc::kTraceVoice, _channelId,
                 "Incoming packet: invalid RTP header");
    return -1;
  }
  header.payload_type_frequency =
      rtp_payload_registry_->GetPayloadTypeFrequency(header.payloadType);
  if (header.payload_type_frequency < 0)
    return -1;
  bool in_order = IsPacketInOrder(header);
  rtp_receive_statistics_->IncomingPacket(
      header, length, IsPacketRetransmitted(header, in_order));
  rtp_payload_registry_->SetIncomingPayloadType(header);

  return ReceivePacket(received_packet, length, header, in_order) ? 0 : -1;
}

bool Channel::ReceivePacket(const uint8_t* packet,
                            size_t packet_length,
                            const RTPHeader& header,
                            bool in_order) {
  if (rtp_payload_registry_->IsRtx(header)) {
    return HandleRtxPacket(packet, packet_length, header);
  }
  const uint8_t* payload = packet + header.headerLength;
  assert(packet_length >= header.headerLength);
  size_t payload_length = packet_length - header.headerLength;
  PayloadUnion payload_specific;
  if (!rtp_payload_registry_->GetPayloadSpecifics(header.payloadType,
                                                  &payload_specific)) {
    return false;
  }
  return rtp_receiver_->IncomingRtpPacket(header, payload, payload_length,
                                          payload_specific, in_order);
}

bool Channel::HandleRtxPacket(const uint8_t* packet,
                              size_t packet_length,
                              const RTPHeader& header) {
  if (!rtp_payload_registry_->IsRtx(header))
    return false;

  // Remove the RTX header and parse the original RTP header.
  if (packet_length < header.headerLength)
    return false;
  if (packet_length > kVoiceEngineMaxIpPacketSizeBytes)
    return false;
  if (restored_packet_in_use_) {
    WEBRTC_TRACE(webrtc::kTraceDebug, webrtc::kTraceVoice, _channelId,
                 "Multiple RTX headers detected, dropping packet");
    return false;
  }
  if (!rtp_payload_registry_->RestoreOriginalPacket(
          restored_packet_, packet, &packet_length, rtp_receiver_->SSRC(),
          header)) {
    WEBRTC_TRACE(webrtc::kTraceDebug, webrtc::kTraceVoice, _channelId,
                 "Incoming RTX packet: invalid RTP header");
    return false;
  }
  restored_packet_in_use_ = true;
  bool ret = OnRecoveredPacket(restored_packet_, packet_length);
  restored_packet_in_use_ = false;
  return ret;
}

bool Channel::IsPacketInOrder(const RTPHeader& header) const {
  StreamStatistician* statistician =
      rtp_receive_statistics_->GetStatistician(header.ssrc);
  if (!statistician)
    return false;
  return statistician->IsPacketInOrder(header.sequenceNumber);
}

bool Channel::IsPacketRetransmitted(const RTPHeader& header,
                                    bool in_order) const {
  // Retransmissions are handled separately if RTX is enabled.
  if (rtp_payload_registry_->RtxEnabled())
    return false;
  StreamStatistician* statistician =
      rtp_receive_statistics_->GetStatistician(header.ssrc);
  if (!statistician)
    return false;
  // Check if this is a retransmission.
  int64_t min_rtt = 0;
  _rtpRtcpModule->RTT(rtp_receiver_->SSRC(), NULL, NULL, &min_rtt, NULL);
  return !in_order && statistician->IsRetransmitOfOldPacket(header, min_rtt);
}

int32_t Channel::ReceivedRTCPPacket(const uint8_t* data, size_t length) {
  WEBRTC_TRACE(kTraceStream, kTraceVoice, VoEId(_instanceId, _channelId),
               "Channel::ReceivedRTCPPacket()");
  // Store playout timestamp for the received RTCP packet
  UpdatePlayoutTimestamp(true);

  // Deliver RTCP packet to RTP/RTCP module for parsing
  if (_rtpRtcpModule->IncomingRtcpPacket(data, length) == -1) {
    _engineStatisticsPtr->SetLastError(
        VE_SOCKET_TRANSPORT_MODULE_ERROR, kTraceWarning,
        "Channel::IncomingRTPPacket() RTCP packet is invalid");
  }

  int64_t rtt = GetRTT(true);
  if (rtt == 0) {
    // Waiting for valid RTT.
    return 0;
  }

  int64_t nack_window_ms = rtt;
  if (nack_window_ms < kMinRetransmissionWindowMs) {
    nack_window_ms = kMinRetransmissionWindowMs;
  } else if (nack_window_ms > kMaxRetransmissionWindowMs) {
    nack_window_ms = kMaxRetransmissionWindowMs;
  }
  retransmission_rate_limiter_->SetWindowSize(nack_window_ms);

  uint32_t ntp_secs = 0;
  uint32_t ntp_frac = 0;
  uint32_t rtp_timestamp = 0;
  if (0 !=
      _rtpRtcpModule->RemoteNTP(&ntp_secs, &ntp_frac, NULL, NULL,
                                &rtp_timestamp)) {
    // Waiting for RTCP.
    return 0;
  }

  {
    rtc::CritScope lock(&ts_stats_lock_);
    ntp_estimator_.UpdateRtcpTimestamp(rtt, ntp_secs, ntp_frac, rtp_timestamp);
  }
  return 0;
}

int Channel::StartPlayingFileLocally(const char* fileName,
                                     bool loop,
                                     FileFormats format,
                                     int startPosition,
                                     float volumeScaling,
                                     int stopPosition,
                                     const CodecInst* codecInst) {
  WEBRTC_TRACE(kTraceInfo, kTraceVoice, VoEId(_instanceId, _channelId),
               "Channel::StartPlayingFileLocally(fileNameUTF8[]=%s, loop=%d,"
               " format=%d, volumeScaling=%5.3f, startPosition=%d, "
               "stopPosition=%d)",
               fileName, loop, format, volumeScaling, startPosition,
               stopPosition);

  if (channel_state_.Get().output_file_playing) {
    _engineStatisticsPtr->SetLastError(
        VE_ALREADY_PLAYING, kTraceError,
        "StartPlayingFileLocally() is already playing");
    return -1;
  }

  {
    rtc::CritScope cs(&_fileCritSect);

    if (output_file_player_) {
      output_file_player_->RegisterModuleFileCallback(NULL);
      output_file_player_.reset();
    }

    output_file_player_ = FilePlayer::NewFilePlayer(
        _outputFilePlayerId, (const FileFormats)format);

    if (!output_file_player_) {
      _engineStatisticsPtr->SetLastError(
          VE_INVALID_ARGUMENT, kTraceError,
          "StartPlayingFileLocally() filePlayer format is not correct");
      return -1;
    }

    const uint32_t notificationTime(0);

    if (output_file_player_->StartPlayingFile(
            fileName, loop, startPosition, volumeScaling, notificationTime,
            stopPosition, (const CodecInst*)codecInst) != 0) {
      _engineStatisticsPtr->SetLastError(
          VE_BAD_FILE, kTraceError,
          "StartPlayingFile() failed to start file playout");
      output_file_player_->StopPlayingFile();
      output_file_player_.reset();
      return -1;
    }
    output_file_player_->RegisterModuleFileCallback(this);
    channel_state_.SetOutputFilePlaying(true);
  }

  if (RegisterFilePlayingToMixer() != 0)
    return -1;

  return 0;
}

int Channel::StartPlayingFileLocally(InStream* stream,
                                     FileFormats format,
                                     int startPosition,
                                     float volumeScaling,
                                     int stopPosition,
                                     const CodecInst* codecInst) {
  WEBRTC_TRACE(kTraceInfo, kTraceVoice, VoEId(_instanceId, _channelId),
               "Channel::StartPlayingFileLocally(format=%d,"
               " volumeScaling=%5.3f, startPosition=%d, stopPosition=%d)",
               format, volumeScaling, startPosition, stopPosition);

  if (stream == NULL) {
    _engineStatisticsPtr->SetLastError(
        VE_BAD_FILE, kTraceError,
        "StartPlayingFileLocally() NULL as input stream");
    return -1;
  }

  if (channel_state_.Get().output_file_playing) {
    _engineStatisticsPtr->SetLastError(
        VE_ALREADY_PLAYING, kTraceError,
        "StartPlayingFileLocally() is already playing");
    return -1;
  }

  {
    rtc::CritScope cs(&_fileCritSect);

    // Destroy the old instance
    if (output_file_player_) {
      output_file_player_->RegisterModuleFileCallback(NULL);
      output_file_player_.reset();
    }

    // Create the instance
    output_file_player_ = FilePlayer::NewFilePlayer(
        _outputFilePlayerId, (const FileFormats)format);

    if (!output_file_player_) {
      _engineStatisticsPtr->SetLastError(
          VE_INVALID_ARGUMENT, kTraceError,
          "StartPlayingFileLocally() filePlayer format isnot correct");
      return -1;
    }

    const uint32_t notificationTime(0);

    if (output_file_player_->StartPlayingFile(stream, startPosition,
                                              volumeScaling, notificationTime,
                                              stopPosition, codecInst) != 0) {
      _engineStatisticsPtr->SetLastError(VE_BAD_FILE, kTraceError,
                                         "StartPlayingFile() failed to "
                                         "start file playout");
      output_file_player_->StopPlayingFile();
      output_file_player_.reset();
      return -1;
    }
    output_file_player_->RegisterModuleFileCallback(this);
    channel_state_.SetOutputFilePlaying(true);
  }

  if (RegisterFilePlayingToMixer() != 0)
    return -1;

  return 0;
}

int Channel::StopPlayingFileLocally() {
  WEBRTC_TRACE(kTraceInfo, kTraceVoice, VoEId(_instanceId, _channelId),
               "Channel::StopPlayingFileLocally()");

  if (!channel_state_.Get().output_file_playing) {
    return 0;
  }

  {
    rtc::CritScope cs(&_fileCritSect);

    if (output_file_player_->StopPlayingFile() != 0) {
      _engineStatisticsPtr->SetLastError(
          VE_STOP_RECORDING_FAILED, kTraceError,
          "StopPlayingFile() could not stop playing");
      return -1;
    }
    output_file_player_->RegisterModuleFileCallback(NULL);
    output_file_player_.reset();
    channel_state_.SetOutputFilePlaying(false);
  }
  // _fileCritSect cannot be taken while calling
  // SetAnonymousMixibilityStatus. Refer to comments in
  // StartPlayingFileLocally(const char* ...) for more details.
  if (_outputMixerPtr->SetAnonymousMixabilityStatus(*this, false) != 0) {
    _engineStatisticsPtr->SetLastError(
        VE_AUDIO_CONF_MIX_MODULE_ERROR, kTraceError,
        "StopPlayingFile() failed to stop participant from playing as"
        "file in the mixer");
    return -1;
  }

  return 0;
}

int Channel::IsPlayingFileLocally() const {
  return channel_state_.Get().output_file_playing;
}

int Channel::RegisterFilePlayingToMixer() {
  // Return success for not registering for file playing to mixer if:
  // 1. playing file before playout is started on that channel.
  // 2. starting playout without file playing on that channel.
  if (!channel_state_.Get().playing ||
      !channel_state_.Get().output_file_playing) {
    return 0;
  }

  // |_fileCritSect| cannot be taken while calling
  // SetAnonymousMixabilityStatus() since as soon as the participant is added
  // frames can be pulled by the mixer. Since the frames are generated from
  // the file, _fileCritSect will be taken. This would result in a deadlock.
  if (_outputMixerPtr->SetAnonymousMixabilityStatus(*this, true) != 0) {
    channel_state_.SetOutputFilePlaying(false);
    rtc::CritScope cs(&_fileCritSect);
    _engineStatisticsPtr->SetLastError(
        VE_AUDIO_CONF_MIX_MODULE_ERROR, kTraceError,
        "StartPlayingFile() failed to add participant as file to mixer");
    output_file_player_->StopPlayingFile();
    output_file_player_.reset();
    return -1;
  }

  return 0;
}

int Channel::StartPlayingFileAsMicrophone(const char* fileName,
                                          bool loop,
                                          FileFormats format,
                                          int startPosition,
                                          float volumeScaling,
                                          int stopPosition,
                                          const CodecInst* codecInst) {
  WEBRTC_TRACE(kTraceInfo, kTraceVoice, VoEId(_instanceId, _channelId),
               "Channel::StartPlayingFileAsMicrophone(fileNameUTF8[]=%s, "
               "loop=%d, format=%d, volumeScaling=%5.3f, startPosition=%d, "
               "stopPosition=%d)",
               fileName, loop, format, volumeScaling, startPosition,
               stopPosition);

  rtc::CritScope cs(&_fileCritSect);

  if (channel_state_.Get().input_file_playing) {
    _engineStatisticsPtr->SetLastError(
        VE_ALREADY_PLAYING, kTraceWarning,
        "StartPlayingFileAsMicrophone() filePlayer is playing");
    return 0;
  }

  // Destroy the old instance
  if (input_file_player_) {
    input_file_player_->RegisterModuleFileCallback(NULL);
    input_file_player_.reset();
  }

  // Create the instance
  input_file_player_ = FilePlayer::NewFilePlayer(_inputFilePlayerId,
                                                    (const FileFormats)format);

  if (!input_file_player_) {
    _engineStatisticsPtr->SetLastError(
        VE_INVALID_ARGUMENT, kTraceError,
        "StartPlayingFileAsMicrophone() filePlayer format isnot correct");
    return -1;
  }

  const uint32_t notificationTime(0);

  if (input_file_player_->StartPlayingFile(
          fileName, loop, startPosition, volumeScaling, notificationTime,
          stopPosition, (const CodecInst*)codecInst) != 0) {
    _engineStatisticsPtr->SetLastError(
        VE_BAD_FILE, kTraceError,
        "StartPlayingFile() failed to start file playout");
    input_file_player_->StopPlayingFile();
    input_file_player_.reset();
    return -1;
  }
  input_file_player_->RegisterModuleFileCallback(this);
  channel_state_.SetInputFilePlaying(true);

  return 0;
}

int Channel::StartPlayingFileAsMicrophone(InStream* stream,
                                          FileFormats format,
                                          int startPosition,
                                          float volumeScaling,
                                          int stopPosition,
                                          const CodecInst* codecInst) {
  WEBRTC_TRACE(kTraceInfo, kTraceVoice, VoEId(_instanceId, _channelId),
               "Channel::StartPlayingFileAsMicrophone(format=%d, "
               "volumeScaling=%5.3f, startPosition=%d, stopPosition=%d)",
               format, volumeScaling, startPosition, stopPosition);

  if (stream == NULL) {
    _engineStatisticsPtr->SetLastError(
        VE_BAD_FILE, kTraceError,
        "StartPlayingFileAsMicrophone NULL as input stream");
    return -1;
  }

  rtc::CritScope cs(&_fileCritSect);

  if (channel_state_.Get().input_file_playing) {
    _engineStatisticsPtr->SetLastError(
        VE_ALREADY_PLAYING, kTraceWarning,
        "StartPlayingFileAsMicrophone() is playing");
    return 0;
  }

  // Destroy the old instance
  if (input_file_player_) {
    input_file_player_->RegisterModuleFileCallback(NULL);
    input_file_player_.reset();
  }

  // Create the instance
  input_file_player_ = FilePlayer::NewFilePlayer(_inputFilePlayerId,
                                                    (const FileFormats)format);

  if (!input_file_player_) {
    _engineStatisticsPtr->SetLastError(
        VE_INVALID_ARGUMENT, kTraceError,
        "StartPlayingInputFile() filePlayer format isnot correct");
    return -1;
  }

  const uint32_t notificationTime(0);

  if (input_file_player_->StartPlayingFile(stream, startPosition, volumeScaling,
                                           notificationTime, stopPosition,
                                           codecInst) != 0) {
    _engineStatisticsPtr->SetLastError(VE_BAD_FILE, kTraceError,
                                       "StartPlayingFile() failed to start "
                                       "file playout");
    input_file_player_->StopPlayingFile();
    input_file_player_.reset();
    return -1;
  }

  input_file_player_->RegisterModuleFileCallback(this);
  channel_state_.SetInputFilePlaying(true);

  return 0;
}

int Channel::StopPlayingFileAsMicrophone() {
  WEBRTC_TRACE(kTraceInfo, kTraceVoice, VoEId(_instanceId, _channelId),
               "Channel::StopPlayingFileAsMicrophone()");

  rtc::CritScope cs(&_fileCritSect);

  if (!channel_state_.Get().input_file_playing) {
    return 0;
  }

  if (input_file_player_->StopPlayingFile() != 0) {
    _engineStatisticsPtr->SetLastError(
        VE_STOP_RECORDING_FAILED, kTraceError,
        "StopPlayingFile() could not stop playing");
    return -1;
  }
  input_file_player_->RegisterModuleFileCallback(NULL);
  input_file_player_.reset();
  channel_state_.SetInputFilePlaying(false);

  return 0;
}

int Channel::IsPlayingFileAsMicrophone() const {
  return channel_state_.Get().input_file_playing;
}

int Channel::StartRecordingPlayout(const char* fileName,
                                   const CodecInst* codecInst) {
  WEBRTC_TRACE(kTraceInfo, kTraceVoice, VoEId(_instanceId, _channelId),
               "Channel::StartRecordingPlayout(fileName=%s)", fileName);

  if (_outputFileRecording) {
    WEBRTC_TRACE(kTraceWarning, kTraceVoice, VoEId(_instanceId, -1),
                 "StartRecordingPlayout() is already recording");
    return 0;
  }

  FileFormats format;
  const uint32_t notificationTime(0);  // Not supported in VoE
  CodecInst dummyCodec = {100, "L16", 16000, 320, 1, 320000};

  if ((codecInst != NULL) &&
      ((codecInst->channels < 1) || (codecInst->channels > 2))) {
    _engineStatisticsPtr->SetLastError(
        VE_BAD_ARGUMENT, kTraceError,
        "StartRecordingPlayout() invalid compression");
    return (-1);
  }
  if (codecInst == NULL) {
    format = kFileFormatPcm16kHzFile;
    codecInst = &dummyCodec;
  } else if ((STR_CASE_CMP(codecInst->plname, "L16") == 0) ||
             (STR_CASE_CMP(codecInst->plname, "PCMU") == 0) ||
             (STR_CASE_CMP(codecInst->plname, "PCMA") == 0)) {
    format = kFileFormatWavFile;
  } else {
    format = kFileFormatCompressedFile;
  }

  rtc::CritScope cs(&_fileCritSect);

  // Destroy the old instance
  if (output_file_recorder_) {
    output_file_recorder_->RegisterModuleFileCallback(NULL);
    output_file_recorder_.reset();
  }

  output_file_recorder_ = FileRecorder::CreateFileRecorder(
      _outputFileRecorderId, (const FileFormats)format);
  if (!output_file_recorder_) {
    _engineStatisticsPtr->SetLastError(
        VE_INVALID_ARGUMENT, kTraceError,
        "StartRecordingPlayout() fileRecorder format isnot correct");
    return -1;
  }

  if (output_file_recorder_->StartRecordingAudioFile(
          fileName, (const CodecInst&)*codecInst, notificationTime) != 0) {
    _engineStatisticsPtr->SetLastError(
        VE_BAD_FILE, kTraceError,
        "StartRecordingAudioFile() failed to start file recording");
    output_file_recorder_->StopRecording();
    output_file_recorder_.reset();
    return -1;
  }
  output_file_recorder_->RegisterModuleFileCallback(this);
  _outputFileRecording = true;

  return 0;
}

int Channel::StartRecordingPlayout(OutStream* stream,
                                   const CodecInst* codecInst) {
  WEBRTC_TRACE(kTraceInfo, kTraceVoice, VoEId(_instanceId, _channelId),
               "Channel::StartRecordingPlayout()");

  if (_outputFileRecording) {
    WEBRTC_TRACE(kTraceWarning, kTraceVoice, VoEId(_instanceId, -1),
                 "StartRecordingPlayout() is already recording");
    return 0;
  }

  FileFormats format;
  const uint32_t notificationTime(0);  // Not supported in VoE
  CodecInst dummyCodec = {100, "L16", 16000, 320, 1, 320000};

  if (codecInst != NULL && codecInst->channels != 1) {
    _engineStatisticsPtr->SetLastError(
        VE_BAD_ARGUMENT, kTraceError,
        "StartRecordingPlayout() invalid compression");
    return (-1);
  }
  if (codecInst == NULL) {
    format = kFileFormatPcm16kHzFile;
    codecInst = &dummyCodec;
  } else if ((STR_CASE_CMP(codecInst->plname, "L16") == 0) ||
             (STR_CASE_CMP(codecInst->plname, "PCMU") == 0) ||
             (STR_CASE_CMP(codecInst->plname, "PCMA") == 0)) {
    format = kFileFormatWavFile;
  } else {
    format = kFileFormatCompressedFile;
  }

  rtc::CritScope cs(&_fileCritSect);

  // Destroy the old instance
  if (output_file_recorder_) {
    output_file_recorder_->RegisterModuleFileCallback(NULL);
    output_file_recorder_.reset();
  }

  output_file_recorder_ = FileRecorder::CreateFileRecorder(
      _outputFileRecorderId, (const FileFormats)format);
  if (!output_file_recorder_) {
    _engineStatisticsPtr->SetLastError(
        VE_INVALID_ARGUMENT, kTraceError,
        "StartRecordingPlayout() fileRecorder format isnot correct");
    return -1;
  }

  if (output_file_recorder_->StartRecordingAudioFile(stream, *codecInst,
                                                     notificationTime) != 0) {
    _engineStatisticsPtr->SetLastError(VE_BAD_FILE, kTraceError,
                                       "StartRecordingPlayout() failed to "
                                       "start file recording");
    output_file_recorder_->StopRecording();
    output_file_recorder_.reset();
    return -1;
  }

  output_file_recorder_->RegisterModuleFileCallback(this);
  _outputFileRecording = true;

  return 0;
}

int Channel::StopRecordingPlayout() {
  WEBRTC_TRACE(kTraceInfo, kTraceVoice, VoEId(_instanceId, -1),
               "Channel::StopRecordingPlayout()");

  if (!_outputFileRecording) {
    WEBRTC_TRACE(kTraceError, kTraceVoice, VoEId(_instanceId, -1),
                 "StopRecordingPlayout() isnot recording");
    return -1;
  }

  rtc::CritScope cs(&_fileCritSect);

  if (output_file_recorder_->StopRecording() != 0) {
    _engineStatisticsPtr->SetLastError(
        VE_STOP_RECORDING_FAILED, kTraceError,
        "StopRecording() could not stop recording");
    return (-1);
  }
  output_file_recorder_->RegisterModuleFileCallback(NULL);
  output_file_recorder_.reset();
  _outputFileRecording = false;

  return 0;
}

void Channel::SetMixWithMicStatus(bool mix) {
  rtc::CritScope cs(&_fileCritSect);
  _mixFileWithMicrophone = mix;
}

int Channel::GetSpeechOutputLevel(uint32_t& level) const {
  int8_t currentLevel = _outputAudioLevel.Level();
  level = static_cast<int32_t>(currentLevel);
  return 0;
}

int Channel::GetSpeechOutputLevelFullRange(uint32_t& level) const {
  int16_t currentLevel = _outputAudioLevel.LevelFullRange();
  level = static_cast<int32_t>(currentLevel);
  return 0;
}

int Channel::SetInputMute(bool enable) {
  rtc::CritScope cs(&volume_settings_critsect_);
  WEBRTC_TRACE(kTraceInfo, kTraceVoice, VoEId(_instanceId, _channelId),
               "Channel::SetMute(enable=%d)", enable);
  input_mute_ = enable;
  return 0;
}

bool Channel::InputMute() const {
  rtc::CritScope cs(&volume_settings_critsect_);
  return input_mute_;
}

int Channel::SetOutputVolumePan(float left, float right) {
  rtc::CritScope cs(&volume_settings_critsect_);
  WEBRTC_TRACE(kTraceInfo, kTraceVoice, VoEId(_instanceId, _channelId),
               "Channel::SetOutputVolumePan()");
  _panLeft = left;
  _panRight = right;
  return 0;
}

int Channel::GetOutputVolumePan(float& left, float& right) const {
  rtc::CritScope cs(&volume_settings_critsect_);
  left = _panLeft;
  right = _panRight;
  return 0;
}

int Channel::SetChannelOutputVolumeScaling(float scaling) {
  rtc::CritScope cs(&volume_settings_critsect_);
  WEBRTC_TRACE(kTraceInfo, kTraceVoice, VoEId(_instanceId, _channelId),
               "Channel::SetChannelOutputVolumeScaling()");
  _outputGain = scaling;
  return 0;
}

int Channel::GetChannelOutputVolumeScaling(float& scaling) const {
  rtc::CritScope cs(&volume_settings_critsect_);
  scaling = _outputGain;
  return 0;
}

int Channel::SendTelephoneEventOutband(int event, int duration_ms) {
  WEBRTC_TRACE(kTraceInfo, kTraceVoice, VoEId(_instanceId, _channelId),
               "Channel::SendTelephoneEventOutband(...)");
  RTC_DCHECK_LE(0, event);
  RTC_DCHECK_GE(255, event);
  RTC_DCHECK_LE(0, duration_ms);
  RTC_DCHECK_GE(65535, duration_ms);
  if (!Sending()) {
    return -1;
  }
  if (_rtpRtcpModule->SendTelephoneEventOutband(
      event, duration_ms, kTelephoneEventAttenuationdB) != 0) {
    _engineStatisticsPtr->SetLastError(
        VE_SEND_DTMF_FAILED, kTraceWarning,
        "SendTelephoneEventOutband() failed to send event");
    return -1;
  }
  return 0;
}

int Channel::SetSendTelephoneEventPayloadType(int payload_type) {
  WEBRTC_TRACE(kTraceInfo, kTraceVoice, VoEId(_instanceId, _channelId),
               "Channel::SetSendTelephoneEventPayloadType()");
  RTC_DCHECK_LE(0, payload_type);
  RTC_DCHECK_GE(127, payload_type);
  CodecInst codec = {0};
  codec.plfreq = 8000;
  codec.pltype = payload_type;
  memcpy(codec.plname, "telephone-event", 16);
  if (_rtpRtcpModule->RegisterSendPayload(codec) != 0) {
    _rtpRtcpModule->DeRegisterSendPayload(codec.pltype);
    if (_rtpRtcpModule->RegisterSendPayload(codec) != 0) {
      _engineStatisticsPtr->SetLastError(
          VE_RTP_RTCP_MODULE_ERROR, kTraceError,
          "SetSendTelephoneEventPayloadType() failed to register send"
          "payload type");
      return -1;
    }
  }
  return 0;
}

int Channel::UpdateRxVadDetection(AudioFrame& audioFrame) {
  WEBRTC_TRACE(kTraceStream, kTraceVoice, VoEId(_instanceId, _channelId),
               "Channel::UpdateRxVadDetection()");

  int vadDecision = 1;

  vadDecision = (audioFrame.vad_activity_ == AudioFrame::kVadActive) ? 1 : 0;

  if ((vadDecision != _oldVadDecision) && _rxVadObserverPtr) {
    OnRxVadDetected(vadDecision);
    _oldVadDecision = vadDecision;
  }

  WEBRTC_TRACE(kTraceStream, kTraceVoice, VoEId(_instanceId, _channelId),
               "Channel::UpdateRxVadDetection() => vadDecision=%d",
               vadDecision);
  return 0;
}

int Channel::RegisterRxVadObserver(VoERxVadCallback& observer) {
  WEBRTC_TRACE(kTraceInfo, kTraceVoice, VoEId(_instanceId, _channelId),
               "Channel::RegisterRxVadObserver()");
  rtc::CritScope cs(&_callbackCritSect);

  if (_rxVadObserverPtr) {
    _engineStatisticsPtr->SetLastError(
        VE_INVALID_OPERATION, kTraceError,
        "RegisterRxVadObserver() observer already enabled");
    return -1;
  }
  _rxVadObserverPtr = &observer;
  _RxVadDetection = true;
  return 0;
}

int Channel::DeRegisterRxVadObserver() {
  WEBRTC_TRACE(kTraceInfo, kTraceVoice, VoEId(_instanceId, _channelId),
               "Channel::DeRegisterRxVadObserver()");
  rtc::CritScope cs(&_callbackCritSect);

  if (!_rxVadObserverPtr) {
    _engineStatisticsPtr->SetLastError(
        VE_INVALID_OPERATION, kTraceWarning,
        "DeRegisterRxVadObserver() observer already disabled");
    return 0;
  }
  _rxVadObserverPtr = NULL;
  _RxVadDetection = false;
  return 0;
}

int Channel::VoiceActivityIndicator(int& activity) {
  activity = _sendFrameType;
  return 0;
}

#ifdef WEBRTC_VOICE_ENGINE_AGC

int Channel::SetRxAgcStatus(bool enable, AgcModes mode) {
  WEBRTC_TRACE(kTraceInfo, kTraceVoice, VoEId(_instanceId, _channelId),
               "Channel::SetRxAgcStatus(enable=%d, mode=%d)", (int)enable,
               (int)mode);

  GainControl::Mode agcMode = kDefaultRxAgcMode;
  switch (mode) {
    case kAgcDefault:
      break;
    case kAgcUnchanged:
      agcMode = rx_audioproc_->gain_control()->mode();
      break;
    case kAgcFixedDigital:
      agcMode = GainControl::kFixedDigital;
      break;
    case kAgcAdaptiveDigital:
      agcMode = GainControl::kAdaptiveDigital;
      break;
    default:
      _engineStatisticsPtr->SetLastError(VE_INVALID_ARGUMENT, kTraceError,
                                         "SetRxAgcStatus() invalid Agc mode");
      return -1;
  }

  if (rx_audioproc_->gain_control()->set_mode(agcMode) != 0) {
    _engineStatisticsPtr->SetLastError(
        VE_APM_ERROR, kTraceError, "SetRxAgcStatus() failed to set Agc mode");
    return -1;
  }
  if (rx_audioproc_->gain_control()->Enable(enable) != 0) {
    _engineStatisticsPtr->SetLastError(
        VE_APM_ERROR, kTraceError, "SetRxAgcStatus() failed to set Agc state");
    return -1;
  }

  _rxAgcIsEnabled = enable;
  channel_state_.SetRxApmIsEnabled(_rxAgcIsEnabled || _rxNsIsEnabled);

  return 0;
}

int Channel::GetRxAgcStatus(bool& enabled, AgcModes& mode) {
  bool enable = rx_audioproc_->gain_control()->is_enabled();
  GainControl::Mode agcMode = rx_audioproc_->gain_control()->mode();

  enabled = enable;

  switch (agcMode) {
    case GainControl::kFixedDigital:
      mode = kAgcFixedDigital;
      break;
    case GainControl::kAdaptiveDigital:
      mode = kAgcAdaptiveDigital;
      break;
    default:
      _engineStatisticsPtr->SetLastError(VE_APM_ERROR, kTraceError,
                                         "GetRxAgcStatus() invalid Agc mode");
      return -1;
  }

  return 0;
}

int Channel::SetRxAgcConfig(AgcConfig config) {
  WEBRTC_TRACE(kTraceInfo, kTraceVoice, VoEId(_instanceId, _channelId),
               "Channel::SetRxAgcConfig()");

  if (rx_audioproc_->gain_control()->set_target_level_dbfs(
          config.targetLeveldBOv) != 0) {
    _engineStatisticsPtr->SetLastError(
        VE_APM_ERROR, kTraceError,
        "SetRxAgcConfig() failed to set target peak |level|"
        "(or envelope) of the Agc");
    return -1;
  }
  if (rx_audioproc_->gain_control()->set_compression_gain_db(
          config.digitalCompressionGaindB) != 0) {
    _engineStatisticsPtr->SetLastError(
        VE_APM_ERROR, kTraceError,
        "SetRxAgcConfig() failed to set the range in |gain| the"
        " digital compression stage may apply");
    return -1;
  }
  if (rx_audioproc_->gain_control()->enable_limiter(config.limiterEnable) !=
      0) {
    _engineStatisticsPtr->SetLastError(
        VE_APM_ERROR, kTraceError,
        "SetRxAgcConfig() failed to set hard limiter to the signal");
    return -1;
  }

  return 0;
}

int Channel::GetRxAgcConfig(AgcConfig& config) {
  config.targetLeveldBOv = rx_audioproc_->gain_control()->target_level_dbfs();
  config.digitalCompressionGaindB =
      rx_audioproc_->gain_control()->compression_gain_db();
  config.limiterEnable = rx_audioproc_->gain_control()->is_limiter_enabled();

  return 0;
}

#endif  // #ifdef WEBRTC_VOICE_ENGINE_AGC

#ifdef WEBRTC_VOICE_ENGINE_NR

int Channel::SetRxNsStatus(bool enable, NsModes mode) {
  WEBRTC_TRACE(kTraceInfo, kTraceVoice, VoEId(_instanceId, _channelId),
               "Channel::SetRxNsStatus(enable=%d, mode=%d)", (int)enable,
               (int)mode);

  NoiseSuppression::Level nsLevel = kDefaultNsMode;
  switch (mode) {
    case kNsDefault:
      break;
    case kNsUnchanged:
      nsLevel = rx_audioproc_->noise_suppression()->level();
      break;
    case kNsConference:
      nsLevel = NoiseSuppression::kHigh;
      break;
    case kNsLowSuppression:
      nsLevel = NoiseSuppression::kLow;
      break;
    case kNsModerateSuppression:
      nsLevel = NoiseSuppression::kModerate;
      break;
    case kNsHighSuppression:
      nsLevel = NoiseSuppression::kHigh;
      break;
    case kNsVeryHighSuppression:
      nsLevel = NoiseSuppression::kVeryHigh;
      break;
  }

  if (rx_audioproc_->noise_suppression()->set_level(nsLevel) != 0) {
    _engineStatisticsPtr->SetLastError(
        VE_APM_ERROR, kTraceError, "SetRxNsStatus() failed to set NS level");
    return -1;
  }
  if (rx_audioproc_->noise_suppression()->Enable(enable) != 0) {
    _engineStatisticsPtr->SetLastError(
        VE_APM_ERROR, kTraceError, "SetRxNsStatus() failed to set NS state");
    return -1;
  }

  _rxNsIsEnabled = enable;
  channel_state_.SetRxApmIsEnabled(_rxAgcIsEnabled || _rxNsIsEnabled);

  return 0;
}

int Channel::GetRxNsStatus(bool& enabled, NsModes& mode) {
  bool enable = rx_audioproc_->noise_suppression()->is_enabled();
  NoiseSuppression::Level ncLevel = rx_audioproc_->noise_suppression()->level();

  enabled = enable;

  switch (ncLevel) {
    case NoiseSuppression::kLow:
      mode = kNsLowSuppression;
      break;
    case NoiseSuppression::kModerate:
      mode = kNsModerateSuppression;
      break;
    case NoiseSuppression::kHigh:
      mode = kNsHighSuppression;
      break;
    case NoiseSuppression::kVeryHigh:
      mode = kNsVeryHighSuppression;
      break;
  }

  return 0;
}

#endif  // #ifdef WEBRTC_VOICE_ENGINE_NR

int Channel::SetLocalSSRC(unsigned int ssrc) {
  WEBRTC_TRACE(kTraceInfo, kTraceVoice, VoEId(_instanceId, _channelId),
               "Channel::SetLocalSSRC()");
  if (channel_state_.Get().sending) {
    _engineStatisticsPtr->SetLastError(VE_ALREADY_SENDING, kTraceError,
                                       "SetLocalSSRC() already sending");
    return -1;
  }
  _rtpRtcpModule->SetSSRC(ssrc);
  return 0;
}

int Channel::GetLocalSSRC(unsigned int& ssrc) {
  ssrc = _rtpRtcpModule->SSRC();
  return 0;
}

int Channel::GetRemoteSSRC(unsigned int& ssrc) {
  ssrc = rtp_receiver_->SSRC();
  return 0;
}

int Channel::SetSendAudioLevelIndicationStatus(bool enable, unsigned char id) {
  _includeAudioLevelIndication = enable;
  return SetSendRtpHeaderExtension(enable, kRtpExtensionAudioLevel, id);
}

int Channel::SetReceiveAudioLevelIndicationStatus(bool enable,
                                                  unsigned char id) {
  rtp_header_parser_->DeregisterRtpHeaderExtension(kRtpExtensionAudioLevel);
  if (enable &&
      !rtp_header_parser_->RegisterRtpHeaderExtension(kRtpExtensionAudioLevel,
                                                      id)) {
    return -1;
  }
  return 0;
}

int Channel::SetSendAbsoluteSenderTimeStatus(bool enable, unsigned char id) {
  return SetSendRtpHeaderExtension(enable, kRtpExtensionAbsoluteSendTime, id);
}

int Channel::SetReceiveAbsoluteSenderTimeStatus(bool enable, unsigned char id) {
  rtp_header_parser_->DeregisterRtpHeaderExtension(
      kRtpExtensionAbsoluteSendTime);
  if (enable &&
      !rtp_header_parser_->RegisterRtpHeaderExtension(
          kRtpExtensionAbsoluteSendTime, id)) {
    return -1;
  }
  return 0;
}

void Channel::EnableSendTransportSequenceNumber(int id) {
  int ret =
      SetSendRtpHeaderExtension(true, kRtpExtensionTransportSequenceNumber, id);
  RTC_DCHECK_EQ(0, ret);
}

void Channel::EnableReceiveTransportSequenceNumber(int id) {
  rtp_header_parser_->DeregisterRtpHeaderExtension(
      kRtpExtensionTransportSequenceNumber);
  bool ret = rtp_header_parser_->RegisterRtpHeaderExtension(
      kRtpExtensionTransportSequenceNumber, id);
  RTC_DCHECK(ret);
}

void Channel::RegisterSenderCongestionControlObjects(
    RtpPacketSender* rtp_packet_sender,
    TransportFeedbackObserver* transport_feedback_observer,
    PacketRouter* packet_router) {
  RTC_DCHECK(rtp_packet_sender);
  RTC_DCHECK(transport_feedback_observer);
  RTC_DCHECK(packet_router && !packet_router_);
  feedback_observer_proxy_->SetTransportFeedbackObserver(
      transport_feedback_observer);
  seq_num_allocator_proxy_->SetSequenceNumberAllocator(packet_router);
  rtp_packet_sender_proxy_->SetPacketSender(rtp_packet_sender);
  _rtpRtcpModule->SetStorePacketsStatus(true, 600);
  packet_router->AddRtpModule(_rtpRtcpModule.get());
  packet_router_ = packet_router;
}

void Channel::RegisterReceiverCongestionControlObjects(
    PacketRouter* packet_router) {
  RTC_DCHECK(packet_router && !packet_router_);
  packet_router->AddRtpModule(_rtpRtcpModule.get());
  packet_router_ = packet_router;
}

void Channel::ResetCongestionControlObjects() {
  RTC_DCHECK(packet_router_);
  _rtpRtcpModule->SetStorePacketsStatus(false, 600);
  feedback_observer_proxy_->SetTransportFeedbackObserver(nullptr);
  seq_num_allocator_proxy_->SetSequenceNumberAllocator(nullptr);
  packet_router_->RemoveRtpModule(_rtpRtcpModule.get());
  packet_router_ = nullptr;
  rtp_packet_sender_proxy_->SetPacketSender(nullptr);
}

void Channel::SetRTCPStatus(bool enable) {
  WEBRTC_TRACE(kTraceInfo, kTraceVoice, VoEId(_instanceId, _channelId),
               "Channel::SetRTCPStatus()");
  _rtpRtcpModule->SetRTCPStatus(enable ? RtcpMode::kCompound : RtcpMode::kOff);
}

int Channel::GetRTCPStatus(bool& enabled) {
  RtcpMode method = _rtpRtcpModule->RTCP();
  enabled = (method != RtcpMode::kOff);
  return 0;
}

int Channel::SetRTCP_CNAME(const char cName[256]) {
  WEBRTC_TRACE(kTraceInfo, kTraceVoice, VoEId(_instanceId, _channelId),
               "Channel::SetRTCP_CNAME()");
  if (_rtpRtcpModule->SetCNAME(cName) != 0) {
    _engineStatisticsPtr->SetLastError(
        VE_RTP_RTCP_MODULE_ERROR, kTraceError,
        "SetRTCP_CNAME() failed to set RTCP CNAME");
    return -1;
  }
  return 0;
}

int Channel::GetRemoteRTCP_CNAME(char cName[256]) {
  if (cName == NULL) {
    _engineStatisticsPtr->SetLastError(
        VE_INVALID_ARGUMENT, kTraceError,
        "GetRemoteRTCP_CNAME() invalid CNAME input buffer");
    return -1;
  }
  char cname[RTCP_CNAME_SIZE];
  const uint32_t remoteSSRC = rtp_receiver_->SSRC();
  if (_rtpRtcpModule->RemoteCNAME(remoteSSRC, cname) != 0) {
    _engineStatisticsPtr->SetLastError(
        VE_CANNOT_RETRIEVE_CNAME, kTraceError,
        "GetRemoteRTCP_CNAME() failed to retrieve remote RTCP CNAME");
    return -1;
  }
  strcpy(cName, cname);
  return 0;
}

int Channel::GetRemoteRTCPData(unsigned int& NTPHigh,
                               unsigned int& NTPLow,
                               unsigned int& timestamp,
                               unsigned int& playoutTimestamp,
                               unsigned int* jitter,
                               unsigned short* fractionLost) {
  // --- Information from sender info in received Sender Reports

  RTCPSenderInfo senderInfo;
  if (_rtpRtcpModule->RemoteRTCPStat(&senderInfo) != 0) {
    _engineStatisticsPtr->SetLastError(
        VE_RTP_RTCP_MODULE_ERROR, kTraceError,
        "GetRemoteRTCPData() failed to retrieve sender info for remote "
        "side");
    return -1;
  }

  // We only utilize 12 out of 20 bytes in the sender info (ignores packet
  // and octet count)
  NTPHigh = senderInfo.NTPseconds;
  NTPLow = senderInfo.NTPfraction;
  timestamp = senderInfo.RTPtimeStamp;

  // --- Locally derived information

  // This value is updated on each incoming RTCP packet (0 when no packet
  // has been received)
  playoutTimestamp = playout_timestamp_rtcp_;

  if (NULL != jitter || NULL != fractionLost) {
    // Get all RTCP receiver report blocks that have been received on this
    // channel. If we receive RTP packets from a remote source we know the
    // remote SSRC and use the report block from him.
    // Otherwise use the first report block.
    std::vector<RTCPReportBlock> remote_stats;
    if (_rtpRtcpModule->RemoteRTCPStat(&remote_stats) != 0 ||
        remote_stats.empty()) {
      WEBRTC_TRACE(kTraceWarning, kTraceVoice, VoEId(_instanceId, _channelId),
                   "GetRemoteRTCPData() failed to measure statistics due"
                   " to lack of received RTP and/or RTCP packets");
      return -1;
    }

    uint32_t remoteSSRC = rtp_receiver_->SSRC();
    std::vector<RTCPReportBlock>::const_iterator it = remote_stats.begin();
    for (; it != remote_stats.end(); ++it) {
      if (it->remoteSSRC == remoteSSRC)
        break;
    }

    if (it == remote_stats.end()) {
      // If we have not received any RTCP packets from this SSRC it probably
      // means that we have not received any RTP packets.
      // Use the first received report block instead.
      it = remote_stats.begin();
      remoteSSRC = it->remoteSSRC;
    }

    if (jitter) {
      *jitter = it->jitter;
    }

    if (fractionLost) {
      *fractionLost = it->fractionLost;
    }
  }
  return 0;
}

int Channel::SendApplicationDefinedRTCPPacket(
    unsigned char subType,
    unsigned int name,
    const char* data,
    unsigned short dataLengthInBytes) {
  WEBRTC_TRACE(kTraceInfo, kTraceVoice, VoEId(_instanceId, _channelId),
               "Channel::SendApplicationDefinedRTCPPacket()");
  if (!channel_state_.Get().sending) {
    _engineStatisticsPtr->SetLastError(
        VE_NOT_SENDING, kTraceError,
        "SendApplicationDefinedRTCPPacket() not sending");
    return -1;
  }
  if (NULL == data) {
    _engineStatisticsPtr->SetLastError(
        VE_INVALID_ARGUMENT, kTraceError,
        "SendApplicationDefinedRTCPPacket() invalid data value");
    return -1;
  }
  if (dataLengthInBytes % 4 != 0) {
    _engineStatisticsPtr->SetLastError(
        VE_INVALID_ARGUMENT, kTraceError,
        "SendApplicationDefinedRTCPPacket() invalid length value");
    return -1;
  }
  RtcpMode status = _rtpRtcpModule->RTCP();
  if (status == RtcpMode::kOff) {
    _engineStatisticsPtr->SetLastError(
        VE_RTCP_ERROR, kTraceError,
        "SendApplicationDefinedRTCPPacket() RTCP is disabled");
    return -1;
  }

  // Create and schedule the RTCP APP packet for transmission
  if (_rtpRtcpModule->SetRTCPApplicationSpecificData(
          subType, name, (const unsigned char*)data, dataLengthInBytes) != 0) {
    _engineStatisticsPtr->SetLastError(
        VE_SEND_ERROR, kTraceError,
        "SendApplicationDefinedRTCPPacket() failed to send RTCP packet");
    return -1;
  }
  return 0;
}

int Channel::GetRTPStatistics(unsigned int& averageJitterMs,
                              unsigned int& maxJitterMs,
                              unsigned int& discardedPackets) {
  // The jitter statistics is updated for each received RTP packet and is
  // based on received packets.
  if (_rtpRtcpModule->RTCP() == RtcpMode::kOff) {
    // If RTCP is off, there is no timed thread in the RTCP module regularly
    // generating new stats, trigger the update manually here instead.
    StreamStatistician* statistician =
        rtp_receive_statistics_->GetStatistician(rtp_receiver_->SSRC());
    if (statistician) {
      // Don't use returned statistics, use data from proxy instead so that
      // max jitter can be fetched atomically.
      RtcpStatistics s;
      statistician->GetStatistics(&s, true);
    }
  }

  ChannelStatistics stats = statistics_proxy_->GetStats();
  const int32_t playoutFrequency = audio_coding_->PlayoutFrequency();
  if (playoutFrequency > 0) {
    // Scale RTP statistics given the current playout frequency
    maxJitterMs = stats.max_jitter / (playoutFrequency / 1000);
    averageJitterMs = stats.rtcp.jitter / (playoutFrequency / 1000);
  }

  discardedPackets = _numberOfDiscardedPackets;

  return 0;
}

int Channel::GetRemoteRTCPReportBlocks(
    std::vector<ReportBlock>* report_blocks) {
  if (report_blocks == NULL) {
    _engineStatisticsPtr->SetLastError(
        VE_INVALID_ARGUMENT, kTraceError,
        "GetRemoteRTCPReportBlock()s invalid report_blocks.");
    return -1;
  }

  // Get the report blocks from the latest received RTCP Sender or Receiver
  // Report. Each element in the vector contains the sender's SSRC and a
  // report block according to RFC 3550.
  std::vector<RTCPReportBlock> rtcp_report_blocks;
  if (_rtpRtcpModule->RemoteRTCPStat(&rtcp_report_blocks) != 0) {
    return -1;
  }

  if (rtcp_report_blocks.empty())
    return 0;

  std::vector<RTCPReportBlock>::const_iterator it = rtcp_report_blocks.begin();
  for (; it != rtcp_report_blocks.end(); ++it) {
    ReportBlock report_block;
    report_block.sender_SSRC = it->remoteSSRC;
    report_block.source_SSRC = it->sourceSSRC;
    report_block.fraction_lost = it->fractionLost;
    report_block.cumulative_num_packets_lost = it->cumulativeLost;
    report_block.extended_highest_sequence_number = it->extendedHighSeqNum;
    report_block.interarrival_jitter = it->jitter;
    report_block.last_SR_timestamp = it->lastSR;
    report_block.delay_since_last_SR = it->delaySinceLastSR;
    report_blocks->push_back(report_block);
  }
  return 0;
}

int Channel::GetRTPStatistics(CallStatistics& stats) {
  // --- RtcpStatistics

  // The jitter statistics is updated for each received RTP packet and is
  // based on received packets.
  RtcpStatistics statistics;
  StreamStatistician* statistician =
      rtp_receive_statistics_->GetStatistician(rtp_receiver_->SSRC());
  if (statistician) {
    statistician->GetStatistics(&statistics,
                                _rtpRtcpModule->RTCP() == RtcpMode::kOff);
  }

  stats.fractionLost = statistics.fraction_lost;
  stats.cumulativeLost = statistics.cumulative_lost;
  stats.extendedMax = statistics.extended_max_sequence_number;
  stats.jitterSamples = statistics.jitter;

  // --- RTT
  stats.rttMs = GetRTT(true);

  // --- Data counters

  size_t bytesSent(0);
  uint32_t packetsSent(0);
  size_t bytesReceived(0);
  uint32_t packetsReceived(0);

  if (statistician) {
    statistician->GetDataCounters(&bytesReceived, &packetsReceived);
  }

  if (_rtpRtcpModule->DataCountersRTP(&bytesSent, &packetsSent) != 0) {
    WEBRTC_TRACE(kTraceWarning, kTraceVoice, VoEId(_instanceId, _channelId),
                 "GetRTPStatistics() failed to retrieve RTP datacounters =>"
                 " output will not be complete");
  }

  stats.bytesSent = bytesSent;
  stats.packetsSent = packetsSent;
  stats.bytesReceived = bytesReceived;
  stats.packetsReceived = packetsReceived;
#ifdef WINRT
  stats.endtoend_delay_ms_ = current_endtoend_delay_ms_;
#endif

  // --- Timestamps
  {
    rtc::CritScope lock(&ts_stats_lock_);
    stats.capture_start_ntp_time_ms_ = capture_start_ntp_time_ms_;
  }
  return 0;
}

int Channel::SetCodecFECStatus(bool enable) {
  WEBRTC_TRACE(kTraceInfo, kTraceVoice, VoEId(_instanceId, _channelId),
               "Channel::SetCodecFECStatus()");

  if (!codec_manager_.SetCodecFEC(enable) ||
      !codec_manager_.MakeEncoder(&rent_a_codec_, audio_coding_.get())) {
    _engineStatisticsPtr->SetLastError(
        VE_AUDIO_CODING_MODULE_ERROR, kTraceError,
        "SetCodecFECStatus() failed to set FEC state");
    return -1;
  }
  return 0;
}

bool Channel::GetCodecFECStatus() {
  return codec_manager_.GetStackParams()->use_codec_fec;
}

void Channel::SetNACKStatus(bool enable, int maxNumberOfPackets) {
  // None of these functions can fail.
  // If pacing is enabled we always store packets.
  if (!pacing_enabled_)
    _rtpRtcpModule->SetStorePacketsStatus(enable, maxNumberOfPackets);
  rtp_receive_statistics_->SetMaxReorderingThreshold(maxNumberOfPackets);
  if (enable)
    audio_coding_->EnableNack(maxNumberOfPackets);
  else
    audio_coding_->DisableNack();
}

// Called when we are missing one or more packets.
int Channel::ResendPackets(const uint16_t* sequence_numbers, int length) {
  return _rtpRtcpModule->SendNACK(sequence_numbers, length);
}

uint32_t Channel::Demultiplex(const AudioFrame& audioFrame) {
  WEBRTC_TRACE(kTraceStream, kTraceVoice, VoEId(_instanceId, _channelId),
               "Channel::Demultiplex()");
  _audioFrame.CopyFrom(audioFrame);
  _audioFrame.id_ = _channelId;
  return 0;
}

void Channel::Demultiplex(const int16_t* audio_data,
                          int sample_rate,
                          size_t number_of_frames,
                          size_t number_of_channels) {
  CodecInst codec;
  GetSendCodec(codec);

  // Never upsample or upmix the capture signal here. This should be done at the
  // end of the send chain.
  _audioFrame.sample_rate_hz_ = std::min(codec.plfreq, sample_rate);
  _audioFrame.num_channels_ = std::min(number_of_channels, codec.channels);
  RemixAndResample(audio_data, number_of_frames, number_of_channels,
                   sample_rate, &input_resampler_, &_audioFrame);
}

uint32_t Channel::PrepareEncodeAndSend(int mixingFrequency) {
  WEBRTC_TRACE(kTraceStream, kTraceVoice, VoEId(_instanceId, _channelId),
               "Channel::PrepareEncodeAndSend()");

  if (_audioFrame.samples_per_channel_ == 0) {
    WEBRTC_TRACE(kTraceWarning, kTraceVoice, VoEId(_instanceId, _channelId),
                 "Channel::PrepareEncodeAndSend() invalid audio frame");
    return 0xFFFFFFFF;
  }

  if (channel_state_.Get().input_file_playing) {
    MixOrReplaceAudioWithFile(mixingFrequency);
  }

  bool is_muted = InputMute();  // Cache locally as InputMute() takes a lock.
  AudioFrameOperations::Mute(&_audioFrame, previous_frame_muted_, is_muted);

  if (channel_state_.Get().input_external_media) {
    rtc::CritScope cs(&_callbackCritSect);
    const bool isStereo = (_audioFrame.num_channels_ == 2);
    if (_inputExternalMediaCallbackPtr) {
      _inputExternalMediaCallbackPtr->Process(
          _channelId, kRecordingPerChannel, (int16_t*)_audioFrame.data_,
          _audioFrame.samples_per_channel_, _audioFrame.sample_rate_hz_,
          isStereo);
    }
  }

  if (_includeAudioLevelIndication) {
    size_t length =
        _audioFrame.samples_per_channel_ * _audioFrame.num_channels_;
    RTC_CHECK_LE(length, sizeof(_audioFrame.data_));
    if (is_muted && previous_frame_muted_) {
      rms_level_.ProcessMuted(length);
    } else {
      rms_level_.Process(_audioFrame.data_, length);
    }
  }
  previous_frame_muted_ = is_muted;

  return 0;
}

uint32_t Channel::EncodeAndSend() {
  WEBRTC_TRACE(kTraceStream, kTraceVoice, VoEId(_instanceId, _channelId),
               "Channel::EncodeAndSend()");

  assert(_audioFrame.num_channels_ <= 2);
  if (_audioFrame.samples_per_channel_ == 0) {
    WEBRTC_TRACE(kTraceWarning, kTraceVoice, VoEId(_instanceId, _channelId),
                 "Channel::EncodeAndSend() invalid audio frame");
    return 0xFFFFFFFF;
  }

  _audioFrame.id_ = _channelId;

  // --- Add 10ms of raw (PCM) audio data to the encoder @ 32kHz.

  // The ACM resamples internally.
  _audioFrame.timestamp_ = _timeStamp;
  // This call will trigger AudioPacketizationCallback::SendData if encoding
  // is done and payload is ready for packetization and transmission.
  // Otherwise, it will return without invoking the callback.
  if (audio_coding_->Add10MsData((AudioFrame&)_audioFrame) < 0) {
    WEBRTC_TRACE(kTraceError, kTraceVoice, VoEId(_instanceId, _channelId),
                 "Channel::EncodeAndSend() ACM encoding failed");
    return 0xFFFFFFFF;
  }

  _timeStamp += static_cast<uint32_t>(_audioFrame.samples_per_channel_);
  return 0;
}

void Channel::DisassociateSendChannel(int channel_id) {
  rtc::CritScope lock(&assoc_send_channel_lock_);
  Channel* channel = associate_send_channel_.channel();
  if (channel && channel->ChannelId() == channel_id) {
    // If this channel is associated with a send channel of the specified
    // Channel ID, disassociate with it.
    ChannelOwner ref(NULL);
    associate_send_channel_ = ref;
  }
}

void Channel::SetRtcEventLog(RtcEventLog* event_log) {
  event_log_proxy_->SetEventLog(event_log);
}

int Channel::RegisterExternalMediaProcessing(ProcessingTypes type,
                                             VoEMediaProcess& processObject) {
  WEBRTC_TRACE(kTraceInfo, kTraceVoice, VoEId(_instanceId, _channelId),
               "Channel::RegisterExternalMediaProcessing()");

  rtc::CritScope cs(&_callbackCritSect);

  if (kPlaybackPerChannel == type) {
    if (_outputExternalMediaCallbackPtr) {
      _engineStatisticsPtr->SetLastError(
          VE_INVALID_OPERATION, kTraceError,
          "Channel::RegisterExternalMediaProcessing() "
          "output external media already enabled");
      return -1;
    }
    _outputExternalMediaCallbackPtr = &processObject;
    _outputExternalMedia = true;
  } else if (kRecordingPerChannel == type) {
    if (_inputExternalMediaCallbackPtr) {
      _engineStatisticsPtr->SetLastError(
          VE_INVALID_OPERATION, kTraceError,
          "Channel::RegisterExternalMediaProcessing() "
          "output external media already enabled");
      return -1;
    }
    _inputExternalMediaCallbackPtr = &processObject;
    channel_state_.SetInputExternalMedia(true);
  }
  return 0;
}

int Channel::DeRegisterExternalMediaProcessing(ProcessingTypes type) {
  WEBRTC_TRACE(kTraceInfo, kTraceVoice, VoEId(_instanceId, _channelId),
               "Channel::DeRegisterExternalMediaProcessing()");

  rtc::CritScope cs(&_callbackCritSect);

  if (kPlaybackPerChannel == type) {
    if (!_outputExternalMediaCallbackPtr) {
      _engineStatisticsPtr->SetLastError(
          VE_INVALID_OPERATION, kTraceWarning,
          "Channel::DeRegisterExternalMediaProcessing() "
          "output external media already disabled");
      return 0;
    }
    _outputExternalMedia = false;
    _outputExternalMediaCallbackPtr = NULL;
  } else if (kRecordingPerChannel == type) {
    if (!_inputExternalMediaCallbackPtr) {
      _engineStatisticsPtr->SetLastError(
          VE_INVALID_OPERATION, kTraceWarning,
          "Channel::DeRegisterExternalMediaProcessing() "
          "input external media already disabled");
      return 0;
    }
    channel_state_.SetInputExternalMedia(false);
    _inputExternalMediaCallbackPtr = NULL;
  }

  return 0;
}

int Channel::SetExternalMixing(bool enabled) {
  WEBRTC_TRACE(kTraceInfo, kTraceVoice, VoEId(_instanceId, _channelId),
               "Channel::SetExternalMixing(enabled=%d)", enabled);

  if (channel_state_.Get().playing) {
    _engineStatisticsPtr->SetLastError(
        VE_INVALID_OPERATION, kTraceError,
        "Channel::SetExternalMixing() "
        "external mixing cannot be changed while playing.");
    return -1;
  }

  _externalMixing = enabled;

  return 0;
}

int Channel::GetNetworkStatistics(NetworkStatistics& stats) {
  return audio_coding_->GetNetworkStatistics(&stats);
}

void Channel::GetDecodingCallStatistics(AudioDecodingCallStats* stats) const {
  audio_coding_->GetDecodingCallStatistics(stats);
#ifdef WINRT
  stats->end_to_end_delayMs = current_endtoend_delay_ms_;
#endif
}

bool Channel::GetDelayEstimate(int* jitter_buffer_delay_ms,
                               int* playout_buffer_delay_ms) const {
  rtc::CritScope lock(&video_sync_lock_);
  *jitter_buffer_delay_ms = audio_coding_->FilteredCurrentDelayMs();
  *playout_buffer_delay_ms = playout_delay_ms_;
  return true;
}

uint32_t Channel::GetDelayEstimate() const {
  int jitter_buffer_delay_ms = 0;
  int playout_buffer_delay_ms = 0;
  GetDelayEstimate(&jitter_buffer_delay_ms, &playout_buffer_delay_ms);
  return jitter_buffer_delay_ms + playout_buffer_delay_ms;
}

int Channel::LeastRequiredDelayMs() const {
  return audio_coding_->LeastRequiredDelayMs();
}

int Channel::SetMinimumPlayoutDelay(int delayMs) {
  WEBRTC_TRACE(kTraceInfo, kTraceVoice, VoEId(_instanceId, _channelId),
               "Channel::SetMinimumPlayoutDelay()");
  if ((delayMs < kVoiceEngineMinMinPlayoutDelayMs) ||
      (delayMs > kVoiceEngineMaxMinPlayoutDelayMs)) {
    _engineStatisticsPtr->SetLastError(
        VE_INVALID_ARGUMENT, kTraceError,
        "SetMinimumPlayoutDelay() invalid min delay");
    return -1;
  }
  if (audio_coding_->SetMinimumPlayoutDelay(delayMs) != 0) {
    _engineStatisticsPtr->SetLastError(
        VE_AUDIO_CODING_MODULE_ERROR, kTraceError,
        "SetMinimumPlayoutDelay() failed to set min playout delay");
    return -1;
  }
  return 0;
}

int Channel::GetPlayoutTimestamp(unsigned int& timestamp) {
  uint32_t playout_timestamp_rtp = 0;
  {
    rtc::CritScope lock(&video_sync_lock_);
    playout_timestamp_rtp = playout_timestamp_rtp_;
  }
  if (playout_timestamp_rtp == 0) {
    _engineStatisticsPtr->SetLastError(
        VE_CANNOT_RETRIEVE_VALUE, kTraceStateInfo,
        "GetPlayoutTimestamp() failed to retrieve timestamp");
    return -1;
  }
  timestamp = playout_timestamp_rtp;
  return 0;
}

int Channel::SetInitTimestamp(unsigned int timestamp) {
  WEBRTC_TRACE(kTraceInfo, kTraceVoice, VoEId(_instanceId, _channelId),
               "Channel::SetInitTimestamp()");
  if (channel_state_.Get().sending) {
    _engineStatisticsPtr->SetLastError(VE_SENDING, kTraceError,
                                       "SetInitTimestamp() already sending");
    return -1;
  }
  _rtpRtcpModule->SetStartTimestamp(timestamp);
  return 0;
}

int Channel::SetInitSequenceNumber(short sequenceNumber) {
  WEBRTC_TRACE(kTraceInfo, kTraceVoice, VoEId(_instanceId, _channelId),
               "Channel::SetInitSequenceNumber()");
  if (channel_state_.Get().sending) {
    _engineStatisticsPtr->SetLastError(
        VE_SENDING, kTraceError, "SetInitSequenceNumber() already sending");
    return -1;
  }
  _rtpRtcpModule->SetSequenceNumber(sequenceNumber);
  return 0;
}

int Channel::GetRtpRtcp(RtpRtcp** rtpRtcpModule,
                        RtpReceiver** rtp_receiver) const {
  *rtpRtcpModule = _rtpRtcpModule.get();
  *rtp_receiver = rtp_receiver_.get();
  return 0;
}

// TODO(andrew): refactor Mix functions here and in transmit_mixer.cc to use
// a shared helper.
int32_t Channel::MixOrReplaceAudioWithFile(int mixingFrequency) {
  std::unique_ptr<int16_t[]> fileBuffer(new int16_t[640]);
  size_t fileSamples(0);

  {
    rtc::CritScope cs(&_fileCritSect);

    if (!input_file_player_) {
      WEBRTC_TRACE(kTraceWarning, kTraceVoice, VoEId(_instanceId, _channelId),
                   "Channel::MixOrReplaceAudioWithFile() fileplayer"
                   " doesnt exist");
      return -1;
    }

    if (input_file_player_->Get10msAudioFromFile(fileBuffer.get(), &fileSamples,
                                                 mixingFrequency) == -1) {
      WEBRTC_TRACE(kTraceWarning, kTraceVoice, VoEId(_instanceId, _channelId),
                   "Channel::MixOrReplaceAudioWithFile() file mixing "
                   "failed");
      return -1;
    }
    if (fileSamples == 0) {
      WEBRTC_TRACE(kTraceWarning, kTraceVoice, VoEId(_instanceId, _channelId),
                   "Channel::MixOrReplaceAudioWithFile() file is ended");
      return 0;
    }
  }

  assert(_audioFrame.samples_per_channel_ == fileSamples);

  if (_mixFileWithMicrophone) {
    // Currently file stream is always mono.
    // TODO(xians): Change the code when FilePlayer supports real stereo.
    MixWithSat(_audioFrame.data_, _audioFrame.num_channels_, fileBuffer.get(),
               1, fileSamples);
  } else {
    // Replace ACM audio with file.
    // Currently file stream is always mono.
    // TODO(xians): Change the code when FilePlayer supports real stereo.
    _audioFrame.UpdateFrame(
        _channelId, 0xFFFFFFFF, fileBuffer.get(), fileSamples, mixingFrequency,
        AudioFrame::kNormalSpeech, AudioFrame::kVadUnknown, 1);
  }
  return 0;
}

int32_t Channel::MixAudioWithFile(AudioFrame& audioFrame, int mixingFrequency) {
  assert(mixingFrequency <= 48000);

  std::unique_ptr<int16_t[]> fileBuffer(new int16_t[960]);
  size_t fileSamples(0);

  {
    rtc::CritScope cs(&_fileCritSect);

    if (!output_file_player_) {
      WEBRTC_TRACE(kTraceWarning, kTraceVoice, VoEId(_instanceId, _channelId),
                   "Channel::MixAudioWithFile() file mixing failed");
      return -1;
    }

    // We should get the frequency we ask for.
    if (output_file_player_->Get10msAudioFromFile(
            fileBuffer.get(), &fileSamples, mixingFrequency) == -1) {
      WEBRTC_TRACE(kTraceWarning, kTraceVoice, VoEId(_instanceId, _channelId),
                   "Channel::MixAudioWithFile() file mixing failed");
      return -1;
    }
  }

  if (audioFrame.samples_per_channel_ == fileSamples) {
    // Currently file stream is always mono.
    // TODO(xians): Change the code when FilePlayer supports real stereo.
    MixWithSat(audioFrame.data_, audioFrame.num_channels_, fileBuffer.get(), 1,
               fileSamples);
  } else {
    WEBRTC_TRACE(kTraceWarning, kTraceVoice, VoEId(_instanceId, _channelId),
                 "Channel::MixAudioWithFile() samples_per_channel_(%" PRIuS
                 ") != "
                 "fileSamples(%" PRIuS ")",
                 audioFrame.samples_per_channel_, fileSamples);
    return -1;
  }

  return 0;
}

void Channel::UpdatePlayoutTimestamp(bool rtcp) {
  jitter_buffer_playout_timestamp_ = audio_coding_->PlayoutTimestamp();

  if (!jitter_buffer_playout_timestamp_) {
    // This can happen if this channel has not received any RTP packets. In
    // this case, NetEq is not capable of computing a playout timestamp.
    return;
  }

  uint16_t delay_ms = 0;
  if (_audioDeviceModulePtr->PlayoutDelay(&delay_ms) == -1) {
    WEBRTC_TRACE(kTraceWarning, kTraceVoice, VoEId(_instanceId, _channelId),
                 "Channel::UpdatePlayoutTimestamp() failed to read playout"
                 " delay from the ADM");
    _engineStatisticsPtr->SetLastError(
        VE_CANNOT_RETRIEVE_VALUE, kTraceError,
        "UpdatePlayoutTimestamp() failed to retrieve playout delay");
    return;
  }

  RTC_DCHECK(jitter_buffer_playout_timestamp_);
  uint32_t playout_timestamp = *jitter_buffer_playout_timestamp_;

  // Remove the playout delay.
  playout_timestamp -= (delay_ms * (GetPlayoutFrequency() / 1000));

  WEBRTC_TRACE(kTraceStream, kTraceVoice, VoEId(_instanceId, _channelId),
               "Channel::UpdatePlayoutTimestamp() => playoutTimestamp = %lu",
               playout_timestamp);

  {
    rtc::CritScope lock(&video_sync_lock_);
    if (rtcp) {
      playout_timestamp_rtcp_ = playout_timestamp;
    } else {
      playout_timestamp_rtp_ = playout_timestamp;
    }
    playout_delay_ms_ = delay_ms;
  }
}

void Channel::RegisterReceiveCodecsToRTPModule() {
  WEBRTC_TRACE(kTraceInfo, kTraceVoice, VoEId(_instanceId, _channelId),
               "Channel::RegisterReceiveCodecsToRTPModule()");

  CodecInst codec;
  const uint8_t nSupportedCodecs = AudioCodingModule::NumberOfCodecs();

  for (int idx = 0; idx < nSupportedCodecs; idx++) {
    // Open up the RTP/RTCP receiver for all supported codecs
    if ((audio_coding_->Codec(idx, &codec) == -1) ||
        (rtp_receiver_->RegisterReceivePayload(
             codec.plname, codec.pltype, codec.plfreq, codec.channels,
             (codec.rate < 0) ? 0 : codec.rate) == -1)) {
      WEBRTC_TRACE(kTraceWarning, kTraceVoice, VoEId(_instanceId, _channelId),
                   "Channel::RegisterReceiveCodecsToRTPModule() unable"
                   " to register %s (%d/%d/%" PRIuS
                   "/%d) to RTP/RTCP "
                   "receiver",
                   codec.plname, codec.pltype, codec.plfreq, codec.channels,
                   codec.rate);
    } else {
      WEBRTC_TRACE(kTraceInfo, kTraceVoice, VoEId(_instanceId, _channelId),
                   "Channel::RegisterReceiveCodecsToRTPModule() %s "
                   "(%d/%d/%" PRIuS
                   "/%d) has been added to the RTP/RTCP "
                   "receiver",
                   codec.plname, codec.pltype, codec.plfreq, codec.channels,
                   codec.rate);
    }
  }
}

int Channel::SetSendRtpHeaderExtension(bool enable,
                                       RTPExtensionType type,
                                       unsigned char id) {
  int error = 0;
  _rtpRtcpModule->DeregisterSendRtpHeaderExtension(type);
  if (enable) {
    error = _rtpRtcpModule->RegisterSendRtpHeaderExtension(type, id);
  }
  return error;
}

int32_t Channel::GetPlayoutFrequency() const {
  int32_t playout_frequency = audio_coding_->PlayoutFrequency();
  CodecInst current_recive_codec;
  if (audio_coding_->ReceiveCodec(&current_recive_codec) == 0) {
    if (STR_CASE_CMP("G722", current_recive_codec.plname) == 0) {
      // Even though the actual sampling rate for G.722 audio is
      // 16,000 Hz, the RTP clock rate for the G722 payload format is
      // 8,000 Hz because that value was erroneously assigned in
      // RFC 1890 and must remain unchanged for backward compatibility.
      playout_frequency = 8000;
    } else if (STR_CASE_CMP("opus", current_recive_codec.plname) == 0) {
      // We are resampling Opus internally to 32,000 Hz until all our
      // DSP routines can operate at 48,000 Hz, but the RTP clock
      // rate for the Opus payload format is standardized to 48,000 Hz,
      // because that is the maximum supported decoding sampling rate.
      playout_frequency = 48000;
    }
  }
  return playout_frequency;
}

int64_t Channel::GetRTT(bool allow_associate_channel) const {
  RtcpMode method = _rtpRtcpModule->RTCP();
  if (method == RtcpMode::kOff) {
    return 0;
  }
  std::vector<RTCPReportBlock> report_blocks;
  _rtpRtcpModule->RemoteRTCPStat(&report_blocks);

  int64_t rtt = 0;
  if (report_blocks.empty()) {
    if (allow_associate_channel) {
      rtc::CritScope lock(&assoc_send_channel_lock_);
      Channel* channel = associate_send_channel_.channel();
      // Tries to get RTT from an associated channel. This is important for
      // receive-only channels.
      if (channel) {
        // To prevent infinite recursion and deadlock, calling GetRTT of
        // associate channel should always use "false" for argument:
        // |allow_associate_channel|.
        rtt = channel->GetRTT(false);
      }
    }
    return rtt;
  }

  uint32_t remoteSSRC = rtp_receiver_->SSRC();
  std::vector<RTCPReportBlock>::const_iterator it = report_blocks.begin();
  for (; it != report_blocks.end(); ++it) {
    if (it->remoteSSRC == remoteSSRC)
      break;
  }
  if (it == report_blocks.end()) {
    // We have not received packets with SSRC matching the report blocks.
    // To calculate RTT we try with the SSRC of the first report block.
    // This is very important for send-only channels where we don't know
    // the SSRC of the other end.
    remoteSSRC = report_blocks[0].remoteSSRC;
  }

  int64_t avg_rtt = 0;
  int64_t max_rtt = 0;
  int64_t min_rtt = 0;
  if (_rtpRtcpModule->RTT(remoteSSRC, &rtt, &avg_rtt, &min_rtt, &max_rtt) !=
      0) {
    return 0;
  }
  return rtt;
}

}  // namespace voe
}  // namespace webrtc<|MERGE_RESOLUTION|>--- conflicted
+++ resolved
@@ -20,11 +20,8 @@
 #include "webrtc/base/rate_limiter.h"
 #include "webrtc/base/thread_checker.h"
 #include "webrtc/base/timeutils.h"
-<<<<<<< HEAD
 #include "webrtc/base/trace_event.h"
-=======
 #include "webrtc/call/rtc_event_log.h"
->>>>>>> d52bef7d
 #include "webrtc/common.h"
 #include "webrtc/config.h"
 #include "webrtc/modules/audio_device/include/audio_device.h"
@@ -712,21 +709,19 @@
         capture_start_ntp_time_ms_ =
             audioFrame->ntp_time_ms_ - audioFrame->elapsed_time_ms_;
 #ifdef WINRT
-
-          int32_t endToEndDelay =
-            static_cast<int32_t>(Clock::GetRealTimeClock()->CurrentNtpInMilliseconds()
-              - audioFrame->ntp_time_ms_);
-
-          // In a slow testing network, where ntp clock sync margin between two testing devices
-          // might be greater than the audio processing time ( especially for a fast testing device)
-          // we shall ignore the negative value for this situation.
-          if (endToEndDelay > 0) 
-          {
-            TRACE_COUNTER1("webrtc", "EndToEndAudioDecoded", endToEndDelay);
-            current_endtoend_delay_ms_ = endToEndDelay;
-          }
-
-#endif
+        int32_t endToEndDelay =
+          static_cast<int32_t>(Clock::GetRealTimeClock()->CurrentNtpInMilliseconds()
+            - audioFrame->ntp_time_ms_);
+
+        // In a slow testing network, where ntp clock sync margin between two testing devices
+        // might be greater than the audio processing time ( especially for a fast testing device)
+        // we shall ignore the negative value for this situation.
+        if (endToEndDelay > 0) 
+        {
+          TRACE_COUNTER1("webrtc", "EndToEndAudioDecoded", endToEndDelay);
+          current_endtoend_delay_ms_ = endToEndDelay;
+        }
+#endif // WINRT
       }
     }
   }
@@ -900,9 +895,6 @@
       _rxAgcIsEnabled(false),
       _rxNsIsEnabled(false),
       restored_packet_in_use_(false),
-#ifdef WINRT
-      current_endtoend_delay_ms_(0),
-#endif
       rtcp_observer_(new VoERtcpObserver(this)),
       network_predictor_(new NetworkPredictor(Clock::GetRealTimeClock())),
       associate_send_channel_(ChannelOwner(nullptr)),
@@ -2944,9 +2936,6 @@
   stats.packetsSent = packetsSent;
   stats.bytesReceived = bytesReceived;
   stats.packetsReceived = packetsReceived;
-#ifdef WINRT
-  stats.endtoend_delay_ms_ = current_endtoend_delay_ms_;
-#endif
 
   // --- Timestamps
   {
@@ -3187,9 +3176,6 @@
 
 void Channel::GetDecodingCallStatistics(AudioDecodingCallStats* stats) const {
   audio_coding_->GetDecodingCallStatistics(stats);
-#ifdef WINRT
-  stats->end_to_end_delayMs = current_endtoend_delay_ms_;
-#endif
 }
 
 bool Channel::GetDelayEstimate(int* jitter_buffer_delay_ms,
