/*
 *  Copyright (c) 2018 The WebRTC project authors. All Rights Reserved.
 *
 *  Use of this source code is governed by a BSD-style license
 *  that can be found in the LICENSE file in the root of the source
 *  tree. An additional intellectual property rights grant can be found
 *  in the file PATENTS.  All contributing project authors may
 *  be found in the AUTHORS file in the root of the source tree.
 */
#include "api/audio/echo_canceller3_config.h"

namespace webrtc {

EchoCanceller3Config::EchoCanceller3Config() = default;
EchoCanceller3Config::EchoCanceller3Config(const EchoCanceller3Config& e) =
    default;
<<<<<<< HEAD
=======
EchoCanceller3Config::Delay::Delay() = default;
EchoCanceller3Config::Delay::Delay(const EchoCanceller3Config::Delay& e) =
    default;

EchoCanceller3Config::Mask::Mask() = default;
EchoCanceller3Config::Mask::Mask(const EchoCanceller3Config::Mask& m) = default;

EchoCanceller3Config::EchoModel::EchoModel() = default;
EchoCanceller3Config::EchoModel::EchoModel(
    const EchoCanceller3Config::EchoModel& e) = default;

EchoCanceller3Config::Suppressor::Suppressor() = default;
EchoCanceller3Config::Suppressor::Suppressor(
    const EchoCanceller3Config::Suppressor& e) = default;

EchoCanceller3Config::Suppressor::MaskingThresholds::MaskingThresholds(
    float enr_transparent,
    float enr_suppress,
    float emr_transparent)
    : enr_transparent(enr_transparent),
      enr_suppress(enr_suppress),
      emr_transparent(emr_transparent) {}
EchoCanceller3Config::Suppressor::Suppressor::MaskingThresholds::
    MaskingThresholds(
        const EchoCanceller3Config::Suppressor::MaskingThresholds& e) = default;

EchoCanceller3Config::Suppressor::Tuning::Tuning(MaskingThresholds mask_lf,
                                                 MaskingThresholds mask_hf,
                                                 float max_inc_factor,
                                                 float max_dec_factor_lf)
    : mask_lf(mask_lf),
      mask_hf(mask_hf),
      max_inc_factor(max_inc_factor),
      max_dec_factor_lf(max_dec_factor_lf) {}
EchoCanceller3Config::Suppressor::Tuning::Tuning(
    const EchoCanceller3Config::Suppressor::Tuning& e) = default;
>>>>>>> a36631cd

}  // namespace webrtc<|MERGE_RESOLUTION|>--- conflicted
+++ resolved
@@ -14,8 +14,6 @@
 EchoCanceller3Config::EchoCanceller3Config() = default;
 EchoCanceller3Config::EchoCanceller3Config(const EchoCanceller3Config& e) =
     default;
-<<<<<<< HEAD
-=======
 EchoCanceller3Config::Delay::Delay() = default;
 EchoCanceller3Config::Delay::Delay(const EchoCanceller3Config::Delay& e) =
     default;
@@ -52,6 +50,5 @@
       max_dec_factor_lf(max_dec_factor_lf) {}
 EchoCanceller3Config::Suppressor::Tuning::Tuning(
     const EchoCanceller3Config::Suppressor::Tuning& e) = default;
->>>>>>> a36631cd
 
 }  // namespace webrtc