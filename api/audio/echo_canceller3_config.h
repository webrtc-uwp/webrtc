--- conflicted
+++ resolved
@@ -30,9 +30,6 @@
     size_t delay_headroom_blocks = 2;
     size_t hysteresis_limit_1_blocks = 1;
     size_t hysteresis_limit_2_blocks = 1;
-<<<<<<< HEAD
-    size_t skew_hysteresis_blocks = 1;
-=======
     size_t skew_hysteresis_blocks = 3;
     size_t fixed_capture_delay_samples = 0;
     float delay_estimate_smoothing = 0.7f;
@@ -41,7 +38,6 @@
       int initial;
       int converged;
     } delay_selection_thresholds = {25, 25};
->>>>>>> a36631cd
   } delay;
 
   struct Filter {
@@ -66,12 +62,9 @@
     ShadowConfiguration shadow_initial = {12, 0.9f, 20075344.f};
 
     size_t config_change_duration_blocks = 250;
-<<<<<<< HEAD
-=======
     float initial_state_seconds = 2.5f;
     bool conservative_initial_phase = false;
     bool enable_shadow_filter_output_usage = true;
->>>>>>> a36631cd
   } filter;
 
   struct Erle {
@@ -82,18 +75,11 @@
   } erle;
 
   struct EpStrength {
-<<<<<<< HEAD
-    float lf = 2.f;
-    float mf = 2.f;
-    float hf = 2.f;
-    float default_len = 0.f;
-=======
     float lf = 1.f;
     float mf = 1.f;
     float hf = 1.f;
     float default_len = 0.88f;
     bool reverb_based_on_render = true;
->>>>>>> a36631cd
     bool echo_can_saturate = true;
     bool bounded_erl = false;
   } ep_strength;
@@ -147,11 +133,8 @@
   } echo_removal_control;
 
   struct EchoModel {
-<<<<<<< HEAD
-=======
     EchoModel();
     EchoModel(const EchoModel& e);
->>>>>>> a36631cd
     size_t noise_floor_hold = 50;
     float min_noise_floor_power = 1638400.f;
     float stationary_gate_slope = 10.f;
@@ -159,11 +142,6 @@
     float noise_gate_slope = 0.3f;
     size_t render_pre_window_size = 1;
     size_t render_post_window_size = 1;
-<<<<<<< HEAD
-    float nonlinear_hold = 1;
-    float nonlinear_release = 0.001f;
-  } echo_model;
-=======
     size_t render_pre_window_size_init = 10;
     size_t render_post_window_size_init = 10;
     float nonlinear_hold = 1;
@@ -223,7 +201,6 @@
     bool enforce_transparent = false;
     bool enforce_empty_higher_bands = false;
   } suppressor;
->>>>>>> a36631cd
 };
 }  // namespace webrtc
 
