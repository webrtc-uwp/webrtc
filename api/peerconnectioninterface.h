/*
 *  Copyright 2012 The WebRTC project authors. All Rights Reserved.
 *
 *  Use of this source code is governed by a BSD-style license
 *  that can be found in the LICENSE file in the root of the source
 *  tree. An additional intellectual property rights grant can be found
 *  in the file PATENTS.  All contributing project authors may
 *  be found in the AUTHORS file in the root of the source tree.
 */

// This file contains the PeerConnection interface as defined in
// https://w3c.github.io/webrtc-pc/#peer-to-peer-connections
//
// The PeerConnectionFactory class provides factory methods to create
// PeerConnection, MediaStream and MediaStreamTrack objects.
//
// The following steps are needed to setup a typical call using WebRTC:
//
// 1. Create a PeerConnectionFactoryInterface. Check constructors for more
// information about input parameters.
//
// 2. Create a PeerConnection object. Provide a configuration struct which
// points to STUN and/or TURN servers used to generate ICE candidates, and
// provide an object that implements the PeerConnectionObserver interface,
// which is used to receive callbacks from the PeerConnection.
//
// 3. Create local MediaStreamTracks using the PeerConnectionFactory and add
// them to PeerConnection by calling AddTrack (or legacy method, AddStream).
//
// 4. Create an offer, call SetLocalDescription with it, serialize it, and send
// it to the remote peer
//
// 5. Once an ICE candidate has been gathered, the PeerConnection will call the
// observer function OnIceCandidate. The candidates must also be serialized and
// sent to the remote peer.
//
// 6. Once an answer is received from the remote peer, call
// SetRemoteDescription with the remote answer.
//
// 7. Once a remote candidate is received from the remote peer, provide it to
// the PeerConnection by calling AddIceCandidate.
//
// The receiver of a call (assuming the application is "call"-based) can decide
// to accept or reject the call; this decision will be taken by the application,
// not the PeerConnection.
//
// If the application decides to accept the call, it should:
//
// 1. Create PeerConnectionFactoryInterface if it doesn't exist.
//
// 2. Create a new PeerConnection.
//
// 3. Provide the remote offer to the new PeerConnection object by calling
// SetRemoteDescription.
//
// 4. Generate an answer to the remote offer by calling CreateAnswer and send it
// back to the remote peer.
//
// 5. Provide the local answer to the new PeerConnection by calling
// SetLocalDescription with the answer.
//
// 6. Provide the remote ICE candidates by calling AddIceCandidate.
//
// 7. Once a candidate has been gathered, the PeerConnection will call the
// observer function OnIceCandidate. Send these candidates to the remote peer.

#ifndef API_PEERCONNECTIONINTERFACE_H_
#define API_PEERCONNECTIONINTERFACE_H_

#include <memory>
#include <string>
#include <utility>
#include <vector>

#include "api/asyncresolverfactory.h"
#include "api/audio/audio_mixer.h"
#include "api/audio_codecs/audio_decoder_factory.h"
#include "api/audio_codecs/audio_encoder_factory.h"
#include "api/audio_options.h"
#include "api/call/callfactoryinterface.h"
#include "api/datachannelinterface.h"
#include "api/dtmfsenderinterface.h"
#include "api/fec_controller.h"
#include "api/jsep.h"
#include "api/mediastreaminterface.h"
#include "api/rtcerror.h"
#include "api/rtceventlogoutput.h"
#include "api/rtpreceiverinterface.h"
#include "api/rtpsenderinterface.h"
#include "api/rtptransceiverinterface.h"
#include "api/setremotedescriptionobserverinterface.h"
#include "api/stats/rtcstatscollectorcallback.h"
#include "api/statstypes.h"
#include "api/transport/bitrate_settings.h"
#include "api/transport/network_control.h"
#include "api/turncustomizer.h"
#include "api/umametrics.h"
#include "logging/rtc_event_log/rtc_event_log_factory_interface.h"
#include "media/base/mediaconfig.h"
// TODO(bugs.webrtc.org/6353): cricket::VideoCapturer is deprecated and should
// be deleted from the PeerConnection api.
#include "media/base/videocapturer.h"  // nogncheck
// TODO(bugs.webrtc.org/7447): We plan to provide a way to let applications
// inject a PacketSocketFactory and/or NetworkManager, and not expose
// PortAllocator in the PeerConnection api.
#include "media/base/mediaengine.h"  // nogncheck
#include "p2p/base/portallocator.h"  // nogncheck
// TODO(nisse): The interface for bitrate allocation strategy belongs in api/.
#include "rtc_base/bitrateallocationstrategy.h"
#include "rtc_base/network.h"
#include "rtc_base/platform_file.h"
#include "rtc_base/rtccertificate.h"
#include "rtc_base/rtccertificategenerator.h"
#include "rtc_base/socketaddress.h"
#include "rtc_base/sslcertificate.h"
#include "rtc_base/sslstreamadapter.h"

namespace rtc {
class SSLIdentity;
class Thread;
}  // namespace rtc

namespace cricket {
class WebRtcVideoDecoderFactory;
class WebRtcVideoEncoderFactory;
<<<<<<< HEAD
class ChannelManager;
}
=======
}  // namespace cricket
>>>>>>> a36631cd

namespace webrtc {
class AudioDeviceModule;
class AudioMixer;
class AudioProcessing;
class MediaConstraintsInterface;
class VideoDecoderFactory;
class VideoEncoderFactory;

// MediaStream container interface.
class StreamCollectionInterface : public rtc::RefCountInterface {
 public:
  // TODO(ronghuawu): Update the function names to c++ style, e.g. find -> Find.
  virtual size_t count() = 0;
  virtual MediaStreamInterface* at(size_t index) = 0;
  virtual MediaStreamInterface* find(const std::string& label) = 0;
  virtual MediaStreamTrackInterface* FindAudioTrack(const std::string& id) = 0;
  virtual MediaStreamTrackInterface* FindVideoTrack(const std::string& id) = 0;

 protected:
  // Dtor protected as objects shouldn't be deleted via this interface.
  ~StreamCollectionInterface() override = default;
};

class StatsObserver : public rtc::RefCountInterface {
 public:
  virtual void OnComplete(const StatsReports& reports) = 0;

 protected:
  ~StatsObserver() override = default;
};

enum class SdpSemantics { kPlanB, kUnifiedPlan };

class PeerConnectionInterface : public rtc::RefCountInterface {
 public:
  // See https://w3c.github.io/webrtc-pc/#state-definitions
  enum SignalingState {
    kStable,
    kHaveLocalOffer,
    kHaveLocalPrAnswer,
    kHaveRemoteOffer,
    kHaveRemotePrAnswer,
    kClosed,
  };

  enum IceGatheringState {
    kIceGatheringNew,
    kIceGatheringGathering,
    kIceGatheringComplete
  };

  enum IceConnectionState {
    kIceConnectionNew,
    kIceConnectionChecking,
    kIceConnectionConnected,
    kIceConnectionCompleted,
    kIceConnectionFailed,
    kIceConnectionDisconnected,
    kIceConnectionClosed,
    kIceConnectionMax,
  };

  // TLS certificate policy.
  enum TlsCertPolicy {
    // For TLS based protocols, ensure the connection is secure by not
    // circumventing certificate validation.
    kTlsCertPolicySecure,
    // For TLS based protocols, disregard security completely by skipping
    // certificate validation. This is insecure and should never be used unless
    // security is irrelevant in that particular context.
    kTlsCertPolicyInsecureNoCheck,
  };

  struct IceServer {
    IceServer();
    IceServer(const IceServer&);
    ~IceServer();

    // TODO(jbauch): Remove uri when all code using it has switched to urls.
    // List of URIs associated with this server. Valid formats are described
    // in RFC7064 and RFC7065, and more may be added in the future. The "host"
    // part of the URI may contain either an IP address or a hostname.
    std::string uri;
    std::vector<std::string> urls;
    std::string username;
    std::string password;
    TlsCertPolicy tls_cert_policy = kTlsCertPolicySecure;
    // If the URIs in |urls| only contain IP addresses, this field can be used
    // to indicate the hostname, which may be necessary for TLS (using the SNI
    // extension). If |urls| itself contains the hostname, this isn't
    // necessary.
    std::string hostname;
    // List of protocols to be used in the TLS ALPN extension.
    std::vector<std::string> tls_alpn_protocols;
    // List of elliptic curves to be used in the TLS elliptic curves extension.
    std::vector<std::string> tls_elliptic_curves;

    bool operator==(const IceServer& o) const {
      return uri == o.uri && urls == o.urls && username == o.username &&
             password == o.password && tls_cert_policy == o.tls_cert_policy &&
             hostname == o.hostname &&
             tls_alpn_protocols == o.tls_alpn_protocols &&
             tls_elliptic_curves == o.tls_elliptic_curves;
    }
    bool operator!=(const IceServer& o) const { return !(*this == o); }
  };
  typedef std::vector<IceServer> IceServers;

  enum IceTransportsType {
    // TODO(pthatcher): Rename these kTransporTypeXXX, but update
    // Chromium at the same time.
    kNone,
    kRelay,
    kNoHost,
    kAll
  };

  // https://tools.ietf.org/html/draft-ietf-rtcweb-jsep-24#section-4.1.1
  enum BundlePolicy {
    kBundlePolicyBalanced,
    kBundlePolicyMaxBundle,
    kBundlePolicyMaxCompat
  };

  // https://tools.ietf.org/html/draft-ietf-rtcweb-jsep-24#section-4.1.1
  enum RtcpMuxPolicy {
    kRtcpMuxPolicyNegotiate,
    kRtcpMuxPolicyRequire,
  };

  enum TcpCandidatePolicy {
    kTcpCandidatePolicyEnabled,
    kTcpCandidatePolicyDisabled
  };

  enum CandidateNetworkPolicy {
    kCandidateNetworkPolicyAll,
    kCandidateNetworkPolicyLowCost
  };

  enum ContinualGatheringPolicy { GATHER_ONCE, GATHER_CONTINUALLY };

  enum class RTCConfigurationType {
    // A configuration that is safer to use, despite not having the best
    // performance. Currently this is the default configuration.
    kSafe,
    // An aggressive configuration that has better performance, although it
    // may be riskier and may need extra support in the application.
    kAggressive
  };

  // TODO(hbos): Change into class with private data and public getters.
  // TODO(nisse): In particular, accessing fields directly from an
  // application is brittle, since the organization mirrors the
  // organization of the implementation, which isn't stable. So we
  // need getters and setters at least for fields which applications
  // are interested in.
  struct RTCConfiguration {
    // This struct is subject to reorganization, both for naming
    // consistency, and to group settings to match where they are used
    // in the implementation. To do that, we need getter and setter
    // methods for all settings which are of interest to applications,
    // Chrome in particular.

    RTCConfiguration();
    RTCConfiguration(const RTCConfiguration&);
    explicit RTCConfiguration(RTCConfigurationType type);
    ~RTCConfiguration();

    bool operator==(const RTCConfiguration& o) const;
    bool operator!=(const RTCConfiguration& o) const;

    bool dscp() const { return media_config.enable_dscp; }
    void set_dscp(bool enable) { media_config.enable_dscp = enable; }

    bool cpu_adaptation() const {
      return media_config.video.enable_cpu_adaptation;
    }
    void set_cpu_adaptation(bool enable) {
      media_config.video.enable_cpu_adaptation = enable;
    }

    bool suspend_below_min_bitrate() const {
      return media_config.video.suspend_below_min_bitrate;
    }
    void set_suspend_below_min_bitrate(bool enable) {
      media_config.video.suspend_below_min_bitrate = enable;
    }

    bool prerenderer_smoothing() const {
      return media_config.video.enable_prerenderer_smoothing;
    }
    void set_prerenderer_smoothing(bool enable) {
      media_config.video.enable_prerenderer_smoothing = enable;
    }

    bool experiment_cpu_load_estimator() const {
      return media_config.video.experiment_cpu_load_estimator;
    }
    void set_experiment_cpu_load_estimator(bool enable) {
      media_config.video.experiment_cpu_load_estimator = enable;
    }

    static const int kUndefined = -1;
    // Default maximum number of packets in the audio jitter buffer.
    static const int kAudioJitterBufferMaxPackets = 50;
    // ICE connection receiving timeout for aggressive configuration.
    static const int kAggressiveIceConnectionReceivingTimeout = 1000;

    ////////////////////////////////////////////////////////////////////////
    // The below few fields mirror the standard RTCConfiguration dictionary:
    // https://w3c.github.io/webrtc-pc/#rtcconfiguration-dictionary
    ////////////////////////////////////////////////////////////////////////

    // TODO(pthatcher): Rename this ice_servers, but update Chromium
    // at the same time.
    IceServers servers;
    // TODO(pthatcher): Rename this ice_transport_type, but update
    // Chromium at the same time.
    IceTransportsType type = kAll;
    BundlePolicy bundle_policy = kBundlePolicyBalanced;
    RtcpMuxPolicy rtcp_mux_policy = kRtcpMuxPolicyRequire;
    std::vector<rtc::scoped_refptr<rtc::RTCCertificate>> certificates;
    int ice_candidate_pool_size = 0;

    //////////////////////////////////////////////////////////////////////////
    // The below fields correspond to constraints from the deprecated
    // constraints interface for constructing a PeerConnection.
    //
    // absl::optional fields can be "missing", in which case the implementation
    // default will be used.
    //////////////////////////////////////////////////////////////////////////

    // If set to true, don't gather IPv6 ICE candidates.
    // TODO(deadbeef): Remove this? IPv6 support has long stopped being
    // experimental
    bool disable_ipv6 = false;

    // If set to true, don't gather IPv6 ICE candidates on Wi-Fi.
    // Only intended to be used on specific devices. Certain phones disable IPv6
    // when the screen is turned off and it would be better to just disable the
    // IPv6 ICE candidates on Wi-Fi in those cases.
    bool disable_ipv6_on_wifi = false;

    // By default, the PeerConnection will use a limited number of IPv6 network
    // interfaces, in order to avoid too many ICE candidate pairs being created
    // and delaying ICE completion.
    //
    // Can be set to INT_MAX to effectively disable the limit.
    int max_ipv6_networks = cricket::kDefaultMaxIPv6Networks;

    // Exclude link-local network interfaces
    // from considertaion for gathering ICE candidates.
    bool disable_link_local_networks = false;

    // If set to true, use RTP data channels instead of SCTP.
    // TODO(deadbeef): Remove this. We no longer commit to supporting RTP data
    // channels, though some applications are still working on moving off of
    // them.
    bool enable_rtp_data_channel = false;

    // Minimum bitrate at which screencast video tracks will be encoded at.
    // This means adding padding bits up to this bitrate, which can help
    // when switching from a static scene to one with motion.
    absl::optional<int> screencast_min_bitrate;

    // Use new combined audio/video bandwidth estimation?
    absl::optional<bool> combined_audio_video_bwe;

    // Can be used to disable DTLS-SRTP. This should never be done, but can be
    // useful for testing purposes, for example in setting up a loopback call
    // with a single PeerConnection.
    absl::optional<bool> enable_dtls_srtp;

    /////////////////////////////////////////////////
    // The below fields are not part of the standard.
    /////////////////////////////////////////////////

    // Can be used to disable TCP candidate generation.
    TcpCandidatePolicy tcp_candidate_policy = kTcpCandidatePolicyEnabled;

    // Can be used to avoid gathering candidates for a "higher cost" network,
    // if a lower cost one exists. For example, if both Wi-Fi and cellular
    // interfaces are available, this could be used to avoid using the cellular
    // interface.
    CandidateNetworkPolicy candidate_network_policy =
        kCandidateNetworkPolicyAll;

    // The maximum number of packets that can be stored in the NetEq audio
    // jitter buffer. Can be reduced to lower tolerated audio latency.
    int audio_jitter_buffer_max_packets = kAudioJitterBufferMaxPackets;

    // Whether to use the NetEq "fast mode" which will accelerate audio quicker
    // if it falls behind.
    bool audio_jitter_buffer_fast_accelerate = false;

    // Timeout in milliseconds before an ICE candidate pair is considered to be
    // "not receiving", after which a lower priority candidate pair may be
    // selected.
    int ice_connection_receiving_timeout = kUndefined;

    // Interval in milliseconds at which an ICE "backup" candidate pair will be
    // pinged. This is a candidate pair which is not actively in use, but may
    // be switched to if the active candidate pair becomes unusable.
    //
    // This is relevant mainly to Wi-Fi/cell handoff; the application may not
    // want this backup cellular candidate pair pinged frequently, since it
    // consumes data/battery.
    int ice_backup_candidate_pair_ping_interval = kUndefined;

    // Can be used to enable continual gathering, which means new candidates
    // will be gathered as network interfaces change. Note that if continual
    // gathering is used, the candidate removal API should also be used, to
    // avoid an ever-growing list of candidates.
    ContinualGatheringPolicy continual_gathering_policy = GATHER_ONCE;

    // If set to true, candidate pairs will be pinged in order of most likely
    // to work (which means using a TURN server, generally), rather than in
    // standard priority order.
    bool prioritize_most_likely_ice_candidate_pairs = false;

    // Implementation defined settings. A public member only for the benefit of
    // the implementation. Applications must not access it directly, and should
    // instead use provided accessor methods, e.g., set_cpu_adaptation.
    struct cricket::MediaConfig media_config;

    // If set to true, only one preferred TURN allocation will be used per
    // network interface. UDP is preferred over TCP and IPv6 over IPv4. This
    // can be used to cut down on the number of candidate pairings.
    bool prune_turn_ports = false;

    // If set to true, this means the ICE transport should presume TURN-to-TURN
    // candidate pairs will succeed, even before a binding response is received.
    // This can be used to optimize the initial connection time, since the DTLS
    // handshake can begin immediately.
    bool presume_writable_when_fully_relayed = false;

    // If true, "renomination" will be added to the ice options in the transport
    // description.
    // See: https://tools.ietf.org/html/draft-thatcher-ice-renomination-00
    bool enable_ice_renomination = false;

    // If true, the ICE role is re-determined when the PeerConnection sets a
    // local transport description that indicates an ICE restart.
    //
    // This is standard RFC5245 ICE behavior, but causes unnecessary role
    // thrashing, so an application may wish to avoid it. This role
    // re-determining was removed in ICEbis (ICE v2).
    bool redetermine_role_on_ice_restart = true;

    // The following fields define intervals in milliseconds at which ICE
    // connectivity checks are sent.
    //
    // We consider ICE is "strongly connected" for an agent when there is at
    // least one candidate pair that currently succeeds in connectivity check
    // from its direction i.e. sending a STUN ping and receives a STUN ping
    // response, AND all candidate pairs have sent a minimum number of pings for
    // connectivity (this number is implementation-specific). Otherwise, ICE is
    // considered in "weak connectivity".
    //
    // Note that the above notion of strong and weak connectivity is not defined
    // in RFC 5245, and they apply to our current ICE implementation only.
    //
    // 1) ice_check_interval_strong_connectivity defines the interval applied to
    // ALL candidate pairs when ICE is strongly connected, and it overrides the
    // default value of this interval in the ICE implementation;
    // 2) ice_check_interval_weak_connectivity defines the counterpart for ALL
    // pairs when ICE is weakly connected, and it overrides the default value of
    // this interval in the ICE implementation;
    // 3) ice_check_min_interval defines the minimal interval (equivalently the
    // maximum rate) that overrides the above two intervals when either of them
    // is less.
    absl::optional<int> ice_check_interval_strong_connectivity;
    absl::optional<int> ice_check_interval_weak_connectivity;
    absl::optional<int> ice_check_min_interval;

    // The min time period for which a candidate pair must wait for response to
    // connectivity checks before it becomes unwritable. This parameter
    // overrides the default value in the ICE implementation if set.
    absl::optional<int> ice_unwritable_timeout;

    // The min number of connectivity checks that a candidate pair must sent
    // without receiving response before it becomes unwritable. This parameter
    // overrides the default value in the ICE implementation if set.
    absl::optional<int> ice_unwritable_min_checks;

    // The interval in milliseconds at which STUN candidates will resend STUN
    // binding requests to keep NAT bindings open.
    absl::optional<int> stun_candidate_keepalive_interval;

    // ICE Periodic Regathering
    // If set, WebRTC will periodically create and propose candidates without
    // starting a new ICE generation. The regathering happens continuously with
    // interval specified in milliseconds by the uniform distribution [a, b].
    absl::optional<rtc::IntervalRange> ice_regather_interval_range;

    // Optional TurnCustomizer.
    // With this class one can modify outgoing TURN messages.
    // The object passed in must remain valid until PeerConnection::Close() is
    // called.
    webrtc::TurnCustomizer* turn_customizer = nullptr;

    // Preferred network interface.
    // A candidate pair on a preferred network has a higher precedence in ICE
    // than one on an un-preferred network, regardless of priority or network
    // cost.
    absl::optional<rtc::AdapterType> network_preference;

    // Configure the SDP semantics used by this PeerConnection. Note that the
    // WebRTC 1.0 specification requires kUnifiedPlan semantics. The
    // RtpTransceiver API is only available with kUnifiedPlan semantics.
    //
    // kPlanB will cause PeerConnection to create offers and answers with at
    // most one audio and one video m= section with multiple RtpSenders and
    // RtpReceivers specified as multiple a=ssrc lines within the section. This
    // will also cause PeerConnection to ignore all but the first m= section of
    // the same media type.
    //
    // kUnifiedPlan will cause PeerConnection to create offers and answers with
    // multiple m= sections where each m= section maps to one RtpSender and one
    // RtpReceiver (an RtpTransceiver), either both audio or both video. This
    // will also cause PeerConnection to ignore all but the first a=ssrc lines
    // that form a Plan B stream.
    //
    // For users who wish to send multiple audio/video streams and need to stay
    // interoperable with legacy WebRTC implementations or use legacy APIs,
    // specify kPlanB.
    //
    // For all other users, specify kUnifiedPlan.
    SdpSemantics sdp_semantics = SdpSemantics::kPlanB;

    // Actively reset the SRTP parameters whenever the DTLS transports
    // underneath are reset for every offer/answer negotiation.
    // This is only intended to be a workaround for crbug.com/835958
    // WARNING: This would cause RTP/RTCP packets decryption failure if not used
    // correctly. This flag will be deprecated soon. Do not rely on it.
    bool active_reset_srtp_params = false;

    //
    // Don't forget to update operator== if adding something.
    //
  };

  // See: https://www.w3.org/TR/webrtc/#idl-def-rtcofferansweroptions
  struct RTCOfferAnswerOptions {
    static const int kUndefined = -1;
    static const int kMaxOfferToReceiveMedia = 1;

    // The default value for constraint offerToReceiveX:true.
    static const int kOfferToReceiveMediaTrue = 1;

    // These options are left as backwards compatibility for clients who need
    // "Plan B" semantics. Clients who have switched to "Unified Plan" semantics
    // should use the RtpTransceiver API (AddTransceiver) instead.
    //
    // offer_to_receive_X set to 1 will cause a media description to be
    // generated in the offer, even if no tracks of that type have been added.
    // Values greater than 1 are treated the same.
    //
    // If set to 0, the generated directional attribute will not include the
    // "recv" direction (meaning it will be "sendonly" or "inactive".
    int offer_to_receive_video = kUndefined;
    int offer_to_receive_audio = kUndefined;

    bool voice_activity_detection = true;
    bool ice_restart = false;

    // If true, will offer to BUNDLE audio/video/data together. Not to be
    // confused with RTCP mux (multiplexing RTP and RTCP together).
    bool use_rtp_mux = true;

    // This will apply to all video tracks with a Plan B SDP offer/answer.
    int num_simulcast_layers = 1;

    RTCOfferAnswerOptions() = default;

    RTCOfferAnswerOptions(int offer_to_receive_video,
                          int offer_to_receive_audio,
                          bool voice_activity_detection,
                          bool ice_restart,
                          bool use_rtp_mux)
        : offer_to_receive_video(offer_to_receive_video),
          offer_to_receive_audio(offer_to_receive_audio),
          voice_activity_detection(voice_activity_detection),
          ice_restart(ice_restart),
          use_rtp_mux(use_rtp_mux) {}
  };

  // Used by GetStats to decide which stats to include in the stats reports.
  // |kStatsOutputLevelStandard| includes the standard stats for Javascript API;
  // |kStatsOutputLevelDebug| includes both the standard stats and additional
  // stats for debugging purposes.
  enum StatsOutputLevel {
    kStatsOutputLevelStandard,
    kStatsOutputLevelDebug,
  };

  // Accessor methods to active local streams.
  // This method is not supported with kUnifiedPlan semantics. Please use
  // GetSenders() instead.
  virtual rtc::scoped_refptr<StreamCollectionInterface> local_streams() = 0;

  // Accessor methods to remote streams.
  // This method is not supported with kUnifiedPlan semantics. Please use
  // GetReceivers() instead.
  virtual rtc::scoped_refptr<StreamCollectionInterface> remote_streams() = 0;

  // Add a new MediaStream to be sent on this PeerConnection.
  // Note that a SessionDescription negotiation is needed before the
  // remote peer can receive the stream.
  //
  // This has been removed from the standard in favor of a track-based API. So,
  // this is equivalent to simply calling AddTrack for each track within the
  // stream, with the one difference that if "stream->AddTrack(...)" is called
  // later, the PeerConnection will automatically pick up the new track. Though
  // this functionality will be deprecated in the future.
  //
  // This method is not supported with kUnifiedPlan semantics. Please use
  // AddTrack instead.
  virtual bool AddStream(MediaStreamInterface* stream) = 0;

  // Remove a MediaStream from this PeerConnection.
  // Note that a SessionDescription negotiation is needed before the
  // remote peer is notified.
  //
  // This method is not supported with kUnifiedPlan semantics. Please use
  // RemoveTrack instead.
  virtual void RemoveStream(MediaStreamInterface* stream) = 0;

  // Add a new MediaStreamTrack to be sent on this PeerConnection, and return
  // the newly created RtpSender. The RtpSender will be associated with the
  // streams specified in the |stream_ids| list.
  //
  // Errors:
  // - INVALID_PARAMETER: |track| is null, has a kind other than audio or video,
  //       or a sender already exists for the track.
  // - INVALID_STATE: The PeerConnection is closed.
  virtual RTCErrorOr<rtc::scoped_refptr<RtpSenderInterface>> AddTrack(
      rtc::scoped_refptr<MediaStreamTrackInterface> track,
      const std::vector<std::string>& stream_ids);

  // Remove an RtpSender from this PeerConnection.
  // Returns true on success.
  // TODO(steveanton): Replace with signature that returns RTCError.
  virtual bool RemoveTrack(RtpSenderInterface* sender);

  // Plan B semantics: Removes the RtpSender from this PeerConnection.
  // Unified Plan semantics: Stop sending on the RtpSender and mark the
  // corresponding RtpTransceiver direction as no longer sending.
  //
  // Errors:
  // - INVALID_PARAMETER: |sender| is null or (Plan B only) the sender is not
  //       associated with this PeerConnection.
  // - INVALID_STATE: PeerConnection is closed.
  // TODO(bugs.webrtc.org/9534): Rename to RemoveTrack once the other signature
  // is removed.
  virtual RTCError RemoveTrackNew(
      rtc::scoped_refptr<RtpSenderInterface> sender);

  // AddTransceiver creates a new RtpTransceiver and adds it to the set of
  // transceivers. Adding a transceiver will cause future calls to CreateOffer
  // to add a media description for the corresponding transceiver.
  //
  // The initial value of |mid| in the returned transceiver is null. Setting a
  // new session description may change it to a non-null value.
  //
  // https://w3c.github.io/webrtc-pc/#dom-rtcpeerconnection-addtransceiver
  //
  // Optionally, an RtpTransceiverInit structure can be specified to configure
  // the transceiver from construction. If not specified, the transceiver will
  // default to having a direction of kSendRecv and not be part of any streams.
  //
  // These methods are only available when Unified Plan is enabled (see
  // RTCConfiguration).
  //
  // Common errors:
  // - INTERNAL_ERROR: The configuration does not have Unified Plan enabled.
  // TODO(steveanton): Make these pure virtual once downstream projects have
  // updated.

  // Adds a transceiver with a sender set to transmit the given track. The kind
  // of the transceiver (and sender/receiver) will be derived from the kind of
  // the track.
  // Errors:
  // - INVALID_PARAMETER: |track| is null.
  virtual RTCErrorOr<rtc::scoped_refptr<RtpTransceiverInterface>>
  AddTransceiver(rtc::scoped_refptr<MediaStreamTrackInterface> track);
  virtual RTCErrorOr<rtc::scoped_refptr<RtpTransceiverInterface>>
  AddTransceiver(rtc::scoped_refptr<MediaStreamTrackInterface> track,
                 const RtpTransceiverInit& init);

  // Adds a transceiver with the given kind. Can either be MEDIA_TYPE_AUDIO or
  // MEDIA_TYPE_VIDEO.
  // Errors:
  // - INVALID_PARAMETER: |media_type| is not MEDIA_TYPE_AUDIO or
  //                      MEDIA_TYPE_VIDEO.
  virtual RTCErrorOr<rtc::scoped_refptr<RtpTransceiverInterface>>
  AddTransceiver(cricket::MediaType media_type);
  virtual RTCErrorOr<rtc::scoped_refptr<RtpTransceiverInterface>>
  AddTransceiver(cricket::MediaType media_type, const RtpTransceiverInit& init);

  // TODO(deadbeef): Make these pure virtual once all subclasses implement them.

  // Creates a sender without a track. Can be used for "early media"/"warmup"
  // use cases, where the application may want to negotiate video attributes
  // before a track is available to send.
  //
  // The standard way to do this would be through "addTransceiver", but we
  // don't support that API yet.
  //
  // |kind| must be "audio" or "video".
  //
  // |stream_id| is used to populate the msid attribute; if empty, one will
  // be generated automatically.
  //
  // This method is not supported with kUnifiedPlan semantics. Please use
  // AddTransceiver instead.
  virtual rtc::scoped_refptr<RtpSenderInterface> CreateSender(
      const std::string& kind,
      const std::string& stream_id);

  // If Plan B semantics are specified, gets all RtpSenders, created either
  // through AddStream, AddTrack, or CreateSender. All senders of a specific
  // media type share the same media description.
  //
  // If Unified Plan semantics are specified, gets the RtpSender for each
  // RtpTransceiver.
  virtual std::vector<rtc::scoped_refptr<RtpSenderInterface>> GetSenders()
      const;

  // If Plan B semantics are specified, gets all RtpReceivers created when a
  // remote description is applied. All receivers of a specific media type share
  // the same media description. It is also possible to have a media description
  // with no associated RtpReceivers, if the directional attribute does not
  // indicate that the remote peer is sending any media.
  //
  // If Unified Plan semantics are specified, gets the RtpReceiver for each
  // RtpTransceiver.
  virtual std::vector<rtc::scoped_refptr<RtpReceiverInterface>> GetReceivers()
      const;

  // Get all RtpTransceivers, created either through AddTransceiver, AddTrack or
  // by a remote description applied with SetRemoteDescription.
  //
  // Note: This method is only available when Unified Plan is enabled (see
  // RTCConfiguration).
  virtual std::vector<rtc::scoped_refptr<RtpTransceiverInterface>>
  GetTransceivers() const;

  // The legacy non-compliant GetStats() API. This correspond to the
  // callback-based version of getStats() in JavaScript. The returned metrics
  // are UNDOCUMENTED and many of them rely on implementation-specific details.
  // The goal is to DELETE THIS VERSION but we can't today because it is heavily
  // relied upon by third parties. See https://crbug.com/822696.
  //
  // This version is wired up into Chrome. Any stats implemented are
  // automatically exposed to the Web Platform. This has BYPASSED the Chrome
  // release processes for years and lead to cross-browser incompatibility
  // issues and web application reliance on Chrome-only behavior.
  //
  // This API is in "maintenance mode", serious regressions should be fixed but
  // adding new stats is highly discouraged.
  //
  // TODO(hbos): Deprecate and remove this when third parties have migrated to
  // the spec-compliant GetStats() API. https://crbug.com/822696
  virtual bool GetStats(StatsObserver* observer,
                        MediaStreamTrackInterface* track,  // Optional
                        StatsOutputLevel level) = 0;
  // The spec-compliant GetStats() API. This correspond to the promise-based
  // version of getStats() in JavaScript. Implementation status is described in
  // api/stats/rtcstats_objects.h. For more details on stats, see spec:
  // https://w3c.github.io/webrtc-pc/#dom-rtcpeerconnection-getstats
  // TODO(hbos): Takes shared ownership, use rtc::scoped_refptr<> instead. This
  // requires stop overriding the current version in third party or making third
  // party calls explicit to avoid ambiguity during switch. Make the future
  // version abstract as soon as third party projects implement it.
  virtual void GetStats(RTCStatsCollectorCallback* callback) {}
  // Spec-compliant getStats() performing the stats selection algorithm with the
  // sender. https://w3c.github.io/webrtc-pc/#dom-rtcrtpsender-getstats
  // TODO(hbos): Make abstract as soon as third party projects implement it.
  virtual void GetStats(
      rtc::scoped_refptr<RtpSenderInterface> selector,
      rtc::scoped_refptr<RTCStatsCollectorCallback> callback) {}
  // Spec-compliant getStats() performing the stats selection algorithm with the
  // receiver. https://w3c.github.io/webrtc-pc/#dom-rtcrtpreceiver-getstats
  // TODO(hbos): Make abstract as soon as third party projects implement it.
  virtual void GetStats(
      rtc::scoped_refptr<RtpReceiverInterface> selector,
      rtc::scoped_refptr<RTCStatsCollectorCallback> callback) {}
  // Clear cached stats in the RTCStatsCollector.
  // Exposed for testing while waiting for automatic cache clear to work.
  // https://bugs.webrtc.org/8693
  virtual void ClearStatsCache() {}

  // Create a data channel with the provided config, or default config if none
  // is provided. Note that an offer/answer negotiation is still necessary
  // before the data channel can be used.
  //
  // Also, calling CreateDataChannel is the only way to get a data "m=" section
  // in SDP, so it should be done before CreateOffer is called, if the
  // application plans to use data channels.
  virtual rtc::scoped_refptr<DataChannelInterface> CreateDataChannel(
      const std::string& label,
      const DataChannelInit* config) = 0;

  // Returns the more recently applied description; "pending" if it exists, and
  // otherwise "current". See below.
  virtual const SessionDescriptionInterface* local_description() const = 0;
  virtual const SessionDescriptionInterface* remote_description() const = 0;

  // A "current" description the one currently negotiated from a complete
  // offer/answer exchange.
  virtual const SessionDescriptionInterface* current_local_description() const;
  virtual const SessionDescriptionInterface* current_remote_description() const;

  // A "pending" description is one that's part of an incomplete offer/answer
  // exchange (thus, either an offer or a pranswer). Once the offer/answer
  // exchange is finished, the "pending" description will become "current".
  virtual const SessionDescriptionInterface* pending_local_description() const;
  virtual const SessionDescriptionInterface* pending_remote_description() const;

  // Create a new offer.
  // The CreateSessionDescriptionObserver callback will be called when done.
  virtual void CreateOffer(CreateSessionDescriptionObserver* observer,
                           const RTCOfferAnswerOptions& options) = 0;

  // Create an answer to an offer.
  // The CreateSessionDescriptionObserver callback will be called when done.
  virtual void CreateAnswer(CreateSessionDescriptionObserver* observer,
                            const RTCOfferAnswerOptions& options) = 0;

  // Sets the local session description.
  // The PeerConnection takes the ownership of |desc| even if it fails.
  // The |observer| callback will be called when done.
  // TODO(deadbeef): Change |desc| to be a unique_ptr, to make it clear
  // that this method always takes ownership of it.
  virtual void SetLocalDescription(SetSessionDescriptionObserver* observer,
                                   SessionDescriptionInterface* desc) = 0;
  // Sets the remote session description.
  // The PeerConnection takes the ownership of |desc| even if it fails.
  // The |observer| callback will be called when done.
  // TODO(hbos): Remove when Chrome implements the new signature.
  virtual void SetRemoteDescription(SetSessionDescriptionObserver* observer,
                                    SessionDescriptionInterface* desc) {}
  // TODO(hbos): Make pure virtual when Chrome has updated its signature.
  virtual void SetRemoteDescription(
      std::unique_ptr<SessionDescriptionInterface> desc,
      rtc::scoped_refptr<SetRemoteDescriptionObserverInterface> observer) {}

  // TODO(deadbeef): Make this pure virtual once all Chrome subclasses of
  // PeerConnectionInterface implement it.
  virtual PeerConnectionInterface::RTCConfiguration GetConfiguration();

  // Sets the PeerConnection's global configuration to |config|.
  //
  // The members of |config| that may be changed are |type|, |servers|,
  // |ice_candidate_pool_size| and |prune_turn_ports| (though the candidate
  // pool size can't be changed after the first call to SetLocalDescription).
  // Note that this means the BUNDLE and RTCP-multiplexing policies cannot be
  // changed with this method.
  //
  // Any changes to STUN/TURN servers or ICE candidate policy will affect the
  // next gathering phase, and cause the next call to createOffer to generate
  // new ICE credentials, as described in JSEP. This also occurs when
  // |prune_turn_ports| changes, for the same reasoning.
  //
  // If an error occurs, returns false and populates |error| if non-null:
  // - INVALID_MODIFICATION if |config| contains a modified parameter other
  //   than one of the parameters listed above.
  // - INVALID_RANGE if |ice_candidate_pool_size| is out of range.
  // - SYNTAX_ERROR if parsing an ICE server URL failed.
  // - INVALID_PARAMETER if a TURN server is missing |username| or |password|.
  // - INTERNAL_ERROR if an unexpected error occurred.
  //
  // TODO(deadbeef): Make this pure virtual once all Chrome subclasses of
  // PeerConnectionInterface implement it.
  virtual bool SetConfiguration(
      const PeerConnectionInterface::RTCConfiguration& config,
      RTCError* error);

  // Version without error output param for backwards compatibility.
  // TODO(deadbeef): Remove once chromium is updated.
  virtual bool SetConfiguration(
      const PeerConnectionInterface::RTCConfiguration& config);

  // Provides a remote candidate to the ICE Agent.
  // A copy of the |candidate| will be created and added to the remote
  // description. So the caller of this method still has the ownership of the
  // |candidate|.
  virtual bool AddIceCandidate(const IceCandidateInterface* candidate) = 0;

  // Removes a group of remote candidates from the ICE agent. Needed mainly for
  // continual gathering, to avoid an ever-growing list of candidates as
  // networks come and go.
  virtual bool RemoveIceCandidates(
      const std::vector<cricket::Candidate>& candidates);

  // 0 <= min <= current <= max should hold for set parameters.
  struct BitrateParameters {
    BitrateParameters();
    ~BitrateParameters();

    absl::optional<int> min_bitrate_bps;
    absl::optional<int> current_bitrate_bps;
    absl::optional<int> max_bitrate_bps;
  };

  // SetBitrate limits the bandwidth allocated for all RTP streams sent by
  // this PeerConnection. Other limitations might affect these limits and
  // are respected (for example "b=AS" in SDP).
  //
  // Setting |current_bitrate_bps| will reset the current bitrate estimate
  // to the provided value.
  virtual RTCError SetBitrate(const BitrateSettings& bitrate);

  // TODO(nisse): Deprecated - use version above. These two default
  // implementations require subclasses to implement one or the other
  // of the methods.
  virtual RTCError SetBitrate(const BitrateParameters& bitrate_parameters);

  // Sets current strategy. If not set default WebRTC allocator will be used.
  // May be changed during an active session. The strategy
  // ownership is passed with std::unique_ptr
  // TODO(alexnarest): Make this pure virtual when tests will be updated
  virtual void SetBitrateAllocationStrategy(
      std::unique_ptr<rtc::BitrateAllocationStrategy>
          bitrate_allocation_strategy) {}

  // Enable/disable playout of received audio streams. Enabled by default. Note
  // that even if playout is enabled, streams will only be played out if the
  // appropriate SDP is also applied. Setting |playout| to false will stop
  // playout of the underlying audio device but starts a task which will poll
  // for audio data every 10ms to ensure that audio processing happens and the
  // audio statistics are updated.
  // TODO(henrika): deprecate and remove this.
  virtual void SetAudioPlayout(bool playout) {}

  // Enable/disable recording of transmitted audio streams. Enabled by default.
  // Note that even if recording is enabled, streams will only be recorded if
  // the appropriate SDP is also applied.
  // TODO(henrika): deprecate and remove this.
  virtual void SetAudioRecording(bool recording) {}

  // Returns the current SignalingState.
  virtual SignalingState signaling_state() = 0;

  // Returns the aggregate state of all ICE *and* DTLS transports.
  // TODO(deadbeef): Implement "PeerConnectionState" according to the standard,
  // to aggregate ICE+DTLS state, and change the scope of IceConnectionState to
  // be just the ICE layer. See: crbug.com/webrtc/6145
  virtual IceConnectionState ice_connection_state() = 0;

  virtual IceGatheringState ice_gathering_state() = 0;

  // Starts RtcEventLog using existing file. Takes ownership of |file| and
  // passes it on to Call, which will take the ownership. If the
  // operation fails the file will be closed. The logging will stop
  // automatically after 10 minutes have passed, or when the StopRtcEventLog
  // function is called.
  // TODO(eladalon): Deprecate and remove this.
  virtual bool StartRtcEventLog(rtc::PlatformFile file, int64_t max_size_bytes);

  // Start RtcEventLog using an existing output-sink. Takes ownership of
  // |output| and passes it on to Call, which will take the ownership. If the
  // operation fails the output will be closed and deallocated. The event log
  // will send serialized events to the output object every |output_period_ms|.
  virtual bool StartRtcEventLog(std::unique_ptr<RtcEventLogOutput> output,
                                int64_t output_period_ms);

  // Stops logging the RtcEventLog.
  // TODO(ivoc): Make this pure virtual when Chrome is updated.
  virtual void StopRtcEventLog() {}

  // Terminates all media, closes the transports, and in general releases any
  // resources used by the PeerConnection. This is an irreversible operation.
  //
  // Note that after this method completes, the PeerConnection will no longer
  // use the PeerConnectionObserver interface passed in on construction, and
  // thus the observer object can be safely destroyed.
  virtual void Close() = 0;

 protected:
  // Dtor protected as objects shouldn't be deleted via this interface.
  ~PeerConnectionInterface() override = default;
};

// PeerConnection callback interface, used for RTCPeerConnection events.
// Application should implement these methods.
class PeerConnectionObserver {
 public:
  virtual ~PeerConnectionObserver() = default;

  // Triggered when the SignalingState changed.
  virtual void OnSignalingChange(
      PeerConnectionInterface::SignalingState new_state) = 0;

  // Triggered when media is received on a new stream from remote peer.
  virtual void OnAddStream(rtc::scoped_refptr<MediaStreamInterface> stream) {}

  // Triggered when a remote peer closes a stream.
  virtual void OnRemoveStream(rtc::scoped_refptr<MediaStreamInterface> stream) {
  }

  // Triggered when a remote peer opens a data channel.
  virtual void OnDataChannel(
      rtc::scoped_refptr<DataChannelInterface> data_channel) = 0;

  // Triggered when renegotiation is needed. For example, an ICE restart
  // has begun.
  virtual void OnRenegotiationNeeded() = 0;

  // Called any time the IceConnectionState changes.
  //
  // Note that our ICE states lag behind the standard slightly. The most
  // notable differences include the fact that "failed" occurs after 15
  // seconds, not 30, and this actually represents a combination ICE + DTLS
  // state, so it may be "failed" if DTLS fails while ICE succeeds.
  virtual void OnIceConnectionChange(
      PeerConnectionInterface::IceConnectionState new_state) = 0;

  // Called any time the IceGatheringState changes.
  virtual void OnIceGatheringChange(
      PeerConnectionInterface::IceGatheringState new_state) = 0;

  // A new ICE candidate has been gathered.
  virtual void OnIceCandidate(const IceCandidateInterface* candidate) = 0;

  // Ice candidates have been removed.
  // TODO(honghaiz): Make this a pure virtual method when all its subclasses
  // implement it.
  virtual void OnIceCandidatesRemoved(
      const std::vector<cricket::Candidate>& candidates) {}

  // Called when the ICE connection receiving status changes.
  virtual void OnIceConnectionReceivingChange(bool receiving) {}

  // This is called when a receiver and its track are created.
  // TODO(zhihuang): Make this pure virtual when all subclasses implement it.
  // Note: This is called with both Plan B and Unified Plan semantics. Unified
  // Plan users should prefer OnTrack, OnAddTrack is only called as backwards
  // compatibility (and is called in the exact same situations as OnTrack).
  virtual void OnAddTrack(
      rtc::scoped_refptr<RtpReceiverInterface> receiver,
      const std::vector<rtc::scoped_refptr<MediaStreamInterface>>& streams) {}

  // This is called when signaling indicates a transceiver will be receiving
  // media from the remote endpoint. This is fired during a call to
  // SetRemoteDescription. The receiving track can be accessed by:
  // |transceiver->receiver()->track()| and its associated streams by
  // |transceiver->receiver()->streams()|.
  // Note: This will only be called if Unified Plan semantics are specified.
  // This behavior is specified in section 2.2.8.2.5 of the "Set the
  // RTCSessionDescription" algorithm:
  // https://w3c.github.io/webrtc-pc/#set-description
  virtual void OnTrack(
      rtc::scoped_refptr<RtpTransceiverInterface> transceiver) {}

  // Called when signaling indicates that media will no longer be received on a
  // track.
  // With Plan B semantics, the given receiver will have been removed from the
  // PeerConnection and the track muted.
  // With Unified Plan semantics, the receiver will remain but the transceiver
  // will have changed direction to either sendonly or inactive.
  // https://w3c.github.io/webrtc-pc/#process-remote-track-removal
  // TODO(hbos,deadbeef): Make pure virtual when all subclasses implement it.
  virtual void OnRemoveTrack(
      rtc::scoped_refptr<RtpReceiverInterface> receiver) {}

  // Called when an interesting usage is detected by WebRTC.
  // An appropriate action is to add information about the context of the
  // PeerConnection and write the event to some kind of "interesting events"
  // log function.
  // The heuristics for defining what constitutes "interesting" are
  // implementation-defined.
  virtual void OnInterestingUsage(int usage_pattern) {}
};

// PeerConnectionDependencies holds all of PeerConnections dependencies.
// A dependency is distinct from a configuration as it defines significant
// executable code that can be provided by a user of the API.
//
// All new dependencies should be added as a unique_ptr to allow the
// PeerConnection object to be the definitive owner of the dependencies
// lifetime making injection safer.
struct PeerConnectionDependencies final {
  explicit PeerConnectionDependencies(PeerConnectionObserver* observer_in);
  // This object is not copyable or assignable.
  PeerConnectionDependencies(const PeerConnectionDependencies&) = delete;
  PeerConnectionDependencies& operator=(const PeerConnectionDependencies&) =
      delete;
  // This object is only moveable.
  PeerConnectionDependencies(PeerConnectionDependencies&&);
  PeerConnectionDependencies& operator=(PeerConnectionDependencies&&) = default;
  ~PeerConnectionDependencies();
  // Mandatory dependencies
  PeerConnectionObserver* observer = nullptr;
  // Optional dependencies
  std::unique_ptr<cricket::PortAllocator> allocator;
  std::unique_ptr<webrtc::AsyncResolverFactory> async_resolver_factory;
  std::unique_ptr<rtc::RTCCertificateGeneratorInterface> cert_generator;
  std::unique_ptr<rtc::SSLCertificateVerifier> tls_cert_verifier;
};

// PeerConnectionFactoryDependencies holds all of the PeerConnectionFactory
// dependencies. All new dependencies should be added here instead of
// overloading the function. This simplifies dependency injection and makes it
// clear which are mandatory and optional. If possible please allow the peer
// connection factory to take ownership of the dependency by adding a unique_ptr
// to this structure.
struct PeerConnectionFactoryDependencies final {
  PeerConnectionFactoryDependencies();
  // This object is not copyable or assignable.
  PeerConnectionFactoryDependencies(const PeerConnectionFactoryDependencies&) =
      delete;
  PeerConnectionFactoryDependencies& operator=(
      const PeerConnectionFactoryDependencies&) = delete;
  // This object is only moveable.
  PeerConnectionFactoryDependencies(PeerConnectionFactoryDependencies&&);
  PeerConnectionFactoryDependencies& operator=(
      PeerConnectionFactoryDependencies&&) = default;
  ~PeerConnectionFactoryDependencies();

  // Optional dependencies
  rtc::Thread* network_thread = nullptr;
  rtc::Thread* worker_thread = nullptr;
  rtc::Thread* signaling_thread = nullptr;
  std::unique_ptr<cricket::MediaEngineInterface> media_engine;
  std::unique_ptr<CallFactoryInterface> call_factory;
  std::unique_ptr<RtcEventLogFactoryInterface> event_log_factory;
  std::unique_ptr<FecControllerFactoryInterface> fec_controller_factory;
  std::unique_ptr<NetworkControllerFactoryInterface> network_controller_factory;
};

// PeerConnectionFactoryInterface is the factory interface used for creating
// PeerConnection, MediaStream and MediaStreamTrack objects.
//
// The simplest method for obtaiing one, CreatePeerConnectionFactory will
// create the required libjingle threads, socket and network manager factory
// classes for networking if none are provided, though it requires that the
// application runs a message loop on the thread that called the method (see
// explanation below)
//
// If an application decides to provide its own threads and/or implementation
// of networking classes, it should use the alternate
// CreatePeerConnectionFactory method which accepts threads as input, and use
// the CreatePeerConnection version that takes a PortAllocator as an argument.
class PeerConnectionFactoryInterface : public rtc::RefCountInterface {
 public:
  class Options {
   public:
    Options() : crypto_options(rtc::CryptoOptions::NoGcm()) {}

    // If set to true, created PeerConnections won't enforce any SRTP
    // requirement, allowing unsecured media. Should only be used for
    // testing/debugging.
    bool disable_encryption = false;

    // Deprecated. The only effect of setting this to true is that
    // CreateDataChannel will fail, which is not that useful.
    bool disable_sctp_data_channels = false;

    // If set to true, any platform-supported network monitoring capability
    // won't be used, and instead networks will only be updated via polling.
    //
    // This only has an effect if a PeerConnection is created with the default
    // PortAllocator implementation.
    bool disable_network_monitor = false;

    // Sets the network types to ignore. For instance, calling this with
    // ADAPTER_TYPE_ETHERNET | ADAPTER_TYPE_LOOPBACK will ignore Ethernet and
    // loopback interfaces.
    int network_ignore_mask = rtc::kDefaultNetworkIgnoreMask;

    // Sets the maximum supported protocol version. The highest version
    // supported by both ends will be used for the connection, i.e. if one
    // party supports DTLS 1.0 and the other DTLS 1.2, DTLS 1.0 will be used.
    rtc::SSLProtocolVersion ssl_max_version = rtc::SSL_PROTOCOL_DTLS_12;

    // Sets crypto related options, e.g. enabled cipher suites.
    rtc::CryptoOptions crypto_options;
  };

  // Set the options to be used for subsequently created PeerConnections.
  virtual void SetOptions(const Options& options) = 0;

  // The preferred way to create a new peer connection. Simply provide the
  // configuration and a PeerConnectionDependencies structure.
  // TODO(benwright): Make pure virtual once downstream mock PC factory classes
  // are updated.
  virtual rtc::scoped_refptr<PeerConnectionInterface> CreatePeerConnection(
      const PeerConnectionInterface::RTCConfiguration& configuration,
      PeerConnectionDependencies dependencies);

  // Deprecated; |allocator| and |cert_generator| may be null, in which case
  // default implementations will be used.
  //
  // |observer| must not be null.
  //
  // Note that this method does not take ownership of |observer|; it's the
  // responsibility of the caller to delete it. It can be safely deleted after
  // Close has been called on the returned PeerConnection, which ensures no
  // more observer callbacks will be invoked.
  virtual rtc::scoped_refptr<PeerConnectionInterface> CreatePeerConnection(
      const PeerConnectionInterface::RTCConfiguration& configuration,
      std::unique_ptr<cricket::PortAllocator> allocator,
      std::unique_ptr<rtc::RTCCertificateGeneratorInterface> cert_generator,
      PeerConnectionObserver* observer);

  // Returns the capabilities of an RTP sender of type |kind|.
  // If for some reason you pass in MEDIA_TYPE_DATA, returns an empty structure.
  // TODO(orphis): Make pure virtual when all subclasses implement it.
  virtual RtpCapabilities GetRtpSenderCapabilities(
      cricket::MediaType kind) const;

  // Returns the capabilities of an RTP receiver of type |kind|.
  // If for some reason you pass in MEDIA_TYPE_DATA, returns an empty structure.
  // TODO(orphis): Make pure virtual when all subclasses implement it.
  virtual RtpCapabilities GetRtpReceiverCapabilities(
      cricket::MediaType kind) const;

  virtual rtc::scoped_refptr<MediaStreamInterface> CreateLocalMediaStream(
      const std::string& stream_id) = 0;

  // Creates an AudioSourceInterface.
  // |options| decides audio processing settings.
  virtual rtc::scoped_refptr<AudioSourceInterface> CreateAudioSource(
      const cricket::AudioOptions& options) = 0;

  // Creates a VideoTrackSourceInterface from |capturer|.
  // TODO(deadbeef): We should aim to remove cricket::VideoCapturer from the
  // API. It's mainly used as a wrapper around webrtc's provided
  // platform-specific capturers, but these should be refactored to use
  // VideoTrackSourceInterface directly.
  // TODO(deadbeef): Make pure virtual once downstream mock PC factory classes
  // are updated.
  virtual rtc::scoped_refptr<VideoTrackSourceInterface> CreateVideoSource(
      std::unique_ptr<cricket::VideoCapturer> capturer);

  // A video source creator that allows selection of resolution and frame rate.
  // |constraints| decides video resolution and frame rate but can be null.
  // In the null case, use the version above.
  //
  // |constraints| is only used for the invocation of this method, and can
  // safely be destroyed afterwards.
  virtual rtc::scoped_refptr<VideoTrackSourceInterface> CreateVideoSource(
      std::unique_ptr<cricket::VideoCapturer> capturer,
      const MediaConstraintsInterface* constraints);

  // Deprecated; please use the versions that take unique_ptrs above.
  // TODO(deadbeef): Remove these once safe to do so.
  virtual rtc::scoped_refptr<VideoTrackSourceInterface> CreateVideoSource(
      cricket::VideoCapturer* capturer);
  // Creates a new local VideoTrack. The same |source| can be used in several
  // tracks.
  virtual rtc::scoped_refptr<VideoTrackInterface> CreateVideoTrack(
      const std::string& label,
      VideoTrackSourceInterface* source) = 0;

  // Creates an new AudioTrack. At the moment |source| can be null.
  virtual rtc::scoped_refptr<AudioTrackInterface> CreateAudioTrack(
      const std::string& label,
      AudioSourceInterface* source) = 0;

  // Starts AEC dump using existing file. Takes ownership of |file| and passes
  // it on to VoiceEngine (via other objects) immediately, which will take
  // the ownerhip. If the operation fails, the file will be closed.
  // A maximum file size in bytes can be specified. When the file size limit is
  // reached, logging is stopped automatically. If max_size_bytes is set to a
  // value <= 0, no limit will be used, and logging will continue until the
  // StopAecDump function is called.
  virtual bool StartAecDump(rtc::PlatformFile file, int64_t max_size_bytes) = 0;

  // Stops logging the AEC dump.
  virtual void StopAecDump() = 0;

 protected:
  // Dtor and ctor protected as objects shouldn't be created or deleted via
  // this interface.
  PeerConnectionFactoryInterface() {}
  ~PeerConnectionFactoryInterface() override = default;
};

#if defined(USE_BUILTIN_SW_CODECS)
// Create a new instance of PeerConnectionFactoryInterface.
//
// This method relies on the thread it's called on as the "signaling thread"
// for the PeerConnectionFactory it creates.
//
// As such, if the current thread is not already running an rtc::Thread message
// loop, an application using this method must eventually either call
// rtc::Thread::Current()->Run(), or call
// rtc::Thread::Current()->ProcessMessages() within the application's own
// message loop.
rtc::scoped_refptr<PeerConnectionFactoryInterface> CreatePeerConnectionFactory(
    rtc::scoped_refptr<AudioEncoderFactory> audio_encoder_factory,
    rtc::scoped_refptr<AudioDecoderFactory> audio_decoder_factory);

// Create a new instance of PeerConnectionFactoryInterface.
//
// |network_thread|, |worker_thread| and |signaling_thread| are
// the only mandatory parameters.
//
// If non-null, a reference is added to |default_adm|, and ownership of
// |video_encoder_factory| and |video_decoder_factory| is transferred to the
// returned factory.
// TODO(deadbeef): Use rtc::scoped_refptr<> and std::unique_ptr<> to make this
// ownership transfer and ref counting more obvious.
rtc::scoped_refptr<PeerConnectionFactoryInterface> CreatePeerConnectionFactory(
    rtc::Thread* network_thread,
    rtc::Thread* worker_thread,
    rtc::Thread* signaling_thread,
    AudioDeviceModule* default_adm,
    rtc::scoped_refptr<AudioEncoderFactory> audio_encoder_factory,
    rtc::scoped_refptr<AudioDecoderFactory> audio_decoder_factory,
    cricket::WebRtcVideoEncoderFactory* video_encoder_factory,
    cricket::WebRtcVideoDecoderFactory* video_decoder_factory);

// Create a new instance of PeerConnectionFactoryInterface with optional
// external audio mixed and audio processing modules.
//
// If |audio_mixer| is null, an internal audio mixer will be created and used.
// If |audio_processing| is null, an internal audio processing module will be
// created and used.
rtc::scoped_refptr<PeerConnectionFactoryInterface> CreatePeerConnectionFactory(
    rtc::Thread* network_thread,
    rtc::Thread* worker_thread,
    rtc::Thread* signaling_thread,
    AudioDeviceModule* default_adm,
    rtc::scoped_refptr<AudioEncoderFactory> audio_encoder_factory,
    rtc::scoped_refptr<AudioDecoderFactory> audio_decoder_factory,
    cricket::WebRtcVideoEncoderFactory* video_encoder_factory,
    cricket::WebRtcVideoDecoderFactory* video_decoder_factory,
    rtc::scoped_refptr<AudioMixer> audio_mixer,
    rtc::scoped_refptr<AudioProcessing> audio_processing);

// Create a new instance of PeerConnectionFactoryInterface with optional
// external audio mixer, audio processing, and fec controller modules.
//
// If |audio_mixer| is null, an internal audio mixer will be created and used.
// If |audio_processing| is null, an internal audio processing module will be
// created and used.
// If |fec_controller_factory| is null, an internal fec controller module will
// be created and used.
// If |network_controller_factory| is provided, it will be used if enabled via
// field trial.
rtc::scoped_refptr<PeerConnectionFactoryInterface> CreatePeerConnectionFactory(
    rtc::Thread* network_thread,
    rtc::Thread* worker_thread,
    rtc::Thread* signaling_thread,
    AudioDeviceModule* default_adm,
    rtc::scoped_refptr<AudioEncoderFactory> audio_encoder_factory,
    rtc::scoped_refptr<AudioDecoderFactory> audio_decoder_factory,
    cricket::WebRtcVideoEncoderFactory* video_encoder_factory,
    cricket::WebRtcVideoDecoderFactory* video_decoder_factory,
    rtc::scoped_refptr<AudioMixer> audio_mixer,
    rtc::scoped_refptr<AudioProcessing> audio_processing,
    std::unique_ptr<FecControllerFactoryInterface> fec_controller_factory,
    std::unique_ptr<NetworkControllerFactoryInterface>
        network_controller_factory = nullptr);
#endif

// Create a new instance of PeerConnectionFactoryInterface with optional video
// codec factories. These video factories represents all video codecs, i.e. no
// extra internal video codecs will be added.
// When building WebRTC with rtc_use_builtin_sw_codecs = false, this is the
// only available CreatePeerConnectionFactory overload.
rtc::scoped_refptr<PeerConnectionFactoryInterface> CreatePeerConnectionFactory(
    rtc::Thread* network_thread,
    rtc::Thread* worker_thread,
    rtc::Thread* signaling_thread,
    rtc::scoped_refptr<AudioDeviceModule> default_adm,
    rtc::scoped_refptr<AudioEncoderFactory> audio_encoder_factory,
    rtc::scoped_refptr<AudioDecoderFactory> audio_decoder_factory,
    std::unique_ptr<VideoEncoderFactory> video_encoder_factory,
    std::unique_ptr<VideoDecoderFactory> video_decoder_factory,
    rtc::scoped_refptr<AudioMixer> audio_mixer,
    rtc::scoped_refptr<AudioProcessing> audio_processing);

#if defined(USE_BUILTIN_SW_CODECS)
// Create a new instance of PeerConnectionFactoryInterface with external audio
// mixer.
//
// If |audio_mixer| is null, an internal audio mixer will be created and used.
rtc::scoped_refptr<PeerConnectionFactoryInterface>
CreatePeerConnectionFactoryWithAudioMixer(
    rtc::Thread* network_thread,
    rtc::Thread* worker_thread,
    rtc::Thread* signaling_thread,
    AudioDeviceModule* default_adm,
    rtc::scoped_refptr<AudioEncoderFactory> audio_encoder_factory,
    rtc::scoped_refptr<AudioDecoderFactory> audio_decoder_factory,
    cricket::WebRtcVideoEncoderFactory* video_encoder_factory,
    cricket::WebRtcVideoDecoderFactory* video_decoder_factory,
    rtc::scoped_refptr<AudioMixer> audio_mixer);

// Create a new instance of PeerConnectionFactoryInterface.
// Same thread is used as worker and network thread.
inline rtc::scoped_refptr<PeerConnectionFactoryInterface>
CreatePeerConnectionFactory(
    rtc::Thread* worker_and_network_thread,
    rtc::Thread* signaling_thread,
    AudioDeviceModule* default_adm,
    rtc::scoped_refptr<AudioEncoderFactory> audio_encoder_factory,
    rtc::scoped_refptr<AudioDecoderFactory> audio_decoder_factory,
    cricket::WebRtcVideoEncoderFactory* video_encoder_factory,
    cricket::WebRtcVideoDecoderFactory* video_decoder_factory) {
  return CreatePeerConnectionFactory(
      worker_and_network_thread, worker_and_network_thread, signaling_thread,
      default_adm, audio_encoder_factory, audio_decoder_factory,
      video_encoder_factory, video_decoder_factory);
}
#endif

// This is a lower-level version of the CreatePeerConnectionFactory functions
// above. It's implemented in the "peerconnection" build target, whereas the
// above methods are only implemented in the broader "libjingle_peerconnection"
// build target, which pulls in the implementations of every module webrtc may
// use.
//
// If an application knows it will only require certain modules, it can reduce
// webrtc's impact on its binary size by depending only on the "peerconnection"
// target and the modules the application requires, using
// CreateModularPeerConnectionFactory instead of one of the
// CreatePeerConnectionFactory methods above. For example, if an application
// only uses WebRTC for audio, it can pass in null pointers for the
// video-specific interfaces, and omit the corresponding modules from its
// build.
//
// If |network_thread| or |worker_thread| are null, the PeerConnectionFactory
// will create the necessary thread internally. If |signaling_thread| is null,
// the PeerConnectionFactory will use the thread on which this method is called
// as the signaling thread, wrapping it in an rtc::Thread object if needed.
//
// If non-null, a reference is added to |default_adm|, and ownership of
// |video_encoder_factory| and |video_decoder_factory| is transferred to the
// returned factory.
//
// If |audio_mixer| is null, an internal audio mixer will be created and used.
//
// TODO(deadbeef): Use rtc::scoped_refptr<> and std::unique_ptr<> to make this
// ownership transfer and ref counting more obvious.
//
// TODO(deadbeef): Encapsulate these modules in a struct, so that when a new
// module is inevitably exposed, we can just add a field to the struct instead
// of adding a whole new CreateModularPeerConnectionFactory overload.
rtc::scoped_refptr<PeerConnectionFactoryInterface>
CreateModularPeerConnectionFactory(
    rtc::Thread* network_thread,
    rtc::Thread* worker_thread,
    rtc::Thread* signaling_thread,
    std::unique_ptr<cricket::MediaEngineInterface> media_engine,
    std::unique_ptr<CallFactoryInterface> call_factory,
    std::unique_ptr<RtcEventLogFactoryInterface> event_log_factory);

rtc::scoped_refptr<PeerConnectionFactoryInterface>
CreateModularPeerConnectionFactory(
    rtc::Thread* network_thread,
    rtc::Thread* worker_thread,
    rtc::Thread* signaling_thread,
    std::unique_ptr<cricket::MediaEngineInterface> media_engine,
    std::unique_ptr<CallFactoryInterface> call_factory,
    std::unique_ptr<RtcEventLogFactoryInterface> event_log_factory,
    std::unique_ptr<FecControllerFactoryInterface> fec_controller_factory,
    std::unique_ptr<NetworkControllerFactoryInterface>
        network_controller_factory = nullptr);

rtc::scoped_refptr<PeerConnectionFactoryInterface>
CreateModularPeerConnectionFactory(
    PeerConnectionFactoryDependencies dependencies);

}  // namespace webrtc

#endif  // API_PEERCONNECTIONINTERFACE_H_<|MERGE_RESOLUTION|>--- conflicted
+++ resolved
@@ -123,12 +123,8 @@
 namespace cricket {
 class WebRtcVideoDecoderFactory;
 class WebRtcVideoEncoderFactory;
-<<<<<<< HEAD
 class ChannelManager;
-}
-=======
 }  // namespace cricket
->>>>>>> a36631cd
 
 namespace webrtc {
 class AudioDeviceModule;
