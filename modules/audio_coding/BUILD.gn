--- conflicted
+++ resolved
@@ -606,13 +606,11 @@
   ]
 }
 
-<<<<<<< HEAD
 if (current_cpu == "arm" && arm_version >= 7) {
   isac_fix_c_arm_asm_sources = [
-      "codecs/isac/fix/source/lattice_armv7.S",
-      "codecs/isac/fix/source/pitch_filter_armv6.S",
-  ]
-    
+    "codecs/isac/fix/source/lattice_armv7.S",
+    "codecs/isac/fix/source/pitch_filter_armv6.S",
+  ]
   action_foreach("isac_fix_c_arm_assembly") {
     script = "//webrtc/build/Win_ARM_Tools/run_arm_asm_compiler.py"
     sources = isac_fix_c_arm_asm_sources
@@ -631,36 +629,30 @@
       "environment.store_arm",
       "-l",
       "../../",
-=======
+    ]
+  }
+}
+
 rtc_source_set("isac_fix_c_arm_asm") {
   poisonous = [ "audio_codecs" ]
   sources = []
+  deps = []
   if (current_cpu == "arm" && arm_version >= 7) {
-    sources += [
-      "codecs/isac/fix/source/lattice_armv7.S",
-      "codecs/isac/fix/source/pitch_filter_armv6.S",
-    ]
-    deps = [
+    if (current_os == "winuwp" && target_os == "winuwp") {
+      sources += [get_target_outputs(":isac_fix_c_arm_assembly")
+      deps += [
++        ":isac_fix_c_arm_assembly",
++      ]
+    } else {
+      sources += isac_fix_c_arm_asm_sources
+    }
+    deps += [
       ":isac_fix_common",
       "../../rtc_base/system:asm_defines",
->>>>>>> a36631cd
-    ]
-  }
-}
-
-rtc_source_set("isac_fix_c_arm_asm") {
-  sources = []
-  if (current_cpu == "arm" && arm_version >= 7) {
-    if (current_os == "winuwp" && target_os == "winuwp") {
-      sources = get_target_outputs(":isac_fix_c_arm_assembly")
-      deps = [
-        ":isac_fix_c_arm_assembly",
-      ]
-    } else {
-      sources = isac_fix_c_arm_asm_sources
-    }
-  }
-}
+    ]
+  }
+}
+
 rtc_source_set("isac_fix_c") {
   poisonous = [ "audio_codecs" ]
   sources = [
@@ -1101,11 +1093,8 @@
     "../../rtc_base/system:fallthrough",
     "../../system_wrappers:field_trial_api",
     "../../system_wrappers:metrics_api",
-<<<<<<< HEAD
     rtc_opus_dir,
-=======
     "//third_party/abseil-cpp/absl/types:optional",
->>>>>>> a36631cd
   ]
 }
 
