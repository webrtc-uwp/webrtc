/*
 *  Copyright (c) 2012 The WebRTC project authors. All Rights Reserved.
 *
 *  Use of this source code is governed by a BSD-style license
 *  that can be found in the LICENSE file in the root of the source
 *  tree. An additional intellectual property rights grant can be found
 *  in the file PATENTS.  All contributing project authors may
 *  be found in the AUTHORS file in the root of the source tree.
 */

#ifndef MODULES_VIDEO_CODING_INCLUDE_VIDEO_CODEC_INTERFACE_H_
#define MODULES_VIDEO_CODING_INCLUDE_VIDEO_CODEC_INTERFACE_H_

#include <vector>

#include "api/video/video_frame.h"
#include "api/video_codecs/video_decoder.h"
#include "api/video_codecs/video_encoder.h"
#include "common_types.h"  // NOLINT(build/include)
#include "modules/include/module_common_types.h"
#include "modules/video_coding/include/video_error_codes.h"

namespace webrtc {

class RTPFragmentationHeader;  // forward declaration

// Note: if any pointers are added to this struct, it must be fitted
// with a copy-constructor. See below.
struct CodecSpecificInfoVP8 {
  bool nonReference;
  uint8_t temporalIdx;
  bool layerSync;
  int8_t keyIdx;  // Negative value to skip keyIdx.
};

struct CodecSpecificInfoVP9 {
  bool first_frame_in_picture;  // First frame, increment picture_id.
  bool inter_pic_predicted;     // This layer frame is dependent on previously
                                // coded frame(s).
  bool flexible_mode;
  bool ss_data_available;
  bool non_ref_for_inter_layer_pred;

  uint8_t temporal_idx;
  bool temporal_up_switch;
  bool inter_layer_predicted;  // Frame is dependent on directly lower spatial
                               // layer frame.
  uint8_t gof_idx;

  // SS data.
  size_t num_spatial_layers;  // Always populated.
  bool spatial_layer_resolution_present;
  uint16_t width[kMaxVp9NumberOfSpatialLayers];
  uint16_t height[kMaxVp9NumberOfSpatialLayers];
  GofInfoVP9 gof;

  // Frame reference data.
  uint8_t num_ref_pics;
  uint8_t p_diff[kMaxVp9RefPics];

  bool end_of_picture;
};

struct CodecSpecificInfoH264 {
  H264PacketizationMode packetization_mode;
};

union CodecSpecificInfoUnion {
<<<<<<< HEAD
  CodecSpecificInfoGeneric _generic;
=======
>>>>>>> a36631cd
  CodecSpecificInfoVP8 VP8;
  CodecSpecificInfoVP9 VP9;
  CodecSpecificInfoH264 H264;
};

// Note: if any pointers are added to this struct or its sub-structs, it
// must be fitted with a copy-constructor. This is because it is copied
// in the copy-constructor of VCMEncodedFrame.
struct CodecSpecificInfo {
  CodecSpecificInfo() : codecType(kVideoCodecGeneric), codec_name(nullptr) {
    memset(&codecSpecific, 0, sizeof(codecSpecific));
  }
  VideoCodecType codecType;
  const char* codec_name;
  CodecSpecificInfoUnion codecSpecific;
};

}  // namespace webrtc

#endif  // MODULES_VIDEO_CODING_INCLUDE_VIDEO_CODEC_INTERFACE_H_<|MERGE_RESOLUTION|>--- conflicted
+++ resolved
@@ -66,10 +66,6 @@
 };
 
 union CodecSpecificInfoUnion {
-<<<<<<< HEAD
-  CodecSpecificInfoGeneric _generic;
-=======
->>>>>>> a36631cd
   CodecSpecificInfoVP8 VP8;
   CodecSpecificInfoVP9 VP9;
   CodecSpecificInfoH264 H264;
