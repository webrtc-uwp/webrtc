--- conflicted
+++ resolved
@@ -252,78 +252,6 @@
       rtp_timestamp, capture_time_ms, rtc::TimeMillis());
 }
 
-<<<<<<< HEAD
-EncodedImageCallback::Result VCMEncodedFrameCallback::OnEncodedImage(
-    const EncodedImage& encoded_image,
-    const CodecSpecificInfo* codec_specific,
-    const RTPFragmentationHeader* fragmentation_header) {
-  TRACE_EVENT_INSTANT1("webrtc", "VCMEncodedFrameCallback::Encoded",
-                       "timestamp", encoded_image._timeStamp);
-  size_t simulcast_svc_idx = 0;
-  if (codec_specific->codecType == kVideoCodecVP9) {
-    if (codec_specific->codecSpecific.VP9.num_spatial_layers > 1)
-      simulcast_svc_idx = codec_specific->codecSpecific.VP9.spatial_idx;
-  } else if (codec_specific->codecType == kVideoCodecVP8) {
-    simulcast_svc_idx = codec_specific->codecSpecific.VP8.simulcastIdx;
-  } else if (codec_specific->codecType == kVideoCodecGeneric) {
-    simulcast_svc_idx = codec_specific->codecSpecific._generic.simulcast_idx;
-  } else if (codec_specific->codecType == kVideoCodecH264) {
-    // TODO(ilnik): When h264 simulcast is landed, extract simulcast idx here.
-  }
-
-  EncodedImage image_copy(encoded_image);
-
-  rtc::Optional<size_t> outlier_frame_size;
-  rtc::Optional<int64_t> encode_start_ms;
-  size_t num_simulcast_svc_streams = 1;
-  uint8_t timing_flags = TimingFrameFlags::kNotTriggered;
-  if (!internal_source_) {
-    rtc::CritScope crit(&timing_params_lock_);
-
-    // Encoders with internal sources do not call OnEncodeStarted and
-    // OnFrameRateChanged. |timing_frames_info_| may be not filled here.
-    num_simulcast_svc_streams = timing_frames_info_.size();
-    if (simulcast_svc_idx < num_simulcast_svc_streams) {
-      auto encode_start_list =
-          &timing_frames_info_[simulcast_svc_idx].encode_start_list;
-      // Skip frames for which there was OnEncodeStarted but no OnEncodedImage
-      // call. These are dropped by encoder internally.
-      // Because some hardware encoders don't preserve capture timestamp we use
-      // RTP timestamps here.
-      while (!encode_start_list->empty() &&
-             IsNewerTimestamp(image_copy._timeStamp,
-                              encode_start_list->front().rtp_timestamp)) {
-        post_encode_callback_->OnDroppedFrame(DropReason::kDroppedByEncoder);
-        encode_start_list->pop_front();
-      }
-      if (encode_start_list->size() > 0 &&
-          encode_start_list->front().rtp_timestamp == image_copy._timeStamp) {
-        encode_start_ms.emplace(
-            encode_start_list->front().encode_start_time_ms);
-        if (image_copy.capture_time_ms_ !=
-            encode_start_list->front().capture_time_ms) {
-          // Force correct capture timestamp.
-          image_copy.capture_time_ms_ =
-              encode_start_list->front().capture_time_ms;
-          ++incorrect_capture_time_logged_messages_;
-          if (incorrect_capture_time_logged_messages_ <=
-                  kMessagesThrottlingThreshold ||
-              incorrect_capture_time_logged_messages_ % kThrottleRatio == 0) {
-            RTC_LOG(LS_WARNING)
-                << "Encoder is not preserving capture timestamps.";
-            if (incorrect_capture_time_logged_messages_ ==
-                kMessagesThrottlingThreshold) {
-              RTC_LOG(LS_WARNING) << "Too many log messages. Further incorrect "
-                                     "timestamps warnings will be throttled.";
-            }
-          }
-        }
-        encode_start_list->pop_front();
-      } else {
-        ++reordered_frames_logged_messages_;
-        if (reordered_frames_logged_messages_ <= kMessagesThrottlingThreshold ||
-            reordered_frames_logged_messages_ % kThrottleRatio == 0) {
-=======
 absl::optional<int64_t> VCMEncodedFrameCallback::ExtractEncodeStartTime(
     size_t simulcast_svc_idx,
     EncodedImage* encoded_image) {
@@ -355,7 +283,6 @@
         if (incorrect_capture_time_logged_messages_ <=
                 kMessagesThrottlingThreshold ||
             incorrect_capture_time_logged_messages_ % kThrottleRatio == 0) {
->>>>>>> a36631cd
           RTC_LOG(LS_WARNING)
               << "Encoder is not preserving capture timestamps.";
           if (incorrect_capture_time_logged_messages_ ==
