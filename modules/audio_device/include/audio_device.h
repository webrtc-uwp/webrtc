--- conflicted
+++ resolved
@@ -27,18 +27,9 @@
 
   enum AudioLayer {
     kPlatformDefaultAudio = 0,
-<<<<<<< HEAD
-    kWindowsCoreAudio = 2,
-    kWindowsWasapiAudio = 3,
-    kLinuxAlsaAudio = 4,
-    kLinuxPulseAudio = 5,
-    kAndroidJavaAudio = 6,
-    kAndroidOpenSLESAudio = 7,
-    kAndroidJavaInputAndOpenSLESOutputAudio = 8,
-    kDummyAudio = 9
-=======
     kWindowsCoreAudio,
     kWindowsCoreAudio2,  // experimental
+    kWindowsWasapiAudio,
     kLinuxAlsaAudio,
     kLinuxPulseAudio,
     kAndroidJavaAudio,
@@ -47,7 +38,6 @@
     kAndroidAAudioAudio,
     kAndroidJavaInputAndAAudioOutputAudio,
     kDummyAudio,
->>>>>>> a36631cd
   };
 
   enum WindowsDeviceType {
