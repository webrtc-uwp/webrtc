# Copyright (c) 2014 The WebRTC project authors. All Rights Reserved.
#
# Use of this source code is governed by a BSD-style license
# that can be found in the LICENSE file in the root of the source
# tree. An additional intellectual property rights grant can be found
# in the file PATENTS.  All contributing project authors may
# be found in the AUTHORS file in the root of the source tree.

import("../../webrtc.gni")
if (!build_with_mozilla) {
  import("//third_party/protobuf/proto_library.gni")
}

declare_args() {
  # Disables the usual mode where we trust the reported system delay
  # values the AEC receives. The corresponding define is set appropriately
  # in the code, but it can be force-enabled here for testing.
  aec_untrusted_delay_for_testing = false
}

config("apm_debug_dump") {
  if (apm_debug_dump) {
    defines = [ "WEBRTC_APM_DEBUG_DUMP=1" ]
  } else {
    defines = [ "WEBRTC_APM_DEBUG_DUMP=0" ]
  }
}

rtc_static_library("audio_processing") {
  visibility = [ "*" ]
  configs += [ ":apm_debug_dump" ]
  sources = [
    "audio_buffer.cc",
    "audio_buffer.h",
    "audio_processing_impl.cc",
    "audio_processing_impl.h",
    "common.h",
    "echo_cancellation_impl.cc",
    "echo_cancellation_impl.h",
    "echo_cancellation_proxy.cc",
    "echo_cancellation_proxy.h",
    "echo_control_mobile_impl.cc",
    "echo_control_mobile_impl.h",
    "echo_control_mobile_proxy.cc",
    "echo_control_mobile_proxy.h",
    "echo_detector/circular_buffer.cc",
    "echo_detector/circular_buffer.h",
    "echo_detector/mean_variance_estimator.cc",
    "echo_detector/mean_variance_estimator.h",
    "echo_detector/moving_max.cc",
    "echo_detector/moving_max.h",
    "echo_detector/normalized_covariance_estimator.cc",
    "echo_detector/normalized_covariance_estimator.h",
    "gain_control_for_experimental_agc.cc",
    "gain_control_for_experimental_agc.h",
    "gain_control_impl.cc",
    "gain_control_impl.h",
    "gain_controller2.cc",
    "gain_controller2.h",
    "include/aec_dump.cc",
    "include/aec_dump.h",
    "include/audio_processing.cc",
    "include/audio_processing.h",
    "include/config.cc",
    "include/config.h",
    "level_estimator_impl.cc",
    "level_estimator_impl.h",
    "low_cut_filter.cc",
    "low_cut_filter.h",
    "noise_suppression_impl.cc",
    "noise_suppression_impl.h",
    "render_queue_item_verifier.h",
    "residual_echo_detector.cc",
    "residual_echo_detector.h",
    "rms_level.cc",
    "rms_level.h",
    "splitting_filter.cc",
    "splitting_filter.h",
    "three_band_filter_bank.cc",
    "three_band_filter_bank.h",
    "transient/common.h",
    "transient/daubechies_8_wavelet_coeffs.h",
    "transient/dyadic_decimator.h",
    "transient/moving_moments.cc",
    "transient/moving_moments.h",
    "transient/transient_detector.cc",
    "transient/transient_detector.h",
    "transient/transient_suppressor.cc",
    "transient/transient_suppressor.h",
    "transient/wpd_node.cc",
    "transient/wpd_node.h",
    "transient/wpd_tree.cc",
    "transient/wpd_tree.h",
    "typing_detection.cc",
    "typing_detection.h",
    "voice_detection_impl.cc",
    "voice_detection_impl.h",
  ]

  defines = []
  deps = [
    ":apm_logging",
    ":audio_frame_view",
    ":audio_generator_interface",
    ":audio_processing_c",
    ":audio_processing_statistics",
    ":gain_control_interface",
    "../..:webrtc_common",
    "../../api:array_view",
    "../../api/audio:aec3_config",
    "../../api/audio:audio_frame_api",
    "../../api/audio:echo_control",
    "../../audio/utility:audio_frame_operations",
    "../../common_audio:common_audio_c",
    "../../common_audio/third_party/fft4g:fft4g",
    "../../rtc_base:checks",
    "../../rtc_base:deprecation",
    "../../rtc_base:gtest_prod",
    "../../rtc_base:safe_minmax",
    "../../rtc_base:sanitizer",
    "../../rtc_base/system:arch",
    "../../system_wrappers:cpu_features_api",
    "../../system_wrappers:field_trial_api",
    "../../system_wrappers:metrics_api",
    "aec:aec",
    "aec:aec_core",
    "aecm:aecm_core",
    "agc",
    "agc:agc_legacy_c",
    "agc2:adaptive_digital",
    "agc2:fixed_digital",
    "agc2:gain_applier",
    "vad",
    "//third_party/abseil-cpp/absl/types:optional",
  ]

  if (aec_untrusted_delay_for_testing) {
    defines += [ "WEBRTC_UNTRUSTED_DELAY" ]
  }

  if (rtc_prefer_fixed_point) {
    defines += [ "WEBRTC_NS_FIXED" ]
  } else {
    defines += [ "WEBRTC_NS_FLOAT" ]
  }

<<<<<<< HEAD
  if (is_win && (current_cpu == "x64" || current_cpu == "arm" || current_cpu == "arm64")) {
    # Suppress warning "switch statement contains 'default' but no 'case' labels"
    cflags = [ "/wd4065" ]
  }

  # TODO(jschuh): Bug 1348: fix this warning.
  configs += [ "//build/config/compiler:no_size_t_to_int_warning" ]

=======
>>>>>>> a36631cd
  deps += [
    "../../common_audio",
    "../../common_audio:fir_filter",
    "../../common_audio:fir_filter_factory",
    "../../rtc_base:rtc_base_approved",
    "../../system_wrappers",
  ]
}

rtc_source_set("gain_control_interface") {
  sources = [
    "include/gain_control.h",
  ]
}

rtc_source_set("audio_processing_statistics") {
  visibility = [ "*" ]
  sources = [
    "include/audio_processing_statistics.cc",
    "include/audio_processing_statistics.h",
  ]
  deps = [
    "//third_party/abseil-cpp/absl/types:optional",
  ]
}

rtc_source_set("audio_frame_view") {
  sources = [
    "include/audio_frame_view.h",
  ]
  deps = [
    "../../api:array_view",
  ]
}

rtc_source_set("audio_generator_interface") {
  visibility = [ "*" ]
  sources = [
    "include/audio_generator.h",
  ]
  deps = [
    ":audio_frame_view",
    "../../rtc_base:rtc_base_approved",
    "../../system_wrappers:system_wrappers",
  ]
}

rtc_source_set("audio_generator_factory") {
  visibility = [ "*" ]
  sources = [
    "include/audio_generator_factory.cc",
    "include/audio_generator_factory.h",
  ]
  deps = [
    ":audio_generator_interface",
    ":file_audio_generator",
    "../../common_audio:common_audio",
    "../../rtc_base:rtc_base_approved",
    "../../system_wrappers:system_wrappers",
    "//third_party/abseil-cpp/absl/memory",
  ]
}

rtc_source_set("file_audio_generator") {
  sources = [
    "audio_generator/file_audio_generator.cc",
    "audio_generator/file_audio_generator.h",
  ]
  deps = [
    ":audio_generator_interface",
    "../../common_audio:common_audio",
    "../../rtc_base:rtc_base_approved",
    "../../system_wrappers:system_wrappers",
  ]
}

rtc_source_set("audio_processing_c") {
  visibility = [ ":*" ]  # Only targets in this file can depend on this.
  sources = []

  if (rtc_prefer_fixed_point) {
    sources += [
      "ns/noise_suppression_x.c",
      "ns/noise_suppression_x.h",
      "ns/nsx_core.c",
      "ns/nsx_core.h",
      "ns/nsx_defines.h",
    ]
    if (current_cpu == "mipsel") {
      sources += [ "ns/nsx_core_mips.c" ]
    } else {
      sources += [ "ns/nsx_core_c.c" ]
    }
  } else {
    sources += [
      "ns/defines.h",
      "ns/noise_suppression.c",
      "ns/noise_suppression.h",
      "ns/ns_core.c",
      "ns/ns_core.h",
      "ns/windows_private.h",
    ]
  }

  deps = [
    "../..:webrtc_common",
    "../../common_audio",
    "../../common_audio:common_audio_c",
    "../../common_audio/third_party/fft4g:fft4g",
    "../../rtc_base:checks",
    "../../rtc_base:rtc_base_approved",
    "../../system_wrappers:cpu_features_api",
    "agc:agc_legacy_c",
  ]

  if (rtc_build_with_neon) {
    sources += [ "ns/nsx_core_neon.c" ]

    if (current_cpu != "arm64") {
      # Enable compilation for the NEON instruction set.
      suppressed_configs += [ "//build/config/compiler:compiler_arm_fpu" ]
      cflags = [ "-mfpu=neon" ]
    }

    # Disable LTO on NEON targets due to compiler bug.
    # TODO(fdegans): Enable this. See crbug.com/408997.
    if (rtc_use_lto) {
      cflags -= [
        "-flto",
        "-ffat-lto-objects",
      ]
    }
  }
}

if (rtc_enable_protobuf) {
  proto_library("audioproc_debug_proto") {
    sources = [
      "debug.proto",
    ]

    proto_out_dir = "modules/audio_processing"
  }
}

rtc_source_set("apm_logging") {
  configs += [ ":apm_debug_dump" ]
  sources = [
    "logging/apm_data_dumper.cc",
    "logging/apm_data_dumper.h",
  ]
  deps = [
    "../../api:array_view",
    "../../common_audio:common_audio",
    "../../rtc_base:rtc_base_approved",
    "../../rtc_base:stringutils",
  ]
  defines = []
}

if (rtc_include_tests) {
  rtc_source_set("mocks") {
    testonly = true
    sources = [
      "include/mock_audio_processing.h",
    ]
    deps = [
      ":audio_processing",
      ":audio_processing_statistics",
      "../../test:test_support",
    ]
  }

  group("audio_processing_tests") {
    testonly = true
    deps = [
      ":audioproc_test_utils",
      ":click_annotate",
      ":transient_suppression_test",
    ]

    if (rtc_enable_protobuf) {
      deps += [
        ":audioproc_f",
        ":audioproc_unittest_proto",
        "aec_dump:aec_dump_unittests",
        "test/conversational_speech",
        "test/py_quality_assessment",
      ]
      if (current_os == "winuwp") {
        deps -= [ "test/py_quality_assessment" ]
      }
    }
  }

  rtc_source_set("audio_processing_unittests") {
    testonly = true

    configs += [ ":apm_debug_dump" ]
    sources = [
      "audio_buffer_unittest.cc",
      "audio_frame_view_unittest.cc",
      "config_unittest.cc",
      "echo_cancellation_impl_unittest.cc",
      "gain_controller2_unittest.cc",
      "splitting_filter_unittest.cc",
      "test/fake_recording_device_unittest.cc",
      "transient/dyadic_decimator_unittest.cc",
      "transient/file_utils.cc",
      "transient/file_utils.h",
      "transient/file_utils_unittest.cc",
      "transient/moving_moments_unittest.cc",
      "transient/transient_detector_unittest.cc",
      "transient/transient_suppressor_unittest.cc",
      "transient/wpd_node_unittest.cc",
      "transient/wpd_tree_unittest.cc",
    ]

    deps = [
      ":analog_mic_simulation",
      ":apm_logging",
      ":audio_frame_view",
      ":audio_processing",
      ":audioproc_test_utils",
      ":file_audio_generator_unittests",
      ":mocks",
      "../..:webrtc_common",
      "../../api:array_view",
      "../../api/audio:aec3_config",
      "../../api/audio:aec3_factory",
      "../../common_audio:common_audio",
      "../../common_audio:common_audio_c",
      "../../rtc_base:checks",
      "../../rtc_base:gtest_prod",
      "../../rtc_base:protobuf_utils",
      "../../rtc_base:rtc_base",
      "../../rtc_base:rtc_base_approved",
      "../../rtc_base:safe_minmax",
      "../../rtc_base/system:arch",
      "../../rtc_base/system:file_wrapper",
      "../../system_wrappers",
      "../../system_wrappers:cpu_features_api",
      "../../test:fileutils",
      "../../test:test_support",
      "../audio_coding:neteq_input_audio_tools",
      "aec:aec_core",
      "aec:aec_unittests",
      "aec_dump:mock_aec_dump_unittests",
      "agc:agc_unittests",
      "agc2:adaptive_digital_unittests",
      "agc2:biquad_filter_unittests",
      "agc2:fixed_digital_unittests",
      "agc2:noise_estimator_unittests",
      "agc2/rnn_vad:unittests",
      "test/conversational_speech:unittest",
      "utility:block_mean_calculator_unittest",
      "utility:legacy_delay_estimator_unittest",
      "vad:vad_unittests",
      "//testing/gtest",
      "//third_party/abseil-cpp/absl/memory",
      "//third_party/abseil-cpp/absl/types:optional",
    ]

    defines = []

    if (rtc_prefer_fixed_point) {
      defines += [ "WEBRTC_AUDIOPROC_FIXED_PROFILE" ]
    } else {
      defines += [ "WEBRTC_AUDIOPROC_FLOAT_PROFILE" ]
    }

    if (rtc_enable_protobuf) {
      defines += [ "WEBRTC_AUDIOPROC_DEBUG_DUMP" ]
      deps += [
        ":audioproc_debug_proto",
        ":audioproc_protobuf_utils",
        ":audioproc_test_utils",
        ":audioproc_unittest_proto",
        ":runtime_settings_protobuf_utils",
        "../../api/audio:audio_frame_api",
        "../../rtc_base:rtc_base_tests_utils",
        "../../rtc_base:rtc_task_queue",
        "aec_dump",
        "aec_dump:aec_dump_unittests",
      ]
      sources += [
        "audio_processing_impl_locking_unittest.cc",
        "audio_processing_impl_unittest.cc",
        "audio_processing_unittest.cc",
        "echo_cancellation_bit_exact_unittest.cc",
        "echo_control_mobile_unittest.cc",
        "echo_detector/circular_buffer_unittest.cc",
        "echo_detector/mean_variance_estimator_unittest.cc",
        "echo_detector/moving_max_unittest.cc",
        "echo_detector/normalized_covariance_estimator_unittest.cc",
        "gain_control_unittest.cc",
        "level_estimator_unittest.cc",
        "low_cut_filter_unittest.cc",
        "noise_suppression_unittest.cc",
        "residual_echo_detector_unittest.cc",
        "rms_level_unittest.cc",
        "test/debug_dump_replayer.cc",
        "test/debug_dump_replayer.h",
        "test/debug_dump_test.cc",
        "test/echo_canceller_test_tools.cc",
        "test/echo_canceller_test_tools.h",
        "test/echo_canceller_test_tools_unittest.cc",
        "test/test_utils.h",
        "voice_detection_unittest.cc",
      ]
    }

    if ((!build_with_chromium || is_win) && is_clang) {
      # Suppress warnings from the Chromium Clang plugin (bugs.webrtc.org/163).
      suppressed_configs += [ "//build/config/clang:find_bad_constructs" ]
    }
  }

  rtc_source_set("audio_processing_perf_tests") {
    testonly = true

    sources = [
      "audio_processing_performance_unittest.cc",
    ]
    deps = [
      ":audio_processing",
      ":audioproc_test_utils",
      "../../api:array_view",
      "../../rtc_base:protobuf_utils",
      "../../rtc_base:rtc_base_approved",
      "../../system_wrappers",
      "../../test:perf_test",
      "../../test:test_support",
    ]
  }

  rtc_source_set("file_audio_generator_unittests") {
    testonly = true

    sources = [
      "audio_generator/file_audio_generator_unittest.cc",
    ]

    deps = [
      ":audio_generator_factory",
      ":audio_processing",
      ":file_audio_generator",
      "../../rtc_base:rtc_base_approved",
      "../../test:fileutils",
      "../../test:test_support",
    ]
  }

  rtc_source_set("analog_mic_simulation") {
    sources = [
      "test/fake_recording_device.cc",
      "test/fake_recording_device.h",
    ]
    deps = [
      "../../api:array_view",
      "../../api/audio:audio_frame_api",
      "../../common_audio:common_audio",
      "../../rtc_base:checks",
      "../../rtc_base:rtc_base_approved",
      "../../rtc_base:safe_minmax",
      "agc:gain_map",
      "//third_party/abseil-cpp/absl/memory",
      "//third_party/abseil-cpp/absl/types:optional",
    ]
  }

  if (rtc_enable_protobuf) {
    rtc_source_set("audioproc_f_impl") {
      testonly = true
      sources = [
        "test/aec_dump_based_simulator.cc",
        "test/aec_dump_based_simulator.h",
        "test/audio_processing_simulator.cc",
        "test/audio_processing_simulator.h",
        "test/audioproc_float_impl.cc",
        "test/audioproc_float_impl.h",
        "test/wav_based_simulator.cc",
        "test/wav_based_simulator.h",
      ]

      deps = [
        ":analog_mic_simulation",
        ":audio_processing",
        ":audioproc_debug_proto",
        ":audioproc_protobuf_utils",
        ":audioproc_test_utils",
        ":runtime_settings_protobuf_utils",
        "../../api/audio:aec3_factory",
        "../../common_audio:common_audio",
        "../../rtc_base:checks",
        "../../rtc_base:protobuf_utils",
        "../../rtc_base:rtc_base_approved",
        "../../rtc_base:rtc_json",
        "../../rtc_base:rtc_task_queue",
        "../../rtc_base:stringutils",
        "../../system_wrappers",
        "../../system_wrappers:system_wrappers_default",
        "../../test:test_support",
        "aec_dump",
        "aec_dump:aec_dump_impl",
        "//testing/gtest",
        "//third_party/abseil-cpp/absl/memory",
        "//third_party/abseil-cpp/absl/types:optional",
      ]
    }  # audioproc_f_impl
    rtc_executable("audioproc_f") {
      testonly = true
      sources = [
        "test/audioproc_float_main.cc",
      ]
      deps = [
        ":audio_processing",
        "../../api:audioproc_f_api",
        "../../rtc_base:rtc_base_approved",
        "//third_party/abseil-cpp/absl/memory",
      ]
    }  # audioproc_f
  }

  rtc_source_set("audioproc_test_utils") {
    visibility = [ "*" ]
    testonly = true
    sources = [
      "test/audio_buffer_tools.cc",
      "test/audio_buffer_tools.h",
      "test/bitexactness_tools.cc",
      "test/bitexactness_tools.h",
      "test/performance_timer.cc",
      "test/performance_timer.h",
      "test/simulator_buffers.cc",
      "test/simulator_buffers.h",
      "test/test_utils.cc",
      "test/test_utils.h",
    ]

    deps = [
      ":audio_processing",
      "../../api:array_view",
      "../../api/audio:audio_frame_api",
      "../../common_audio",
      "../../rtc_base:checks",
      "../../rtc_base:rtc_base_approved",
      "../../rtc_base/system:arch",
      "../../system_wrappers",
      "../../test:fileutils",
      "../../test:test_support",
      "../audio_coding:neteq_input_audio_tools",
      "//testing/gtest",
      "//third_party/abseil-cpp/absl/types:optional",
    ]
  }

  rtc_executable("transient_suppression_test") {
    testonly = true
    sources = [
      "transient/file_utils.cc",
      "transient/file_utils.h",
      "transient/transient_suppression_test.cc",
    ]
    deps = [
      ":audio_processing",
      "../..:webrtc_common",
      "../../common_audio:common_audio",
      "../../rtc_base:rtc_base_approved",
      "../../rtc_base/system:file_wrapper",
      "../../system_wrappers",
      "../../system_wrappers:metrics_default",
      "../../test:fileutils",
      "../../test:test_support",
      "agc:level_estimation",
      "//testing/gtest",
    ]
  }

  rtc_executable("click_annotate") {
    testonly = true
    sources = [
      "transient/click_annotate.cc",
      "transient/file_utils.cc",
      "transient/file_utils.h",
    ]
    deps = [
      ":audio_processing",
      "../..:webrtc_common",
      "../../rtc_base/system:file_wrapper",
      "../../system_wrappers",
      "../../system_wrappers:metrics_default",
    ]
  }

  if (rtc_enable_protobuf) {
    proto_library("audioproc_unittest_proto") {
      sources = [
        "test/unittest.proto",
      ]
      proto_out_dir = "modules/audio_processing/test"
    }

    rtc_static_library("audioproc_protobuf_utils") {
      sources = [
        "test/protobuf_utils.cc",
        "test/protobuf_utils.h",
      ]

      deps = [
        ":audioproc_debug_proto",
        "../..:webrtc_common",
        "../../rtc_base:checks",
        "../../rtc_base:protobuf_utils",
        "../../rtc_base:rtc_base_approved",
        "../../rtc_base/system:arch",
      ]
    }

    rtc_static_library("runtime_settings_protobuf_utils") {
      testonly = true
      sources = [
        "test/runtime_setting_util.cc",
        "test/runtime_setting_util.h",
      ]

      deps = [
        ":audio_processing",
        ":audioproc_debug_proto",
        ":audioproc_protobuf_utils",
        "../../rtc_base:checks",
      ]
    }
  }
}<|MERGE_RESOLUTION|>--- conflicted
+++ resolved
@@ -144,17 +144,11 @@
     defines += [ "WEBRTC_NS_FLOAT" ]
   }
 
-<<<<<<< HEAD
   if (is_win && (current_cpu == "x64" || current_cpu == "arm" || current_cpu == "arm64")) {
     # Suppress warning "switch statement contains 'default' but no 'case' labels"
     cflags = [ "/wd4065" ]
   }
 
-  # TODO(jschuh): Bug 1348: fix this warning.
-  configs += [ "//build/config/compiler:no_size_t_to_int_warning" ]
-
-=======
->>>>>>> a36631cd
   deps += [
     "../../common_audio",
     "../../common_audio:fir_filter",
