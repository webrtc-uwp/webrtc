--- conflicted
+++ resolved
@@ -1183,98 +1183,6 @@
   }
 }
 
-<<<<<<< HEAD
-#if !defined(WEBRTC_ANDROID) && !defined(WEBRTC_IOS) && !defined(WINUWP)
-TEST_F(ApmTest, AgcOnlyAdaptsWhenTargetSignalIsPresent) {
-  const int kSampleRateHz = 16000;
-  const size_t kSamplesPerChannel =
-      static_cast<size_t>(AudioProcessing::kChunkSizeMs * kSampleRateHz / 1000);
-  const size_t kNumInputChannels = 2;
-  const size_t kNumOutputChannels = 1;
-  const size_t kNumChunks = 700;
-  const float kScaleFactor = 0.25f;
-  Config config;
-  std::vector<webrtc::Point> geometry;
-  geometry.push_back(webrtc::Point(0.f, 0.f, 0.f));
-  geometry.push_back(webrtc::Point(0.05f, 0.f, 0.f));
-  config.Set<Beamforming>(new Beamforming(true, geometry));
-  testing::NiceMock<MockNonlinearBeamformer>* beamformer =
-      new testing::NiceMock<MockNonlinearBeamformer>(geometry, 1u);
-  std::unique_ptr<AudioProcessing> apm(
-      AudioProcessingBuilder()
-          .SetNonlinearBeamformer(
-              std::unique_ptr<webrtc::NonlinearBeamformer>(beamformer))
-          .Create(config));
-  EXPECT_EQ(kNoErr, apm->gain_control()->Enable(true));
-  ChannelBuffer<float> src_buf(kSamplesPerChannel, kNumInputChannels);
-  ChannelBuffer<float> dest_buf(kSamplesPerChannel, kNumOutputChannels);
-  const size_t max_length = kSamplesPerChannel * std::max(kNumInputChannels,
-                                                          kNumOutputChannels);
-  std::unique_ptr<int16_t[]> int_data(new int16_t[max_length]);
-  std::unique_ptr<float[]> float_data(new float[max_length]);
-  std::string filename = ResourceFilePath("far", kSampleRateHz);
-  FILE* far_file = fopen(filename.c_str(), "rb");
-  ASSERT_TRUE(far_file != NULL) << "Could not open file " << filename << "\n";
-  const int kDefaultVolume = apm->gain_control()->stream_analog_level();
-  const int kDefaultCompressionGain =
-      apm->gain_control()->compression_gain_db();
-  bool is_target = false;
-  EXPECT_CALL(*beamformer, is_target_present())
-      .WillRepeatedly(testing::ReturnPointee(&is_target));
-  for (size_t i = 0; i < kNumChunks; ++i) {
-    ASSERT_TRUE(ReadChunk(far_file,
-                          int_data.get(),
-                          float_data.get(),
-                          &src_buf));
-    for (size_t j = 0; j < kNumInputChannels; ++j) {
-      for (size_t k = 0; k < kSamplesPerChannel; ++k) {
-        src_buf.channels()[j][k] *= kScaleFactor;
-      }
-    }
-    EXPECT_EQ(kNoErr,
-              apm->ProcessStream(src_buf.channels(),
-                                 src_buf.num_frames(),
-                                 kSampleRateHz,
-                                 LayoutFromChannels(src_buf.num_channels()),
-                                 kSampleRateHz,
-                                 LayoutFromChannels(dest_buf.num_channels()),
-                                 dest_buf.channels()));
-  }
-  EXPECT_EQ(kDefaultVolume,
-            apm->gain_control()->stream_analog_level());
-  EXPECT_EQ(kDefaultCompressionGain,
-            apm->gain_control()->compression_gain_db());
-  rewind(far_file);
-  is_target = true;
-  for (size_t i = 0; i < kNumChunks; ++i) {
-    ASSERT_TRUE(ReadChunk(far_file,
-                          int_data.get(),
-                          float_data.get(),
-                          &src_buf));
-    for (size_t j = 0; j < kNumInputChannels; ++j) {
-      for (size_t k = 0; k < kSamplesPerChannel; ++k) {
-        src_buf.channels()[j][k] *= kScaleFactor;
-      }
-    }
-    EXPECT_EQ(kNoErr,
-              apm->ProcessStream(src_buf.channels(),
-                                 src_buf.num_frames(),
-                                 kSampleRateHz,
-                                 LayoutFromChannels(src_buf.num_channels()),
-                                 kSampleRateHz,
-                                 LayoutFromChannels(dest_buf.num_channels()),
-                                 dest_buf.channels()));
-  }
-  EXPECT_LT(kDefaultVolume,
-            apm->gain_control()->stream_analog_level());
-  EXPECT_LT(kDefaultCompressionGain,
-            apm->gain_control()->compression_gain_db());
-  ASSERT_EQ(0, fclose(far_file));
-}
-#endif
-
-=======
->>>>>>> a36631cd
 TEST_F(ApmTest, NoiseSuppression) {
   // Test valid suppression levels.
   NoiseSuppression::Level level[] = {
