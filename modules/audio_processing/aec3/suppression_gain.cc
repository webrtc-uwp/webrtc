/*
 *  Copyright (c) 2017 The WebRTC project authors. All Rights Reserved.
 *
 *  Use of this source code is governed by a BSD-style license
 *  that can be found in the LICENSE file in the root of the source
 *  tree. An additional intellectual property rights grant can be found
 *  in the file PATENTS.  All contributing project authors may
 *  be found in the AUTHORS file in the root of the source tree.
 */

#include "modules/audio_processing/aec3/suppression_gain.h"

#include <math.h>
#include <algorithm>
#include <functional>
#include <numeric>

#include "modules/audio_processing/aec3/moving_average.h"
#include "modules/audio_processing/aec3/vector_math.h"
#include "modules/audio_processing/logging/apm_data_dumper.h"
#include "rtc_base/atomicops.h"
#include "rtc_base/checks.h"
#include "system_wrappers/include/field_trial.h"

namespace webrtc {
namespace {

<<<<<<< HEAD
// Reduce gain to avoid narrow band echo leakage.
void NarrowBandAttenuation(int narrow_bin,
                           const std::array<float, kFftLengthBy2Plus1>& nearend,
                           const std::array<float, kFftLengthBy2Plus1>& echo,
                           std::array<float, kFftLengthBy2Plus1>* gain) {
  // TODO(peah): Verify that the condition below is not too conservative.
  if (10.f * echo[narrow_bin] > nearend[narrow_bin]) {
    const int upper_bin =
        std::min(narrow_bin + 6, static_cast<int>(kFftLengthBy2Plus1 - 1));
    for (int k = std::max(0, narrow_bin - 6); k <= upper_bin; ++k) {
      (*gain)[k] = std::min((*gain)[k], 0.001f);
    }
  }
=======
bool EnableNewSuppression() {
  return !field_trial::IsEnabled("WebRTC-Aec3NewSuppressionKillSwitch");
>>>>>>> a36631cd
}

// Adjust the gains according to the presence of known external filters.
void AdjustForExternalFilters(std::array<float, kFftLengthBy2Plus1>* gain) {
  // Limit the low frequency gains to avoid the impact of the high-pass filter
  // on the lower-frequency gain influencing the overall achieved gain.
  (*gain)[0] = (*gain)[1] = std::min((*gain)[1], (*gain)[2]);

  // Limit the high frequency gains to avoid the impact of the anti-aliasing
  // filter on the upper-frequency gains influencing the overall achieved
  // gain. TODO(peah): Update this when new anti-aliasing filters are
  // implemented.
  constexpr size_t kAntiAliasingImpactLimit = (64 * 2000) / 8000;
  const float min_upper_gain = (*gain)[kAntiAliasingImpactLimit];
  std::for_each(
      gain->begin() + kAntiAliasingImpactLimit, gain->end() - 1,
      [min_upper_gain](float& a) { a = std::min(a, min_upper_gain); });
  (*gain)[kFftLengthBy2] = (*gain)[kFftLengthBy2Minus1];
}

// Scales the echo according to assessed audibility at the other end.
void WeightEchoForAudibility(const EchoCanceller3Config& config,
                             rtc::ArrayView<const float> echo,
                             rtc::ArrayView<float> weighted_echo) {
  RTC_DCHECK_EQ(kFftLengthBy2Plus1, echo.size());
  RTC_DCHECK_EQ(kFftLengthBy2Plus1, weighted_echo.size());

  auto weigh = [](float threshold, float normalizer, size_t begin, size_t end,
                  rtc::ArrayView<const float> echo,
                  rtc::ArrayView<float> weighted_echo) {
    for (size_t k = begin; k < end; ++k) {
      if (echo[k] < threshold) {
        float tmp = (threshold - echo[k]) * normalizer;
        weighted_echo[k] = echo[k] * std::max(0.f, 1.f - tmp * tmp);
      } else {
        weighted_echo[k] = echo[k];
      }
    }
  };

  float threshold = config.echo_audibility.floor_power *
                    config.echo_audibility.audibility_threshold_lf;
  float normalizer = 1.f / (threshold - config.echo_audibility.floor_power);
  weigh(threshold, normalizer, 0, 3, echo, weighted_echo);

  threshold = config.echo_audibility.floor_power *
              config.echo_audibility.audibility_threshold_mf;
  normalizer = 1.f / (threshold - config.echo_audibility.floor_power);
  weigh(threshold, normalizer, 3, 7, echo, weighted_echo);

  threshold = config.echo_audibility.floor_power *
              config.echo_audibility.audibility_threshold_hf;
  normalizer = 1.f / (threshold - config.echo_audibility.floor_power);
  weigh(threshold, normalizer, 7, kFftLengthBy2Plus1, echo, weighted_echo);
}

// Computes the gain to reduce the echo to a non audible level.
void GainToNoAudibleEchoFallback(
    const EchoCanceller3Config& config,
    bool low_noise_render,
    bool saturated_echo,
    bool linear_echo_estimate,
    const std::array<float, kFftLengthBy2Plus1>& nearend,
    const std::array<float, kFftLengthBy2Plus1>& weighted_echo,
    const std::array<float, kFftLengthBy2Plus1>& masker,
    const std::array<float, kFftLengthBy2Plus1>& min_gain,
    const std::array<float, kFftLengthBy2Plus1>& max_gain,
    const std::array<float, kFftLengthBy2Plus1>& one_by_weighted_echo,
    std::array<float, kFftLengthBy2Plus1>* gain) {
  float nearend_masking_margin = 0.f;
  if (linear_echo_estimate) {
    nearend_masking_margin =
        low_noise_render
            ? config.gain_mask.m9
            : (saturated_echo ? config.gain_mask.m2 : config.gain_mask.m3);
  } else {
    nearend_masking_margin = config.gain_mask.m7;
  }

  RTC_DCHECK_LE(0.f, nearend_masking_margin);
  RTC_DCHECK_GT(1.f, nearend_masking_margin);

  const float masker_margin =
      linear_echo_estimate ? config.gain_mask.m0 : config.gain_mask.m8;

  for (size_t k = 0; k < gain->size(); ++k) {
    // TODO(devicentepena): Experiment by removing the reverberation estimation
    // from the nearend signal before computing the gains.
    const float unity_gain_masker = std::max(nearend[k], masker[k]);
    RTC_DCHECK_LE(0.f, nearend_masking_margin * unity_gain_masker);
    if (weighted_echo[k] <= nearend_masking_margin * unity_gain_masker ||
        unity_gain_masker <= 0.f) {
      (*gain)[k] = 1.f;
    } else {
      RTC_DCHECK_LT(0.f, unity_gain_masker);
      (*gain)[k] =
          std::max(0.f, (1.f - config.gain_mask.gain_curve_slope *
                                   weighted_echo[k] / unity_gain_masker) *
                            config.gain_mask.gain_curve_offset);
      (*gain)[k] = std::max(masker_margin * masker[k] * one_by_weighted_echo[k],
                            (*gain)[k]);
    }

    (*gain)[k] = std::min(std::max((*gain)[k], min_gain[k]), max_gain[k]);
  }
}

// TODO(peah): Make adaptive to take the actual filter error into account.
constexpr size_t kUpperAccurateBandPlus1 = 29;

// Limits the gain in the frequencies for which the adaptive filter has not
// converged. Currently, these frequencies are not hardcoded to the frequencies
// which are typically not excited by speech.
// TODO(peah): Make adaptive to take the actual filter error into account.
void AdjustNonConvergedFrequencies(
    std::array<float, kFftLengthBy2Plus1>* gain) {
  constexpr float oneByBandsInSum =
      1 / static_cast<float>(kUpperAccurateBandPlus1 - 20);
  const float hf_gain_bound =
      std::accumulate(gain->begin() + 20,
                      gain->begin() + kUpperAccurateBandPlus1, 0.f) *
      oneByBandsInSum;

  std::for_each(gain->begin() + kUpperAccurateBandPlus1, gain->end(),
                [hf_gain_bound](float& a) { a = std::min(a, hf_gain_bound); });
}

}  // namespace

int SuppressionGain::instance_count_ = 0;

float SuppressionGain::UpperBandsGain(
    const std::array<float, kFftLengthBy2Plus1>& echo_spectrum,
    const std::array<float, kFftLengthBy2Plus1>& comfort_noise_spectrum,
    const absl::optional<int>& narrow_peak_band,
    bool saturated_echo,
    const std::vector<std::vector<float>>& render,
    const std::array<float, kFftLengthBy2Plus1>& low_band_gain) const {
  RTC_DCHECK_LT(0, render.size());
  if (render.size() == 1) {
    return 1.f;
  }

  if (narrow_peak_band &&
      (*narrow_peak_band > static_cast<int>(kFftLengthBy2Plus1 - 10))) {
    return 0.001f;
  }

  constexpr size_t kLowBandGainLimit = kFftLengthBy2 / 2;
  const float gain_below_8_khz = *std::min_element(
      low_band_gain.begin() + kLowBandGainLimit, low_band_gain.end());

  // Always attenuate the upper bands when there is saturated echo.
  if (saturated_echo) {
    return std::min(0.001f, gain_below_8_khz);
  }

  // Compute the upper and lower band energies.
  const auto sum_of_squares = [](float a, float b) { return a + b * b; };
  const float low_band_energy =
      std::accumulate(render[0].begin(), render[0].end(), 0.f, sum_of_squares);
  float high_band_energy = 0.f;
  for (size_t k = 1; k < render.size(); ++k) {
    const float energy = std::accumulate(render[k].begin(), render[k].end(),
                                         0.f, sum_of_squares);
    high_band_energy = std::max(high_band_energy, energy);
  }

  // If there is more power in the lower frequencies than the upper frequencies,
  // or if the power in upper frequencies is low, do not bound the gain in the
  // upper bands.
  float anti_howling_gain;
  constexpr float kThreshold = kBlockSize * 10.f * 10.f / 4.f;
  if (high_band_energy < std::max(low_band_energy, kThreshold)) {
    anti_howling_gain = 1.f;
  } else {
    // In all other cases, bound the gain for upper frequencies.
    RTC_DCHECK_LE(low_band_energy, high_band_energy);
    RTC_DCHECK_NE(0.f, high_band_energy);
    anti_howling_gain = 0.01f * sqrtf(low_band_energy / high_band_energy);
  }

<<<<<<< HEAD
  // Choose the gain as the minimum of the lower and upper gains.
  return std::min(gain_below_8_khz, anti_howling_gain);
=======
  // Bound the upper gain during significant echo activity.
  auto low_frequency_energy = [](rtc::ArrayView<const float> spectrum) {
    RTC_DCHECK_LE(16, spectrum.size());
    return std::accumulate(spectrum.begin() + 1, spectrum.begin() + 16, 0.f);
  };
  const float echo_sum = low_frequency_energy(echo_spectrum);
  const float noise_sum = low_frequency_energy(comfort_noise_spectrum);
  const auto& cfg = config_.suppressor.high_bands_suppression;
  float gain_bound = 1.f;
  if (echo_sum > cfg.enr_threshold * noise_sum &&
      !dominant_nearend_detector_.IsNearendState()) {
    gain_bound = cfg.max_gain_during_echo;
  }

  // Choose the gain as the minimum of the lower and upper gains.
  return std::min(std::min(gain_below_8_khz, anti_howling_gain), gain_bound);
>>>>>>> a36631cd
}

// Computes the gain to reduce the echo to a non audible level.
void SuppressionGain::GainToNoAudibleEcho(
    const std::array<float, kFftLengthBy2Plus1>& nearend,
    const std::array<float, kFftLengthBy2Plus1>& echo,
    const std::array<float, kFftLengthBy2Plus1>& masker,
    const std::array<float, kFftLengthBy2Plus1>& min_gain,
    const std::array<float, kFftLengthBy2Plus1>& max_gain,
    std::array<float, kFftLengthBy2Plus1>* gain) const {
  const auto& p = dominant_nearend_detector_.IsNearendState() ? nearend_params_
                                                              : normal_params_;
  for (size_t k = 0; k < gain->size(); ++k) {
    float enr = echo[k] / (nearend[k] + 1.f);  // Echo-to-nearend ratio.
    float emr = echo[k] / (masker[k] + 1.f);   // Echo-to-masker (noise) ratio.
    float g = 1.0f;
    if (enr > p.enr_transparent_[k] && emr > p.emr_transparent_[k]) {
      g = (p.enr_suppress_[k] - enr) /
          (p.enr_suppress_[k] - p.enr_transparent_[k]);
      g = std::max(g, p.emr_transparent_[k] / emr);
    }
    (*gain)[k] = std::max(std::min(g, max_gain[k]), min_gain[k]);
  }
}

// Compute the minimum gain as the attenuating gain to put the signal just
// above the zero sample values.
void SuppressionGain::GetMinGain(
    rtc::ArrayView<const float> suppressor_input,
    rtc::ArrayView<const float> weighted_residual_echo,
    bool low_noise_render,
    bool saturated_echo,
    rtc::ArrayView<float> min_gain) const {
  if (!saturated_echo) {
    const float min_echo_power =
        low_noise_render ? config_.echo_audibility.low_render_limit
                         : config_.echo_audibility.normal_render_limit;

    for (size_t k = 0; k < suppressor_input.size(); ++k) {
      const float denom =
          std::min(suppressor_input[k], weighted_residual_echo[k]);
      min_gain[k] = denom > 0.f ? min_echo_power / denom : 1.f;
      min_gain[k] = std::min(min_gain[k], 1.f);
    }
    for (size_t k = 0; k < 6; ++k) {
      const auto& dec = dominant_nearend_detector_.IsNearendState()
                            ? nearend_params_.max_dec_factor_lf
                            : normal_params_.max_dec_factor_lf;

      // Make sure the gains of the low frequencies do not decrease too
      // quickly after strong nearend.
      if (last_nearend_[k] > last_echo_[k]) {
        min_gain[k] = std::max(min_gain[k], last_gain_[k] * dec);
        min_gain[k] = std::min(min_gain[k], 1.f);
      }
    }
  } else {
    std::fill(min_gain.begin(), min_gain.end(), 0.f);
  }
}

// Compute the maximum gain by limiting the gain increase from the previous
// gain.
void SuppressionGain::GetMaxGain(rtc::ArrayView<float> max_gain) const {
  const auto& inc = dominant_nearend_detector_.IsNearendState()
                        ? nearend_params_.max_inc_factor
                        : normal_params_.max_inc_factor;
  const auto& floor = config_.suppressor.floor_first_increase;
  for (size_t k = 0; k < max_gain.size(); ++k) {
    max_gain[k] = std::min(std::max(last_gain_[k] * inc, floor), 1.f);
  }
}

// TODO(peah): Add further optimizations, in particular for the divisions.
void SuppressionGain::LowerBandGain(
    bool low_noise_render,
<<<<<<< HEAD
    const rtc::Optional<int>& narrow_peak_band,
    const AecState& aec_state,
=======
    const AecState& aec_state,
    const std::array<float, kFftLengthBy2Plus1>& suppressor_input,
>>>>>>> a36631cd
    const std::array<float, kFftLengthBy2Plus1>& nearend,
    const std::array<float, kFftLengthBy2Plus1>& residual_echo,
    const std::array<float, kFftLengthBy2Plus1>& comfort_noise,
    std::array<float, kFftLengthBy2Plus1>* gain) {
  const bool saturated_echo = aec_state.SaturatedEcho();
<<<<<<< HEAD
  const bool saturating_echo_path = aec_state.SaturatingEchoPath();
  const bool linear_echo_estimate = aec_state.UsableLinearEstimate();

  // Count the number of blocks since saturation.
  no_saturation_counter_ = saturated_echo ? 0 : no_saturation_counter_ + 1;
=======
>>>>>>> a36631cd

  // Weight echo power in terms of audibility. // Precompute 1/weighted echo
  // (note that when the echo is zero, the precomputed value is never used).
  std::array<float, kFftLengthBy2Plus1> weighted_residual_echo;
  WeightEchoForAudibility(config_, residual_echo, weighted_residual_echo);

  std::array<float, kFftLengthBy2Plus1> min_gain;
  GetMinGain(suppressor_input, weighted_residual_echo, low_noise_render,
             saturated_echo, min_gain);

  std::array<float, kFftLengthBy2Plus1> max_gain;
  GetMaxGain(max_gain);

  // Iteratively compute the gain required to attenuate the echo to a non
  // noticeable level.

  if (enable_new_suppression_) {
    GainToNoAudibleEcho(nearend, weighted_residual_echo, comfort_noise,
                        min_gain, max_gain, gain);
    AdjustForExternalFilters(gain);
<<<<<<< HEAD
    if (narrow_peak_band) {
      NarrowBandAttenuation(*narrow_peak_band, nearend, echo, gain);
=======
  } else {
    const bool linear_echo_estimate = aec_state.UsableLinearEstimate();
    std::array<float, kFftLengthBy2Plus1> masker;
    std::array<float, kFftLengthBy2Plus1> one_by_weighted_echo;
    std::transform(weighted_residual_echo.begin(), weighted_residual_echo.end(),
                   one_by_weighted_echo.begin(),
                   [](float e) { return e > 0.f ? 1.f / e : 1.f; });
    gain->fill(0.f);
    for (int k = 0; k < 2; ++k) {
      std::copy(comfort_noise.begin(), comfort_noise.end(), masker.begin());
      GainToNoAudibleEchoFallback(config_, low_noise_render, saturated_echo,
                                  linear_echo_estimate, nearend,
                                  weighted_residual_echo, masker, min_gain,
                                  max_gain, one_by_weighted_echo, gain);
      AdjustForExternalFilters(gain);
>>>>>>> a36631cd
    }
  }

  // Adjust the gain for frequencies which have not yet converged.
  AdjustNonConvergedFrequencies(gain);

<<<<<<< HEAD
  // Update the allowed maximum gain increase.
  UpdateGainIncrease(low_noise_render, linear_echo_estimate, echo, *gain);

  // Adjust gain dynamics.
  const float gain_bound =
      std::max(0.001f, *std::min_element(gain->begin(), gain->end()) * 10000.f);
  std::for_each(gain->begin(), gain->end(),
                [gain_bound](float& a) { a = std::min(a, gain_bound); });

=======
>>>>>>> a36631cd
  // Store data required for the gain computation of the next block.
  std::copy(nearend.begin(), nearend.end(), last_nearend_.begin());
  std::copy(weighted_residual_echo.begin(), weighted_residual_echo.end(),
            last_echo_.begin());
  std::copy(gain->begin(), gain->end(), last_gain_.begin());
  aec3::VectorMath(optimization_).Sqrt(*gain);

  // Debug outputs for the purpose of development and analysis.
  data_dumper_->DumpRaw("aec3_suppressor_min_gain", min_gain);
  data_dumper_->DumpRaw("aec3_suppressor_max_gain", max_gain);
  data_dumper_->DumpRaw("aec3_dominant_nearend",
                        dominant_nearend_detector_.IsNearendState());
}

SuppressionGain::SuppressionGain(const EchoCanceller3Config& config,
<<<<<<< HEAD
                                 Aec3Optimization optimization)
    : optimization_(optimization),
      config_(config),
      state_change_duration_blocks_(
          static_cast<int>(config_.filter.config_change_duration_blocks)) {
=======
                                 Aec3Optimization optimization,
                                 int sample_rate_hz)
    : data_dumper_(
          new ApmDataDumper(rtc::AtomicOps::Increment(&instance_count_))),
      optimization_(optimization),
      config_(config),
      state_change_duration_blocks_(
          static_cast<int>(config_.filter.config_change_duration_blocks)),
      enable_new_suppression_(EnableNewSuppression()),
      moving_average_(kFftLengthBy2Plus1,
                      config.suppressor.nearend_average_blocks),
      nearend_params_(config_.suppressor.nearend_tuning),
      normal_params_(config_.suppressor.normal_tuning),
      dominant_nearend_detector_(
          config_.suppressor.dominant_nearend_detection) {
>>>>>>> a36631cd
  RTC_DCHECK_LT(0, state_change_duration_blocks_);
  one_by_state_change_duration_blocks_ = 1.f / state_change_duration_blocks_;
  last_gain_.fill(1.f);
  last_nearend_.fill(0.f);
  last_echo_.fill(0.f);
}

SuppressionGain::~SuppressionGain() = default;

void SuppressionGain::GetGain(
    const std::array<float, kFftLengthBy2Plus1>& suppressor_input_spectrum,
    const std::array<float, kFftLengthBy2Plus1>& nearend_spectrum,
    const std::array<float, kFftLengthBy2Plus1>& echo_spectrum,
    const std::array<float, kFftLengthBy2Plus1>& residual_echo_spectrum,
    const std::array<float, kFftLengthBy2Plus1>& comfort_noise_spectrum,
    const FftData& linear_aec_fft,
    const FftData& capture_fft,
    const RenderSignalAnalyzer& render_signal_analyzer,
    const AecState& aec_state,
    const std::vector<std::vector<float>>& render,
    float* high_bands_gain,
    std::array<float, kFftLengthBy2Plus1>* low_band_gain) {
  RTC_DCHECK(high_bands_gain);
  RTC_DCHECK(low_band_gain);
  const auto& cfg = config_.suppressor;

<<<<<<< HEAD
  // Compute gain for the lower band.
  bool low_noise_render = low_render_detector_.Detect(render);
  const rtc::Optional<int> narrow_peak_band =
      render_signal_analyzer.NarrowPeakBand();
  LowerBandGain(low_noise_render, narrow_peak_band, aec_state, nearend, echo,
                comfort_noise, low_band_gain);

=======
  if (cfg.enforce_transparent) {
    low_band_gain->fill(1.f);
    *high_bands_gain = cfg.enforce_empty_higher_bands ? 0.f : 1.f;
    return;
  }

  std::array<float, kFftLengthBy2Plus1> nearend_average;
  moving_average_.Average(nearend_spectrum, nearend_average);

  // Update the state selection.
  dominant_nearend_detector_.Update(nearend_spectrum, residual_echo_spectrum,
                                    comfort_noise_spectrum);

  // Compute gain for the lower band.
  bool low_noise_render = low_render_detector_.Detect(render);
  LowerBandGain(low_noise_render, aec_state, suppressor_input_spectrum,
                nearend_average, residual_echo_spectrum, comfort_noise_spectrum,
                low_band_gain);

  // Limit the gain of the lower bands during start up and after resets.
>>>>>>> a36631cd
  const float gain_upper_bound = aec_state.SuppressionGainLimit();
  if (gain_upper_bound < 1.f) {
    for (size_t k = 0; k < low_band_gain->size(); ++k) {
      (*low_band_gain)[k] = std::min((*low_band_gain)[k], gain_upper_bound);
    }
  }

  // Compute the gain for the upper bands.
<<<<<<< HEAD
  *high_bands_gain = UpperBandsGain(narrow_peak_band, aec_state.SaturatedEcho(),
                                    render, *low_band_gain);
=======
  const absl::optional<int> narrow_peak_band =
      render_signal_analyzer.NarrowPeakBand();

  *high_bands_gain =
      UpperBandsGain(echo_spectrum, comfort_noise_spectrum, narrow_peak_band,
                     aec_state.SaturatedEcho(), render, *low_band_gain);
  if (cfg.enforce_empty_higher_bands) {
    *high_bands_gain = 0.f;
  }
>>>>>>> a36631cd
}

void SuppressionGain::SetInitialState(bool state) {
  initial_state_ = state;
  if (state) {
    initial_state_change_counter_ = state_change_duration_blocks_;
  } else {
    initial_state_change_counter_ = 0;
  }
<<<<<<< HEAD
}

void SuppressionGain::UpdateGainIncrease(
    bool low_noise_render,
    bool linear_echo_estimate,
    const std::array<float, kFftLengthBy2Plus1>& echo,
    const std::array<float, kFftLengthBy2Plus1>& new_gain) {
  float max_inc;
  float max_dec;
  float rate_inc;
  float rate_dec;
  float min_inc;
  float min_dec;

  RTC_DCHECK_GE(state_change_duration_blocks_, initial_state_change_counter_);
  if (initial_state_change_counter_ > 0) {
    if (--initial_state_change_counter_ == 0) {
      initial_state_ = false;
    }
  }
  RTC_DCHECK_LE(0, initial_state_change_counter_);

  // EchoCanceller3Config::GainUpdates
  auto& p = config_.gain_updates;
  if (!linear_echo_estimate) {
    max_inc = p.nonlinear.max_inc;
    max_dec = p.nonlinear.max_dec;
    rate_inc = p.nonlinear.rate_inc;
    rate_dec = p.nonlinear.rate_dec;
    min_inc = p.nonlinear.min_inc;
    min_dec = p.nonlinear.min_dec;
  } else if (initial_state_ && no_saturation_counter_ > 10) {
    if (initial_state_change_counter_ > 0) {
      float change_factor =
          initial_state_change_counter_ * one_by_state_change_duration_blocks_;

      auto average = [](float from, float to, float from_weight) {
        return from * from_weight + to * (1.f - from_weight);
      };

      max_inc = average(p.initial.max_inc, p.normal.max_inc, change_factor);
      max_dec = average(p.initial.max_dec, p.normal.max_dec, change_factor);
      rate_inc = average(p.initial.rate_inc, p.normal.rate_inc, change_factor);
      rate_dec = average(p.initial.rate_dec, p.normal.rate_dec, change_factor);
      min_inc = average(p.initial.min_inc, p.normal.min_inc, change_factor);
      min_dec = average(p.initial.min_dec, p.normal.min_dec, change_factor);
    } else {
      max_inc = p.initial.max_inc;
      max_dec = p.initial.max_dec;
      rate_inc = p.initial.rate_inc;
      rate_dec = p.initial.rate_dec;
      min_inc = p.initial.min_inc;
      min_dec = p.initial.min_dec;
    }
  } else if (low_noise_render) {
    max_inc = p.low_noise.max_inc;
    max_dec = p.low_noise.max_dec;
    rate_inc = p.low_noise.rate_inc;
    rate_dec = p.low_noise.rate_dec;
    min_inc = p.low_noise.min_inc;
    min_dec = p.low_noise.min_dec;
  } else if (no_saturation_counter_ > 10) {
    max_inc = p.normal.max_inc;
    max_dec = p.normal.max_dec;
    rate_inc = p.normal.rate_inc;
    rate_dec = p.normal.rate_dec;
    min_inc = p.normal.min_inc;
    min_dec = p.normal.min_dec;
  } else {
    max_inc = p.saturation.max_inc;
    max_dec = p.saturation.max_dec;
    rate_inc = p.saturation.rate_inc;
    rate_dec = p.saturation.rate_dec;
    min_inc = p.saturation.min_inc;
    min_dec = p.saturation.min_dec;
  }

  for (size_t k = 0; k < new_gain.size(); ++k) {
    auto increase_update = [](float new_gain, float last_gain,
                              float current_inc, float max_inc, float min_inc,
                              float change_rate) {
      return new_gain > last_gain ? std::min(max_inc, current_inc * change_rate)
                                  : min_inc;
    };

    if (echo[k] > last_echo_[k]) {
      gain_increase_[k] =
          increase_update(new_gain[k], last_gain_[k], gain_increase_[k],
                          max_inc, min_inc, rate_inc);
    } else {
      gain_increase_[k] =
          increase_update(new_gain[k], last_gain_[k], gain_increase_[k],
                          max_dec, min_dec, rate_dec);
    }
  }
=======
>>>>>>> a36631cd
}

// Detects when the render signal can be considered to have low power and
// consist of stationary noise.
bool SuppressionGain::LowNoiseRenderDetector::Detect(
    const std::vector<std::vector<float>>& render) {
  float x2_sum = 0.f;
  float x2_max = 0.f;
  for (auto x_k : render[0]) {
    const float x2 = x_k * x_k;
    x2_sum += x2;
    x2_max = std::max(x2_max, x2);
  }

  constexpr float kThreshold = 50.f * 50.f * 64.f;
  const bool low_noise_render =
      average_power_ < kThreshold && x2_max < 3 * average_power_;
  average_power_ = average_power_ * 0.9f + x2_sum * 0.1f;
  return low_noise_render;
}

SuppressionGain::DominantNearendDetector::DominantNearendDetector(
    const EchoCanceller3Config::Suppressor::DominantNearendDetection config)
    : enr_threshold_(config.enr_threshold),
      snr_threshold_(config.snr_threshold),
      hold_duration_(config.hold_duration),
      trigger_threshold_(config.trigger_threshold) {}

void SuppressionGain::DominantNearendDetector::Update(
    rtc::ArrayView<const float> nearend_spectrum,
    rtc::ArrayView<const float> residual_echo_spectrum,
    rtc::ArrayView<const float> comfort_noise_spectrum) {
  auto low_frequency_energy = [](rtc::ArrayView<const float> spectrum) {
    RTC_DCHECK_LE(16, spectrum.size());
    return std::accumulate(spectrum.begin() + 1, spectrum.begin() + 16, 0.f);
  };
  const float ne_sum = low_frequency_energy(nearend_spectrum);
  const float echo_sum = low_frequency_energy(residual_echo_spectrum);
  const float noise_sum = low_frequency_energy(comfort_noise_spectrum);

  // Detect strong active nearend if the nearend is sufficiently stronger than
  // the echo and the nearend noise.
  if (ne_sum > enr_threshold_ * echo_sum &&
      ne_sum > snr_threshold_ * noise_sum) {
    if (++trigger_counter_ >= trigger_threshold_) {
      // After a period of strong active nearend activity, flag nearend mode.
      hold_counter_ = hold_duration_;
      trigger_counter_ = trigger_threshold_;
    }
  } else {
    // Forget previously detected strong active nearend activity.
    trigger_counter_ = std::max(0, trigger_counter_ - 1);
  }

  // Remain in any nearend mode for a certain duration.
  hold_counter_ = std::max(0, hold_counter_ - 1);
  nearend_state_ = hold_counter_ > 0;
}

SuppressionGain::GainParameters::GainParameters(
    const EchoCanceller3Config::Suppressor::Tuning& tuning)
    : max_inc_factor(tuning.max_inc_factor),
      max_dec_factor_lf(tuning.max_dec_factor_lf) {
  // Compute per-band masking thresholds.
  constexpr size_t kLastLfBand = 5;
  constexpr size_t kFirstHfBand = 8;
  RTC_DCHECK_LT(kLastLfBand, kFirstHfBand);
  auto& lf = tuning.mask_lf;
  auto& hf = tuning.mask_hf;
  RTC_DCHECK_LT(lf.enr_transparent, lf.enr_suppress);
  RTC_DCHECK_LT(hf.enr_transparent, hf.enr_suppress);
  for (size_t k = 0; k < kFftLengthBy2Plus1; k++) {
    float a;
    if (k <= kLastLfBand) {
      a = 0.f;
    } else if (k < kFirstHfBand) {
      a = (k - kLastLfBand) / static_cast<float>(kFirstHfBand - kLastLfBand);
    } else {
      a = 1.f;
    }
    enr_transparent_[k] = (1 - a) * lf.enr_transparent + a * hf.enr_transparent;
    enr_suppress_[k] = (1 - a) * lf.enr_suppress + a * hf.enr_suppress;
    emr_transparent_[k] = (1 - a) * lf.emr_transparent + a * hf.emr_transparent;
  }
}

}  // namespace webrtc<|MERGE_RESOLUTION|>--- conflicted
+++ resolved
@@ -25,24 +25,8 @@
 namespace webrtc {
 namespace {
 
-<<<<<<< HEAD
-// Reduce gain to avoid narrow band echo leakage.
-void NarrowBandAttenuation(int narrow_bin,
-                           const std::array<float, kFftLengthBy2Plus1>& nearend,
-                           const std::array<float, kFftLengthBy2Plus1>& echo,
-                           std::array<float, kFftLengthBy2Plus1>* gain) {
-  // TODO(peah): Verify that the condition below is not too conservative.
-  if (10.f * echo[narrow_bin] > nearend[narrow_bin]) {
-    const int upper_bin =
-        std::min(narrow_bin + 6, static_cast<int>(kFftLengthBy2Plus1 - 1));
-    for (int k = std::max(0, narrow_bin - 6); k <= upper_bin; ++k) {
-      (*gain)[k] = std::min((*gain)[k], 0.001f);
-    }
-  }
-=======
 bool EnableNewSuppression() {
   return !field_trial::IsEnabled("WebRTC-Aec3NewSuppressionKillSwitch");
->>>>>>> a36631cd
 }
 
 // Adjust the gains according to the presence of known external filters.
@@ -225,10 +209,6 @@
     anti_howling_gain = 0.01f * sqrtf(low_band_energy / high_band_energy);
   }
 
-<<<<<<< HEAD
-  // Choose the gain as the minimum of the lower and upper gains.
-  return std::min(gain_below_8_khz, anti_howling_gain);
-=======
   // Bound the upper gain during significant echo activity.
   auto low_frequency_energy = [](rtc::ArrayView<const float> spectrum) {
     RTC_DCHECK_LE(16, spectrum.size());
@@ -245,7 +225,6 @@
 
   // Choose the gain as the minimum of the lower and upper gains.
   return std::min(std::min(gain_below_8_khz, anti_howling_gain), gain_bound);
->>>>>>> a36631cd
 }
 
 // Computes the gain to reduce the echo to a non audible level.
@@ -322,26 +301,13 @@
 // TODO(peah): Add further optimizations, in particular for the divisions.
 void SuppressionGain::LowerBandGain(
     bool low_noise_render,
-<<<<<<< HEAD
-    const rtc::Optional<int>& narrow_peak_band,
-    const AecState& aec_state,
-=======
     const AecState& aec_state,
     const std::array<float, kFftLengthBy2Plus1>& suppressor_input,
->>>>>>> a36631cd
     const std::array<float, kFftLengthBy2Plus1>& nearend,
     const std::array<float, kFftLengthBy2Plus1>& residual_echo,
     const std::array<float, kFftLengthBy2Plus1>& comfort_noise,
     std::array<float, kFftLengthBy2Plus1>* gain) {
   const bool saturated_echo = aec_state.SaturatedEcho();
-<<<<<<< HEAD
-  const bool saturating_echo_path = aec_state.SaturatingEchoPath();
-  const bool linear_echo_estimate = aec_state.UsableLinearEstimate();
-
-  // Count the number of blocks since saturation.
-  no_saturation_counter_ = saturated_echo ? 0 : no_saturation_counter_ + 1;
-=======
->>>>>>> a36631cd
 
   // Weight echo power in terms of audibility. // Precompute 1/weighted echo
   // (note that when the echo is zero, the precomputed value is never used).
@@ -362,10 +328,6 @@
     GainToNoAudibleEcho(nearend, weighted_residual_echo, comfort_noise,
                         min_gain, max_gain, gain);
     AdjustForExternalFilters(gain);
-<<<<<<< HEAD
-    if (narrow_peak_band) {
-      NarrowBandAttenuation(*narrow_peak_band, nearend, echo, gain);
-=======
   } else {
     const bool linear_echo_estimate = aec_state.UsableLinearEstimate();
     std::array<float, kFftLengthBy2Plus1> masker;
@@ -381,25 +343,12 @@
                                   weighted_residual_echo, masker, min_gain,
                                   max_gain, one_by_weighted_echo, gain);
       AdjustForExternalFilters(gain);
->>>>>>> a36631cd
     }
   }
 
   // Adjust the gain for frequencies which have not yet converged.
   AdjustNonConvergedFrequencies(gain);
 
-<<<<<<< HEAD
-  // Update the allowed maximum gain increase.
-  UpdateGainIncrease(low_noise_render, linear_echo_estimate, echo, *gain);
-
-  // Adjust gain dynamics.
-  const float gain_bound =
-      std::max(0.001f, *std::min_element(gain->begin(), gain->end()) * 10000.f);
-  std::for_each(gain->begin(), gain->end(),
-                [gain_bound](float& a) { a = std::min(a, gain_bound); });
-
-=======
->>>>>>> a36631cd
   // Store data required for the gain computation of the next block.
   std::copy(nearend.begin(), nearend.end(), last_nearend_.begin());
   std::copy(weighted_residual_echo.begin(), weighted_residual_echo.end(),
@@ -415,13 +364,6 @@
 }
 
 SuppressionGain::SuppressionGain(const EchoCanceller3Config& config,
-<<<<<<< HEAD
-                                 Aec3Optimization optimization)
-    : optimization_(optimization),
-      config_(config),
-      state_change_duration_blocks_(
-          static_cast<int>(config_.filter.config_change_duration_blocks)) {
-=======
                                  Aec3Optimization optimization,
                                  int sample_rate_hz)
     : data_dumper_(
@@ -437,7 +379,6 @@
       normal_params_(config_.suppressor.normal_tuning),
       dominant_nearend_detector_(
           config_.suppressor.dominant_nearend_detection) {
->>>>>>> a36631cd
   RTC_DCHECK_LT(0, state_change_duration_blocks_);
   one_by_state_change_duration_blocks_ = 1.f / state_change_duration_blocks_;
   last_gain_.fill(1.f);
@@ -464,15 +405,6 @@
   RTC_DCHECK(low_band_gain);
   const auto& cfg = config_.suppressor;
 
-<<<<<<< HEAD
-  // Compute gain for the lower band.
-  bool low_noise_render = low_render_detector_.Detect(render);
-  const rtc::Optional<int> narrow_peak_band =
-      render_signal_analyzer.NarrowPeakBand();
-  LowerBandGain(low_noise_render, narrow_peak_band, aec_state, nearend, echo,
-                comfort_noise, low_band_gain);
-
-=======
   if (cfg.enforce_transparent) {
     low_band_gain->fill(1.f);
     *high_bands_gain = cfg.enforce_empty_higher_bands ? 0.f : 1.f;
@@ -493,7 +425,6 @@
                 low_band_gain);
 
   // Limit the gain of the lower bands during start up and after resets.
->>>>>>> a36631cd
   const float gain_upper_bound = aec_state.SuppressionGainLimit();
   if (gain_upper_bound < 1.f) {
     for (size_t k = 0; k < low_band_gain->size(); ++k) {
@@ -502,10 +433,6 @@
   }
 
   // Compute the gain for the upper bands.
-<<<<<<< HEAD
-  *high_bands_gain = UpperBandsGain(narrow_peak_band, aec_state.SaturatedEcho(),
-                                    render, *low_band_gain);
-=======
   const absl::optional<int> narrow_peak_band =
       render_signal_analyzer.NarrowPeakBand();
 
@@ -515,7 +442,6 @@
   if (cfg.enforce_empty_higher_bands) {
     *high_bands_gain = 0.f;
   }
->>>>>>> a36631cd
 }
 
 void SuppressionGain::SetInitialState(bool state) {
@@ -525,104 +451,6 @@
   } else {
     initial_state_change_counter_ = 0;
   }
-<<<<<<< HEAD
-}
-
-void SuppressionGain::UpdateGainIncrease(
-    bool low_noise_render,
-    bool linear_echo_estimate,
-    const std::array<float, kFftLengthBy2Plus1>& echo,
-    const std::array<float, kFftLengthBy2Plus1>& new_gain) {
-  float max_inc;
-  float max_dec;
-  float rate_inc;
-  float rate_dec;
-  float min_inc;
-  float min_dec;
-
-  RTC_DCHECK_GE(state_change_duration_blocks_, initial_state_change_counter_);
-  if (initial_state_change_counter_ > 0) {
-    if (--initial_state_change_counter_ == 0) {
-      initial_state_ = false;
-    }
-  }
-  RTC_DCHECK_LE(0, initial_state_change_counter_);
-
-  // EchoCanceller3Config::GainUpdates
-  auto& p = config_.gain_updates;
-  if (!linear_echo_estimate) {
-    max_inc = p.nonlinear.max_inc;
-    max_dec = p.nonlinear.max_dec;
-    rate_inc = p.nonlinear.rate_inc;
-    rate_dec = p.nonlinear.rate_dec;
-    min_inc = p.nonlinear.min_inc;
-    min_dec = p.nonlinear.min_dec;
-  } else if (initial_state_ && no_saturation_counter_ > 10) {
-    if (initial_state_change_counter_ > 0) {
-      float change_factor =
-          initial_state_change_counter_ * one_by_state_change_duration_blocks_;
-
-      auto average = [](float from, float to, float from_weight) {
-        return from * from_weight + to * (1.f - from_weight);
-      };
-
-      max_inc = average(p.initial.max_inc, p.normal.max_inc, change_factor);
-      max_dec = average(p.initial.max_dec, p.normal.max_dec, change_factor);
-      rate_inc = average(p.initial.rate_inc, p.normal.rate_inc, change_factor);
-      rate_dec = average(p.initial.rate_dec, p.normal.rate_dec, change_factor);
-      min_inc = average(p.initial.min_inc, p.normal.min_inc, change_factor);
-      min_dec = average(p.initial.min_dec, p.normal.min_dec, change_factor);
-    } else {
-      max_inc = p.initial.max_inc;
-      max_dec = p.initial.max_dec;
-      rate_inc = p.initial.rate_inc;
-      rate_dec = p.initial.rate_dec;
-      min_inc = p.initial.min_inc;
-      min_dec = p.initial.min_dec;
-    }
-  } else if (low_noise_render) {
-    max_inc = p.low_noise.max_inc;
-    max_dec = p.low_noise.max_dec;
-    rate_inc = p.low_noise.rate_inc;
-    rate_dec = p.low_noise.rate_dec;
-    min_inc = p.low_noise.min_inc;
-    min_dec = p.low_noise.min_dec;
-  } else if (no_saturation_counter_ > 10) {
-    max_inc = p.normal.max_inc;
-    max_dec = p.normal.max_dec;
-    rate_inc = p.normal.rate_inc;
-    rate_dec = p.normal.rate_dec;
-    min_inc = p.normal.min_inc;
-    min_dec = p.normal.min_dec;
-  } else {
-    max_inc = p.saturation.max_inc;
-    max_dec = p.saturation.max_dec;
-    rate_inc = p.saturation.rate_inc;
-    rate_dec = p.saturation.rate_dec;
-    min_inc = p.saturation.min_inc;
-    min_dec = p.saturation.min_dec;
-  }
-
-  for (size_t k = 0; k < new_gain.size(); ++k) {
-    auto increase_update = [](float new_gain, float last_gain,
-                              float current_inc, float max_inc, float min_inc,
-                              float change_rate) {
-      return new_gain > last_gain ? std::min(max_inc, current_inc * change_rate)
-                                  : min_inc;
-    };
-
-    if (echo[k] > last_echo_[k]) {
-      gain_increase_[k] =
-          increase_update(new_gain[k], last_gain_[k], gain_increase_[k],
-                          max_inc, min_inc, rate_inc);
-    } else {
-      gain_increase_[k] =
-          increase_update(new_gain[k], last_gain_[k], gain_increase_[k],
-                          max_dec, min_dec, rate_dec);
-    }
-  }
-=======
->>>>>>> a36631cd
 }
 
 // Detects when the render signal can be considered to have low power and
