/*
 *  Copyright (c) 2017 The WebRTC project authors. All Rights Reserved.
 *
 *  Use of this source code is governed by a BSD-style license
 *  that can be found in the LICENSE file in the root of the source
 *  tree. An additional intellectual property rights grant can be found
 *  in the file PATENTS.  All contributing project authors may
 *  be found in the AUTHORS file in the root of the source tree.
 */

#include "modules/audio_processing/aec3/subtractor.h"

#include <algorithm>
#include <numeric>

#include "api/array_view.h"
#include "modules/audio_processing/logging/apm_data_dumper.h"
#include "rtc_base/checks.h"
#include "rtc_base/logging.h"
#include "rtc_base/numerics/safe_minmax.h"
#include "system_wrappers/include/field_trial.h"

namespace webrtc {

namespace {

bool EnableAgcGainChangeResponse() {
  return !field_trial::IsEnabled("WebRTC-Aec3AgcGainChangeResponseKillSwitch");
}

bool EnableAdaptationDuringSaturation() {
  return !field_trial::IsEnabled("WebRTC-Aec3RapidAgcGainRecoveryKillSwitch");
}

bool EnableMisadjustmentEstimator() {
  return !field_trial::IsEnabled("WebRTC-Aec3MisadjustmentEstimatorKillSwitch");
}

bool EnableShadowFilterJumpstart() {
  return !field_trial::IsEnabled("WebRTC-Aec3ShadowFilterJumpstartKillSwitch");
}

bool EnableShadowFilterBoostedJumpstart() {
  return !field_trial::IsEnabled(
      "WebRTC-Aec3ShadowFilterBoostedJumpstartKillSwitch");
}

bool EnableEarlyShadowFilterJumpstart() {
  return !field_trial::IsEnabled(
      "WebRTC-Aec3EarlyShadowFilterJumpstartKillSwitch");
}

void PredictionError(const Aec3Fft& fft,
                     const FftData& S,
                     rtc::ArrayView<const float> y,
                     std::array<float, kBlockSize>* e,
                     std::array<float, kBlockSize>* s,
                     bool adaptation_during_saturation,
                     bool* saturation) {
  std::array<float, kFftLength> tmp;
  fft.Ifft(S, &tmp);
  constexpr float kScale = 1.0f / kFftLengthBy2;
  std::transform(y.begin(), y.end(), tmp.begin() + kFftLengthBy2, e->begin(),
                 [&](float a, float b) { return a - b * kScale; });

  *saturation = false;

  if (s) {
    for (size_t k = 0; k < s->size(); ++k) {
      (*s)[k] = kScale * tmp[k + kFftLengthBy2];
    }
    auto result = std::minmax_element(s->begin(), s->end());
    *saturation = *result.first <= -32768 || *result.first >= 32767;
  }
  if (!(*saturation)) {
    auto result = std::minmax_element(e->begin(), e->end());
    *saturation = *result.first <= -32768 || *result.first >= 32767;
  }

  if (!adaptation_during_saturation) {
    std::for_each(e->begin(), e->end(),
                  [](float& a) { a = rtc::SafeClamp(a, -32768.f, 32767.f); });
  } else {
    *saturation = false;
  }
}

void ScaleFilterOutput(rtc::ArrayView<const float> y,
                       float factor,
                       rtc::ArrayView<float> e,
                       rtc::ArrayView<float> s) {
  RTC_DCHECK_EQ(y.size(), e.size());
  RTC_DCHECK_EQ(y.size(), s.size());
  for (size_t k = 0; k < y.size(); ++k) {
    s[k] *= factor;
    e[k] = y[k] - s[k];
  }
}

}  // namespace

Subtractor::Subtractor(const EchoCanceller3Config& config,
                       ApmDataDumper* data_dumper,
                       Aec3Optimization optimization)
    : fft_(),
      data_dumper_(data_dumper),
      optimization_(optimization),
      config_(config),
      adaptation_during_saturation_(EnableAdaptationDuringSaturation()),
      enable_misadjustment_estimator_(EnableMisadjustmentEstimator()),
      enable_agc_gain_change_response_(EnableAgcGainChangeResponse()),
      enable_shadow_filter_jumpstart_(EnableShadowFilterJumpstart()),
      enable_shadow_filter_boosted_jumpstart_(
          EnableShadowFilterBoostedJumpstart()),
      enable_early_shadow_filter_jumpstart_(EnableEarlyShadowFilterJumpstart()),
      main_filter_(config_.filter.main.length_blocks,
                   config_.filter.main_initial.length_blocks,
                   config.filter.config_change_duration_blocks,
                   optimization,
                   data_dumper_),
      shadow_filter_(config_.filter.shadow.length_blocks,
                     config_.filter.shadow_initial.length_blocks,
                     config.filter.config_change_duration_blocks,
                     optimization,
                     data_dumper_),
      G_main_(config_.filter.main_initial,
              config_.filter.config_change_duration_blocks),
      G_shadow_(config_.filter.shadow_initial,
                config.filter.config_change_duration_blocks) {
  RTC_DCHECK(data_dumper_);
<<<<<<< HEAD
  // Currently, the rest of AEC3 requires the main and shadow filter lengths to
  // be identical.
  RTC_DCHECK_EQ(config_.filter.main.length_blocks,
                config_.filter.shadow.length_blocks);
  RTC_DCHECK_EQ(config_.filter.main_initial.length_blocks,
                config_.filter.shadow_initial.length_blocks);
=======
>>>>>>> a36631cd
}

Subtractor::~Subtractor() = default;

void Subtractor::HandleEchoPathChange(
    const EchoPathVariability& echo_path_variability) {
  const auto full_reset = [&]() {
    main_filter_.HandleEchoPathChange();
    shadow_filter_.HandleEchoPathChange();
    G_main_.HandleEchoPathChange(echo_path_variability);
    G_shadow_.HandleEchoPathChange();
    G_main_.SetConfig(config_.filter.main_initial, true);
    G_shadow_.SetConfig(config_.filter.shadow_initial, true);
<<<<<<< HEAD
    main_filter_converged_ = false;
    shadow_filter_converged_ = false;
    main_filter_.SetSizePartitions(config_.filter.main_initial.length_blocks,
                                   true);
    main_filter_once_converged_ = false;
=======
    main_filter_.SetSizePartitions(config_.filter.main_initial.length_blocks,
                                   true);
>>>>>>> a36631cd
    shadow_filter_.SetSizePartitions(
        config_.filter.shadow_initial.length_blocks, true);
  };

  if (echo_path_variability.delay_change !=
      EchoPathVariability::DelayAdjustment::kNone) {
    full_reset();
  }

  if (echo_path_variability.gain_change && enable_agc_gain_change_response_) {
    G_main_.HandleEchoPathChange(echo_path_variability);
  }
}

void Subtractor::ExitInitialState() {
  G_main_.SetConfig(config_.filter.main, false);
  G_shadow_.SetConfig(config_.filter.shadow, false);
  main_filter_.SetSizePartitions(config_.filter.main.length_blocks, false);
  shadow_filter_.SetSizePartitions(config_.filter.shadow.length_blocks, false);
}

void Subtractor::Process(const RenderBuffer& render_buffer,
                         const rtc::ArrayView<const float> capture,
                         const RenderSignalAnalyzer& render_signal_analyzer,
                         const AecState& aec_state,
                         SubtractorOutput* output) {
  RTC_DCHECK_EQ(kBlockSize, capture.size());
  rtc::ArrayView<const float> y = capture;
  FftData& E_main = output->E_main;
  FftData E_shadow;
  std::array<float, kBlockSize>& e_main = output->e_main;
  std::array<float, kBlockSize>& e_shadow = output->e_shadow;

  FftData S;
  FftData& G = S;

  // Form the outputs of the main and shadow filters.
  main_filter_.Filter(render_buffer, &S);
  bool main_saturation = false;
  PredictionError(fft_, S, y, &e_main, &output->s_main,
                  adaptation_during_saturation_, &main_saturation);

  shadow_filter_.Filter(render_buffer, &S);
  bool shadow_saturation = false;
<<<<<<< HEAD
  PredictionError(fft_, S, y, &e_shadow, nullptr, &shadow_saturation);
  fft_.ZeroPaddedFft(e_shadow, Aec3Fft::Window::kHanning, &E_shadow);

  // Check for filter convergence.
  const auto sum_of_squares = [](float a, float b) { return a + b * b; };
  const float y2 = std::accumulate(y.begin(), y.end(), 0.f, sum_of_squares);
  const float e2_main =
      std::accumulate(e_main.begin(), e_main.end(), 0.f, sum_of_squares);
  const float e2_shadow =
      std::accumulate(e_shadow.begin(), e_shadow.end(), 0.f, sum_of_squares);

  constexpr float kConvergenceThreshold = 50 * 50 * kBlockSize;
  main_filter_converged_ = e2_main < 0.2 * y2 && y2 > kConvergenceThreshold;
  shadow_filter_converged_ =
      e2_shadow < 0.05 * y2 && y2 > kConvergenceThreshold;
  main_filter_once_converged_ =
      main_filter_once_converged_ || main_filter_converged_;
  main_filter_diverged_ = e2_main > 1.5f * y2 && y2 > 30.f * 30.f * kBlockSize;
=======
  PredictionError(fft_, S, y, &e_shadow, &output->s_shadow,
                  adaptation_during_saturation_, &shadow_saturation);

  // Compute the signal powers in the subtractor output.
  output->UpdatePowers(y);

  // Adjust the filter if needed.
  bool main_filter_adjusted = false;
  if (enable_misadjustment_estimator_) {
    filter_misadjustment_estimator_.Update(*output);
    if (filter_misadjustment_estimator_.IsAdjustmentNeeded()) {
      float scale = filter_misadjustment_estimator_.GetMisadjustment();
      main_filter_.ScaleFilter(scale);
      ScaleFilterOutput(y, scale, e_main, output->s_main);
      filter_misadjustment_estimator_.Reset();
      main_filter_adjusted = true;
    }
  }
>>>>>>> a36631cd

  // Compute the FFts of the main and shadow filter outputs.
  fft_.ZeroPaddedFft(e_main, Aec3Fft::Window::kHanning, &E_main);
  fft_.ZeroPaddedFft(e_shadow, Aec3Fft::Window::kHanning, &E_shadow);

  // Compute spectra for future use.
  E_shadow.Spectrum(optimization_, output->E2_shadow);
  E_main.Spectrum(optimization_, output->E2_main);

  // Compute the render powers.
  std::array<float, kFftLengthBy2Plus1> X2_main;
  std::array<float, kFftLengthBy2Plus1> X2_shadow_data;
  std::array<float, kFftLengthBy2Plus1>& X2_shadow =
      main_filter_.SizePartitions() == shadow_filter_.SizePartitions()
          ? X2_main
          : X2_shadow_data;
  if (main_filter_.SizePartitions() == shadow_filter_.SizePartitions()) {
    render_buffer.SpectralSum(main_filter_.SizePartitions(), &X2_main);
  } else if (main_filter_.SizePartitions() > shadow_filter_.SizePartitions()) {
    render_buffer.SpectralSums(shadow_filter_.SizePartitions(),
                               main_filter_.SizePartitions(), &X2_shadow,
                               &X2_main);
  } else {
    render_buffer.SpectralSums(main_filter_.SizePartitions(),
                               shadow_filter_.SizePartitions(), &X2_main,
                               &X2_shadow);
  }

  // Update the main filter.
  if (!main_filter_adjusted) {
    G_main_.Compute(X2_main, render_signal_analyzer, *output, main_filter_,
                    aec_state.SaturatedCapture() || main_saturation, &G);
  } else {
    G.re.fill(0.f);
    G.im.fill(0.f);
  }
  main_filter_.Adapt(render_buffer, G);
  data_dumper_->DumpRaw("aec3_subtractor_G_main", G.re);
  data_dumper_->DumpRaw("aec3_subtractor_G_main", G.im);

  // Update the shadow filter.
  poor_shadow_filter_counter_ =
      output->e2_main < output->e2_shadow ? poor_shadow_filter_counter_ + 1 : 0;
  if (((poor_shadow_filter_counter_ < 5 &&
        enable_early_shadow_filter_jumpstart_) ||
       (poor_shadow_filter_counter_ < 10 &&
        !enable_early_shadow_filter_jumpstart_)) ||
      !enable_shadow_filter_jumpstart_) {
    G_shadow_.Compute(X2_shadow, render_signal_analyzer, E_shadow,
                      shadow_filter_.SizePartitions(),
                      aec_state.SaturatedCapture() || shadow_saturation, &G);
    shadow_filter_.Adapt(render_buffer, G);
  } else {
    poor_shadow_filter_counter_ = 0;
    if (enable_shadow_filter_boosted_jumpstart_) {
      shadow_filter_.SetFilter(main_filter_.GetFilter());
      G_shadow_.Compute(X2_shadow, render_signal_analyzer, E_main,
                        shadow_filter_.SizePartitions(),
                        aec_state.SaturatedCapture() || main_saturation, &G);
      shadow_filter_.Adapt(render_buffer, G);
    } else {
      G.re.fill(0.f);
      G.im.fill(0.f);
      shadow_filter_.Adapt(render_buffer, G);
      shadow_filter_.SetFilter(main_filter_.GetFilter());
    }
  }

  data_dumper_->DumpRaw("aec3_subtractor_G_shadow", G.re);
  data_dumper_->DumpRaw("aec3_subtractor_G_shadow", G.im);
  filter_misadjustment_estimator_.Dump(data_dumper_);
  DumpFilters();

  if (adaptation_during_saturation_) {
    std::for_each(e_main.begin(), e_main.end(),
                  [](float& a) { a = rtc::SafeClamp(a, -32768.f, 32767.f); });
  }

  data_dumper_->DumpWav("aec3_main_filter_output", kBlockSize, &e_main[0],
                        16000, 1);
  data_dumper_->DumpWav("aec3_shadow_filter_output", kBlockSize, &e_shadow[0],
                        16000, 1);
}

void Subtractor::FilterMisadjustmentEstimator::Update(
    const SubtractorOutput& output) {
  e2_acum_ += output.e2_main;
  y2_acum_ += output.y2;
  if (++n_blocks_acum_ == n_blocks_) {
    if (y2_acum_ > n_blocks_ * 200.f * 200.f * kBlockSize) {
      float update = (e2_acum_ / y2_acum_);
      if (e2_acum_ > n_blocks_ * 7500.f * 7500.f * kBlockSize) {
        // Duration equal to blockSizeMs * n_blocks_ * 4.
        overhang_ = 4;
      } else {
        overhang_ = std::max(overhang_ - 1, 0);
      }

      if ((update < inv_misadjustment_) || (overhang_ > 0)) {
        inv_misadjustment_ += 0.1f * (update - inv_misadjustment_);
      }
    }
    e2_acum_ = 0.f;
    y2_acum_ = 0.f;
    n_blocks_acum_ = 0;
  }
}

void Subtractor::FilterMisadjustmentEstimator::Reset() {
  e2_acum_ = 0.f;
  y2_acum_ = 0.f;
  n_blocks_acum_ = 0;
  inv_misadjustment_ = 0.f;
  overhang_ = 0.f;
}

<<<<<<< HEAD
  DumpFilters();
=======
void Subtractor::FilterMisadjustmentEstimator::Dump(
    ApmDataDumper* data_dumper) const {
  data_dumper->DumpRaw("aec3_inv_misadjustment_factor", inv_misadjustment_);
>>>>>>> a36631cd
}

}  // namespace webrtc<|MERGE_RESOLUTION|>--- conflicted
+++ resolved
@@ -128,15 +128,6 @@
       G_shadow_(config_.filter.shadow_initial,
                 config.filter.config_change_duration_blocks) {
   RTC_DCHECK(data_dumper_);
-<<<<<<< HEAD
-  // Currently, the rest of AEC3 requires the main and shadow filter lengths to
-  // be identical.
-  RTC_DCHECK_EQ(config_.filter.main.length_blocks,
-                config_.filter.shadow.length_blocks);
-  RTC_DCHECK_EQ(config_.filter.main_initial.length_blocks,
-                config_.filter.shadow_initial.length_blocks);
-=======
->>>>>>> a36631cd
 }
 
 Subtractor::~Subtractor() = default;
@@ -150,16 +141,8 @@
     G_shadow_.HandleEchoPathChange();
     G_main_.SetConfig(config_.filter.main_initial, true);
     G_shadow_.SetConfig(config_.filter.shadow_initial, true);
-<<<<<<< HEAD
-    main_filter_converged_ = false;
-    shadow_filter_converged_ = false;
     main_filter_.SetSizePartitions(config_.filter.main_initial.length_blocks,
                                    true);
-    main_filter_once_converged_ = false;
-=======
-    main_filter_.SetSizePartitions(config_.filter.main_initial.length_blocks,
-                                   true);
->>>>>>> a36631cd
     shadow_filter_.SetSizePartitions(
         config_.filter.shadow_initial.length_blocks, true);
   };
@@ -204,26 +187,6 @@
 
   shadow_filter_.Filter(render_buffer, &S);
   bool shadow_saturation = false;
-<<<<<<< HEAD
-  PredictionError(fft_, S, y, &e_shadow, nullptr, &shadow_saturation);
-  fft_.ZeroPaddedFft(e_shadow, Aec3Fft::Window::kHanning, &E_shadow);
-
-  // Check for filter convergence.
-  const auto sum_of_squares = [](float a, float b) { return a + b * b; };
-  const float y2 = std::accumulate(y.begin(), y.end(), 0.f, sum_of_squares);
-  const float e2_main =
-      std::accumulate(e_main.begin(), e_main.end(), 0.f, sum_of_squares);
-  const float e2_shadow =
-      std::accumulate(e_shadow.begin(), e_shadow.end(), 0.f, sum_of_squares);
-
-  constexpr float kConvergenceThreshold = 50 * 50 * kBlockSize;
-  main_filter_converged_ = e2_main < 0.2 * y2 && y2 > kConvergenceThreshold;
-  shadow_filter_converged_ =
-      e2_shadow < 0.05 * y2 && y2 > kConvergenceThreshold;
-  main_filter_once_converged_ =
-      main_filter_once_converged_ || main_filter_converged_;
-  main_filter_diverged_ = e2_main > 1.5f * y2 && y2 > 30.f * 30.f * kBlockSize;
-=======
   PredictionError(fft_, S, y, &e_shadow, &output->s_shadow,
                   adaptation_during_saturation_, &shadow_saturation);
 
@@ -242,7 +205,6 @@
       main_filter_adjusted = true;
     }
   }
->>>>>>> a36631cd
 
   // Compute the FFts of the main and shadow filter outputs.
   fft_.ZeroPaddedFft(e_main, Aec3Fft::Window::kHanning, &E_main);
@@ -359,13 +321,9 @@
   overhang_ = 0.f;
 }
 
-<<<<<<< HEAD
-  DumpFilters();
-=======
 void Subtractor::FilterMisadjustmentEstimator::Dump(
     ApmDataDumper* data_dumper) const {
   data_dumper->DumpRaw("aec3_inv_misadjustment_factor", inv_misadjustment_);
->>>>>>> a36631cd
 }
 
 }  // namespace webrtc