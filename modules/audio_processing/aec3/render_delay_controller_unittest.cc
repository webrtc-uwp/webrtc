--- conflicted
+++ resolved
@@ -48,11 +48,7 @@
 TEST(RenderDelayController, NoRenderSignal) {
   std::vector<float> block(kBlockSize, 0.f);
   EchoCanceller3Config config;
-<<<<<<< HEAD
-  rtc::Optional<int> echo_remover_delay_;
-=======
   absl::optional<int> echo_remover_delay_;
->>>>>>> a36631cd
   for (size_t num_matched_filters = 4; num_matched_filters == 10;
        num_matched_filters++) {
     for (auto down_sampling_factor : kDownSamplingFactors) {
@@ -79,13 +75,8 @@
 // Verifies the basic API call sequence.
 TEST(RenderDelayController, BasicApiCalls) {
   std::vector<float> capture_block(kBlockSize, 0.f);
-<<<<<<< HEAD
-  rtc::Optional<DelayEstimate> delay_blocks;
-  rtc::Optional<int> echo_remover_delay;
-=======
   absl::optional<DelayEstimate> delay_blocks;
   absl::optional<int> echo_remover_delay;
->>>>>>> a36631cd
   for (size_t num_matched_filters = 4; num_matched_filters == 10;
        num_matched_filters++) {
     for (auto down_sampling_factor : kDownSamplingFactors) {
@@ -120,11 +111,7 @@
 // simple timeshifts between the signals.
 TEST(RenderDelayController, Alignment) {
   Random random_generator(42U);
-<<<<<<< HEAD
-  rtc::Optional<int> echo_remover_delay;
-=======
-  absl::optional<int> echo_remover_delay;
->>>>>>> a36631cd
+  absl::optional<int> echo_remover_delay;
   std::vector<float> capture_block(kBlockSize, 0.f);
   for (size_t num_matched_filters = 4; num_matched_filters == 10;
        num_matched_filters++) {
@@ -175,11 +162,7 @@
 // delays.
 TEST(RenderDelayController, NonCausalAlignment) {
   Random random_generator(42U);
-<<<<<<< HEAD
-  rtc::Optional<int> echo_remover_delay;
-=======
-  absl::optional<int> echo_remover_delay;
->>>>>>> a36631cd
+  absl::optional<int> echo_remover_delay;
   for (size_t num_matched_filters = 4; num_matched_filters == 10;
        num_matched_filters++) {
     for (auto down_sampling_factor : kDownSamplingFactors) {
@@ -225,11 +208,7 @@
 // simple timeshifts between the signals when there is jitter in the API calls.
 TEST(RenderDelayController, AlignmentWithJitter) {
   Random random_generator(42U);
-<<<<<<< HEAD
-  rtc::Optional<int> echo_remover_delay;
-=======
-  absl::optional<int> echo_remover_delay;
->>>>>>> a36631cd
+  absl::optional<int> echo_remover_delay;
   std::vector<float> capture_block(kBlockSize, 0.f);
   for (size_t num_matched_filters = 4; num_matched_filters == 10;
        num_matched_filters++) {
@@ -317,11 +296,7 @@
 TEST(RenderDelayController, WrongCaptureSize) {
   std::vector<float> block(kBlockSize - 1, 0.f);
   EchoCanceller3Config config;
-<<<<<<< HEAD
-  rtc::Optional<int> echo_remover_delay;
-=======
-  absl::optional<int> echo_remover_delay;
->>>>>>> a36631cd
+  absl::optional<int> echo_remover_delay;
   for (auto rate : {8000, 16000, 32000, 48000}) {
     SCOPED_TRACE(ProduceDebugText(rate));
     std::unique_ptr<RenderDelayBuffer> render_delay_buffer(
