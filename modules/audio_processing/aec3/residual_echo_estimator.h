/*
 *  Copyright (c) 2017 The WebRTC project authors. All Rights Reserved.
 *
 *  Use of this source code is governed by a BSD-style license
 *  that can be found in the LICENSE file in the root of the source
 *  tree. An additional intellectual property rights grant can be found
 *  in the file PATENTS.  All contributing project authors may
 *  be found in the AUTHORS file in the root of the source tree.
 */

#ifndef MODULES_AUDIO_PROCESSING_AEC3_RESIDUAL_ECHO_ESTIMATOR_H_
#define MODULES_AUDIO_PROCESSING_AEC3_RESIDUAL_ECHO_ESTIMATOR_H_

#include <algorithm>
#include <array>
#include <memory>
#include <vector>

#include "api/array_view.h"
#include "api/audio/echo_canceller3_config.h"
#include "modules/audio_processing/aec3/aec3_common.h"
#include "modules/audio_processing/aec3/aec_state.h"
#include "modules/audio_processing/aec3/render_buffer.h"
#include "modules/audio_processing/aec3/reverb_model.h"
#include "modules/audio_processing/aec3/reverb_model_fallback.h"
#include "rtc_base/constructormagic.h"

namespace webrtc {

class ResidualEchoEstimator {
 public:
  explicit ResidualEchoEstimator(const EchoCanceller3Config& config);
  ~ResidualEchoEstimator();

  void Estimate(const AecState& aec_state,
                const RenderBuffer& render_buffer,
                const std::array<float, kFftLengthBy2Plus1>& S2_linear,
                const std::array<float, kFftLengthBy2Plus1>& Y2,
                std::array<float, kFftLengthBy2Plus1>* R2);

  // Returns the reverberant power spectrum contributions to the echo residual.
  const std::array<float, kFftLengthBy2Plus1>& GetReverbPowerSpectrum() const {
    if (echo_reverb_) {
      return echo_reverb_->GetPowerSpectrum();
    } else {
      RTC_DCHECK(echo_reverb_fallback);
      return echo_reverb_fallback->GetPowerSpectrum();
    }
  }

 private:
  // Resets the state.
  void Reset();

  // Estimates the residual echo power based on the echo return loss enhancement
  // (ERLE) and the linear power estimate.
  void LinearEstimate(const std::array<float, kFftLengthBy2Plus1>& S2_linear,
                      const std::array<float, kFftLengthBy2Plus1>& erle,
                      absl::optional<float> erle_uncertainty,
                      std::array<float, kFftLengthBy2Plus1>* R2);

  // Estimates the residual echo power based on the estimate of the echo path
  // gain.
<<<<<<< HEAD
  void NonLinearEstimate(bool saturated_echo,
                         float echo_path_gain,
=======
  void NonLinearEstimate(float echo_path_gain,
>>>>>>> a36631cd
                         const std::array<float, kFftLengthBy2Plus1>& X2,
                         const std::array<float, kFftLengthBy2Plus1>& Y2,
                         std::array<float, kFftLengthBy2Plus1>* R2);

<<<<<<< HEAD
  // Adds the estimated unmodelled echo power to the residual echo power
  // estimate.
  void AddEchoReverb(const std::array<float, kFftLengthBy2Plus1>& S2,
                     bool saturated_echo,
                     size_t delay,
                     float reverb_decay_factor,
                     std::array<float, kFftLengthBy2Plus1>* R2);

  // Estimates the echo generating signal power as gated maximal power over a
  // time window.
  void EchoGeneratingPower(const RenderBuffer& render_buffer,
                           size_t min_delay,
                           size_t max_delay,
=======

  // Estimates the echo generating signal power as gated maximal power over a
  // time window.
  void EchoGeneratingPower(const VectorBuffer& spectrum_buffer,
                           const EchoCanceller3Config::EchoModel& echo_model,
                           int headroom_spectrum_buffer,
                           int filter_delay_blocks,
                           bool gain_limiter_running,
                           bool apply_noise_gating,
>>>>>>> a36631cd
                           std::array<float, kFftLengthBy2Plus1>* X2) const;

  // Updates estimate for the power of the stationary noise component in the
  // render signal.
  void RenderNoisePower(
      const RenderBuffer& render_buffer,
      std::array<float, kFftLengthBy2Plus1>* X2_noise_floor,
      std::array<int, kFftLengthBy2Plus1>* X2_noise_floor_counter) const;

  const EchoCanceller3Config config_;
  std::array<float, kFftLengthBy2Plus1> R2_old_;
  std::array<int, kFftLengthBy2Plus1> R2_hold_counter_;
  std::array<float, kFftLengthBy2Plus1> X2_noise_floor_;
  std::array<int, kFftLengthBy2Plus1> X2_noise_floor_counter_;
  const bool soft_transparent_mode_;
  const bool override_estimated_echo_path_gain_;
  const bool use_fixed_nonlinear_reverb_model_;
  std::unique_ptr<ReverbModel> echo_reverb_;
  std::unique_ptr<ReverbModelFallback> echo_reverb_fallback;
  RTC_DISALLOW_IMPLICIT_CONSTRUCTORS(ResidualEchoEstimator);
};

}  // namespace webrtc

#endif  // MODULES_AUDIO_PROCESSING_AEC3_RESIDUAL_ECHO_ESTIMATOR_H_<|MERGE_RESOLUTION|>--- conflicted
+++ resolved
@@ -61,31 +61,11 @@
 
   // Estimates the residual echo power based on the estimate of the echo path
   // gain.
-<<<<<<< HEAD
-  void NonLinearEstimate(bool saturated_echo,
-                         float echo_path_gain,
-=======
   void NonLinearEstimate(float echo_path_gain,
->>>>>>> a36631cd
                          const std::array<float, kFftLengthBy2Plus1>& X2,
                          const std::array<float, kFftLengthBy2Plus1>& Y2,
                          std::array<float, kFftLengthBy2Plus1>* R2);
 
-<<<<<<< HEAD
-  // Adds the estimated unmodelled echo power to the residual echo power
-  // estimate.
-  void AddEchoReverb(const std::array<float, kFftLengthBy2Plus1>& S2,
-                     bool saturated_echo,
-                     size_t delay,
-                     float reverb_decay_factor,
-                     std::array<float, kFftLengthBy2Plus1>* R2);
-
-  // Estimates the echo generating signal power as gated maximal power over a
-  // time window.
-  void EchoGeneratingPower(const RenderBuffer& render_buffer,
-                           size_t min_delay,
-                           size_t max_delay,
-=======
 
   // Estimates the echo generating signal power as gated maximal power over a
   // time window.
@@ -95,7 +75,6 @@
                            int filter_delay_blocks,
                            bool gain_limiter_running,
                            bool apply_noise_gating,
->>>>>>> a36631cd
                            std::array<float, kFftLengthBy2Plus1>* X2) const;
 
   // Updates estimate for the power of the stationary noise component in the
