--- conflicted
+++ resolved
@@ -53,11 +53,7 @@
   absl::optional<DelayEstimate> GetDelay(
       const DownsampledRenderBuffer& render_buffer,
       size_t render_delay_buffer_delay,
-<<<<<<< HEAD
-      const rtc::Optional<int>& echo_remover_delay,
-=======
       const absl::optional<int>& echo_remover_delay,
->>>>>>> a36631cd
       rtc::ArrayView<const float> capture) override;
 
  private:
@@ -67,11 +63,7 @@
   const int hysteresis_limit_1_blocks_;
   const int hysteresis_limit_2_blocks_;
   const int skew_hysteresis_blocks_;
-<<<<<<< HEAD
-  rtc::Optional<DelayEstimate> delay_;
-=======
   absl::optional<DelayEstimate> delay_;
->>>>>>> a36631cd
   EchoPathDelayEstimator delay_estimator_;
   std::vector<float> delay_buf_;
   int delay_buf_index_ = 0;
@@ -138,12 +130,7 @@
           static_cast<int>(config.delay.hysteresis_limit_1_blocks)),
       hysteresis_limit_2_blocks_(
           static_cast<int>(config.delay.hysteresis_limit_2_blocks)),
-<<<<<<< HEAD
-      skew_hysteresis_blocks_(
-          static_cast<int>(config.delay.skew_hysteresis_blocks)),
-=======
       skew_hysteresis_blocks_(GetSkewHysteresis(config)),
->>>>>>> a36631cd
       delay_estimator_(data_dumper_.get(), config),
       delay_buf_(kBlockSize * non_causal_offset, 0.f),
       skew_estimator_(kSkewHistorySizeLog2) {
@@ -173,11 +160,7 @@
 absl::optional<DelayEstimate> RenderDelayControllerImpl::GetDelay(
     const DownsampledRenderBuffer& render_buffer,
     size_t render_delay_buffer_delay,
-<<<<<<< HEAD
-    const rtc::Optional<int>& echo_remover_delay,
-=======
     const absl::optional<int>& echo_remover_delay,
->>>>>>> a36631cd
     rtc::ArrayView<const float> capture) {
   RTC_DCHECK_EQ(kBlockSize, capture.size());
   ++capture_call_counter_;
