/*
 *  Copyright (c) 2017 The WebRTC project authors. All Rights Reserved.
 *
 *  Use of this source code is governed by a BSD-style license
 *  that can be found in the LICENSE file in the root of the source
 *  tree. An additional intellectual property rights grant can be found
 *  in the file PATENTS.  All contributing project authors may
 *  be found in the AUTHORS file in the root of the source tree.
 */

#ifndef MODULES_AUDIO_PROCESSING_AEC3_RENDER_DELAY_CONTROLLER_H_
#define MODULES_AUDIO_PROCESSING_AEC3_RENDER_DELAY_CONTROLLER_H_

#include "absl/types/optional.h"
#include "api/array_view.h"
#include "api/audio/echo_canceller3_config.h"
#include "modules/audio_processing/aec3/delay_estimate.h"
#include "modules/audio_processing/aec3/downsampled_render_buffer.h"
#include "modules/audio_processing/aec3/render_delay_buffer.h"
#include "modules/audio_processing/logging/apm_data_dumper.h"

namespace webrtc {

// Class for aligning the render and capture signal using a RenderDelayBuffer.
class RenderDelayController {
 public:
  static RenderDelayController* Create(const EchoCanceller3Config& config,
                                       int non_causal_offset,
                                       int sample_rate_hz);
  virtual ~RenderDelayController() = default;

  // Resets the delay controller.
  virtual void Reset() = 0;

  // Logs a render call.
  virtual void LogRenderCall() = 0;

  // Aligns the render buffer content with the capture signal.
  virtual absl::optional<DelayEstimate> GetDelay(
      const DownsampledRenderBuffer& render_buffer,
      size_t render_delay_buffer_delay,
<<<<<<< HEAD
      const rtc::Optional<int>& echo_remover_delay,
=======
      const absl::optional<int>& echo_remover_delay,
>>>>>>> a36631cd
      rtc::ArrayView<const float> capture) = 0;
};
}  // namespace webrtc

#endif  // MODULES_AUDIO_PROCESSING_AEC3_RENDER_DELAY_CONTROLLER_H_<|MERGE_RESOLUTION|>--- conflicted
+++ resolved
@@ -39,11 +39,7 @@
   virtual absl::optional<DelayEstimate> GetDelay(
       const DownsampledRenderBuffer& render_buffer,
       size_t render_delay_buffer_delay,
-<<<<<<< HEAD
-      const rtc::Optional<int>& echo_remover_delay,
-=======
       const absl::optional<int>& echo_remover_delay,
->>>>>>> a36631cd
       rtc::ArrayView<const float> capture) = 0;
 };
 }  // namespace webrtc
