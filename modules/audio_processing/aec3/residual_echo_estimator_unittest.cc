--- conflicted
+++ resolved
@@ -96,14 +96,9 @@
     render_delay_buffer->PrepareCaptureProcessing();
 
     aec_state.HandleEchoPathChange(echo_path_variability);
-<<<<<<< HEAD
-    aec_state.Update(delay_estimate, H2, h, true, false,
-                     *render_delay_buffer->GetRenderBuffer(), E2_main, Y2, s);
-=======
     aec_state.Update(delay_estimate, H2, h,
                      *render_delay_buffer->GetRenderBuffer(), E2_main, Y2,
                      output, y);
->>>>>>> a36631cd
 
     estimator.Estimate(aec_state, *render_delay_buffer->GetRenderBuffer(),
                        S2_linear, Y2, &R2);
