
/*
 *  Copyright (c) 2017 The WebRTC project authors. All Rights Reserved.
 *
 *  Use of this source code is governed by a BSD-style license
 *  that can be found in the LICENSE file in the root of the source
 *  tree. An additional intellectual property rights grant can be found
 *  in the file PATENTS.  All contributing project authors may
 *  be found in the AUTHORS file in the root of the source tree.
 */

#include "modules/audio_processing/aec3/residual_echo_estimator.h"

#include <numeric>
#include <vector>

#include "modules/audio_processing/aec3/reverb_model.h"
#include "modules/audio_processing/aec3/reverb_model_fallback.h"
#include "rtc_base/checks.h"
#include "system_wrappers/include/field_trial.h"

namespace webrtc {
<<<<<<< HEAD
=======
namespace {

bool EnableSoftTransparentMode() {
  return !field_trial::IsEnabled("WebRTC-Aec3SoftTransparentModeKillSwitch");
}

bool OverrideEstimatedEchoPathGain() {
  return !field_trial::IsEnabled("WebRTC-Aec3OverrideEchoPathGainKillSwitch");
}

bool UseFixedNonLinearReverbModel() {
  return field_trial::IsEnabled(
      "WebRTC-Aec3StandardNonlinearReverbModelKillSwitch");
}

// Computes the indexes that will be used for computing spectral power over
// the blocks surrounding the delay.
void GetRenderIndexesToAnalyze(
    const VectorBuffer& spectrum_buffer,
    const EchoCanceller3Config::EchoModel& echo_model,
    int filter_delay_blocks,
    bool gain_limiter_running,
    int headroom,
    int* idx_start,
    int* idx_stop) {
  RTC_DCHECK(idx_start);
  RTC_DCHECK(idx_stop);
  if (gain_limiter_running) {
    if (static_cast<size_t>(headroom) >
        echo_model.render_post_window_size_init) {
      *idx_start = spectrum_buffer.OffsetIndex(
          spectrum_buffer.read,
          -static_cast<int>(echo_model.render_post_window_size_init));
    } else {
      *idx_start = spectrum_buffer.IncIndex(spectrum_buffer.write);
    }

    *idx_stop = spectrum_buffer.OffsetIndex(
        spectrum_buffer.read, echo_model.render_pre_window_size_init);
  } else {
    size_t window_start;
    size_t window_end;
    window_start =
        std::max(0, filter_delay_blocks -
                        static_cast<int>(echo_model.render_pre_window_size));
    window_end = filter_delay_blocks +
                 static_cast<int>(echo_model.render_post_window_size);
    *idx_start =
        spectrum_buffer.OffsetIndex(spectrum_buffer.read, window_start);
    *idx_stop =
        spectrum_buffer.OffsetIndex(spectrum_buffer.read, window_end + 1);
  }
}

}  // namespace
>>>>>>> a36631cd

ResidualEchoEstimator::ResidualEchoEstimator(const EchoCanceller3Config& config)
    : config_(config),
      soft_transparent_mode_(EnableSoftTransparentMode()),
      override_estimated_echo_path_gain_(OverrideEstimatedEchoPathGain()),
      use_fixed_nonlinear_reverb_model_(UseFixedNonLinearReverbModel()) {
  if (config_.ep_strength.reverb_based_on_render) {
    echo_reverb_.reset(new ReverbModel());
  } else {
    echo_reverb_fallback.reset(
        new ReverbModelFallback(config_.filter.main.length_blocks));
  }
  Reset();
}

ResidualEchoEstimator::~ResidualEchoEstimator() = default;

void ResidualEchoEstimator::Estimate(
    const AecState& aec_state,
    const RenderBuffer& render_buffer,
    const std::array<float, kFftLengthBy2Plus1>& S2_linear,
    const std::array<float, kFftLengthBy2Plus1>& Y2,
    std::array<float, kFftLengthBy2Plus1>* R2) {
  RTC_DCHECK(R2);

  // Estimate the power of the stationary noise in the render signal.
  RenderNoisePower(render_buffer, &X2_noise_floor_, &X2_noise_floor_counter_);

  // Estimate the residual echo power.
  if (aec_state.UsableLinearEstimate()) {
<<<<<<< HEAD
    LinearEstimate(S2_linear, aec_state.Erle(), aec_state.FilterDelayBlocks(),
                   R2);
    AddEchoReverb(S2_linear, aec_state.SaturatedEcho(),
                  aec_state.FilterDelayBlocks(), aec_state.ReverbDecay(), R2);
=======
    RTC_DCHECK(!aec_state.SaturatedEcho());
    LinearEstimate(S2_linear, aec_state.Erle(), aec_state.ErleUncertainty(),
                   R2);
    // Adds the estimated unmodelled echo power to the residual echo power
    // estimate.
    if (echo_reverb_) {
      echo_reverb_->AddReverb(
          render_buffer.Spectrum(aec_state.FilterLengthBlocks() + 1),
          aec_state.GetReverbFrequencyResponse(), aec_state.ReverbDecay(), *R2);
>>>>>>> a36631cd

    } else {
      RTC_DCHECK(echo_reverb_fallback);
      echo_reverb_fallback->AddEchoReverb(S2_linear,
                                          aec_state.FilterDelayBlocks(),
                                          aec_state.ReverbDecay(), R2);
    }

  } else {
    // Estimate the echo generating signal power.
    std::array<float, kFftLengthBy2Plus1> X2;

<<<<<<< HEAD
    // Computes the spectral power over the blocks surrounding the delay.
    size_t window_start = std::max(
        0, aec_state.FilterDelayBlocks() -
               static_cast<int>(config_.echo_model.render_pre_window_size));
    size_t window_end =
        aec_state.FilterDelayBlocks() +
        static_cast<int>(config_.echo_model.render_post_window_size);
    EchoGeneratingPower(render_buffer, window_start, window_end, &X2);
=======
    EchoGeneratingPower(render_buffer.GetSpectrumBuffer(), config_.echo_model,
                        render_buffer.Headroom(), aec_state.FilterDelayBlocks(),
                        aec_state.IsSuppressionGainLimitActive(),
                        !aec_state.UseStationaryProperties(), &X2);
>>>>>>> a36631cd

    // Subtract the stationary noise power to avoid stationary noise causing
    // excessive echo suppression.
    std::transform(X2.begin(), X2.end(), X2_noise_floor_.begin(), X2.begin(),
                   [&](float a, float b) {
                     return std::max(
                         0.f, a - config_.echo_model.stationary_gate_slope * b);
                   });

<<<<<<< HEAD
    NonLinearEstimate(aec_state.SaturatedEcho(), aec_state.EchoPathGain(), X2,
                      Y2, R2);
=======
    float echo_path_gain;
    if (override_estimated_echo_path_gain_) {
      echo_path_gain = aec_state.TransparentMode() && soft_transparent_mode_
                           ? 0.01f
                           : config_.ep_strength.lf;
    } else {
      echo_path_gain = aec_state.TransparentMode() && soft_transparent_mode_
                           ? 0.01f
                           : aec_state.EchoPathGain();
    }
    NonLinearEstimate(echo_path_gain, X2, Y2, R2);
>>>>>>> a36631cd

    // If the echo is saturated, estimate the echo power as the maximum echo
    // power with a leakage factor.
    if (aec_state.SaturatedEcho()) {
      R2->fill((*std::max_element(R2->begin(), R2->end())) * 100.f);
    }

    if (!(aec_state.TransparentMode() && soft_transparent_mode_)) {
      if (echo_reverb_) {
        echo_reverb_->AddReverbNoFreqShaping(
            render_buffer.Spectrum(aec_state.FilterDelayBlocks() + 1),
            echo_path_gain * echo_path_gain, aec_state.ReverbDecay(), *R2);
      } else {
        RTC_DCHECK(echo_reverb_fallback);
        echo_reverb_fallback->AddEchoReverb(*R2,
                                            config_.filter.main.length_blocks,
                                            aec_state.ReverbDecay(), R2);
      }
    }
  }

<<<<<<< HEAD
  // If the echo is deemed inaudible, set the residual echo to zero.
  if (aec_state.TransparentMode()) {
    R2->fill(0.f);
    R2_old_.fill(0.f);
    R2_hold_counter_.fill(0.f);
=======
  if (aec_state.UseStationaryProperties()) {
    // Scale the echo according to echo audibility.
    std::array<float, kFftLengthBy2Plus1> residual_scaling;
    aec_state.GetResidualEchoScaling(residual_scaling);
    for (size_t k = 0; k < R2->size(); ++k) {
      (*R2)[k] *= residual_scaling[k];
      if (residual_scaling[k] == 0.f) {
        R2_hold_counter_[k] = 0;
      }
    }
  }
  if (!soft_transparent_mode_) {
    // If the echo is deemed inaudible, set the residual echo to zero.
    if (aec_state.TransparentMode()) {
      R2->fill(0.f);
      R2_old_.fill(0.f);
      R2_hold_counter_.fill(0.f);
    }
>>>>>>> a36631cd
  }

  std::copy(R2->begin(), R2->end(), R2_old_.begin());
}

void ResidualEchoEstimator::Reset() {
<<<<<<< HEAD
  X2_noise_floor_counter_.fill(config_.echo_model.noise_floor_hold);
  X2_noise_floor_.fill(config_.echo_model.min_noise_floor_power);
  R2_reverb_.fill(0.f);
=======
  if (echo_reverb_) {
    echo_reverb_->Reset();
  } else {
    RTC_DCHECK(echo_reverb_fallback);
    echo_reverb_fallback->Reset();
  }
  X2_noise_floor_counter_.fill(config_.echo_model.noise_floor_hold);
  X2_noise_floor_.fill(config_.echo_model.min_noise_floor_power);
>>>>>>> a36631cd
  R2_old_.fill(0.f);
  R2_hold_counter_.fill(0.f);
}

void ResidualEchoEstimator::LinearEstimate(
    const std::array<float, kFftLengthBy2Plus1>& S2_linear,
    const std::array<float, kFftLengthBy2Plus1>& erle,
    absl::optional<float> erle_uncertainty,
    std::array<float, kFftLengthBy2Plus1>* R2) {
  std::fill(R2_hold_counter_.begin(), R2_hold_counter_.end(), 10.f);
  if (erle_uncertainty) {
    for (size_t k = 0; k < R2->size(); ++k) {
      (*R2)[k] = S2_linear[k] * *erle_uncertainty;
    }
  } else {
    std::transform(erle.begin(), erle.end(), S2_linear.begin(), R2->begin(),
                   [](float a, float b) {
                     RTC_DCHECK_LT(0.f, a);
                     return b / a;
                   });
  }
}

void ResidualEchoEstimator::NonLinearEstimate(
<<<<<<< HEAD
    bool saturated_echo,
=======
>>>>>>> a36631cd
    float echo_path_gain,
    const std::array<float, kFftLengthBy2Plus1>& X2,
    const std::array<float, kFftLengthBy2Plus1>& Y2,
    std::array<float, kFftLengthBy2Plus1>* R2) {
<<<<<<< HEAD
  float echo_path_gain_use = saturated_echo ? 10000.f : echo_path_gain;

  // Compute preliminary residual echo.
  std::transform(
      X2.begin(), X2.end(), R2->begin(),
      [echo_path_gain_use](float a) { return a * echo_path_gain_use; });

  for (size_t k = 0; k < R2->size(); ++k) {
    // Update hold counter.
    R2_hold_counter_[k] = R2_old_[k] < (*R2)[k] ? 0 : R2_hold_counter_[k] + 1;

    // Compute the residual echo by holding a maximum echo powers and an echo
    // fading corresponding to a room with an RT60 value of about 50 ms.
    (*R2)[k] =
        R2_hold_counter_[k] < config_.echo_model.nonlinear_hold
            ? std::max((*R2)[k], R2_old_[k])
            : std::min(
                  (*R2)[k] + R2_old_[k] * config_.echo_model.nonlinear_release,
                  Y2[k]);
=======
  // Compute preliminary residual echo.
  std::transform(X2.begin(), X2.end(), R2->begin(), [echo_path_gain](float a) {
    return a * echo_path_gain * echo_path_gain;
  });

  if (use_fixed_nonlinear_reverb_model_) {
    for (size_t k = 0; k < R2->size(); ++k) {
      // Update hold counter.
      R2_hold_counter_[k] = R2_old_[k] < (*R2)[k] ? 0 : R2_hold_counter_[k] + 1;

      // Compute the residual echo by holding a maximum echo powers and an echo
      // fading corresponding to a room with an RT60 value of about 50 ms.
      (*R2)[k] =
          R2_hold_counter_[k] < config_.echo_model.nonlinear_hold
              ? std::max((*R2)[k], R2_old_[k])
              : std::min((*R2)[k] +
                             R2_old_[k] * config_.echo_model.nonlinear_release,
                         Y2[k]);
    }
  }
}

void ResidualEchoEstimator::EchoGeneratingPower(
    const VectorBuffer& spectrum_buffer,
    const EchoCanceller3Config::EchoModel& echo_model,
    int headroom_spectrum_buffer,
    int filter_delay_blocks,
    bool gain_limiter_running,
    bool apply_noise_gating,
    std::array<float, kFftLengthBy2Plus1>* X2) const {
  int idx_stop, idx_start;

  RTC_DCHECK(X2);
  GetRenderIndexesToAnalyze(spectrum_buffer, config_.echo_model,
                            filter_delay_blocks, gain_limiter_running,
                            headroom_spectrum_buffer, &idx_start, &idx_stop);

  X2->fill(0.f);
  for (int k = idx_start; k != idx_stop; k = spectrum_buffer.IncIndex(k)) {
    std::transform(X2->begin(), X2->end(), spectrum_buffer.buffer[k].begin(),
                   X2->begin(),
                   [](float a, float b) { return std::max(a, b); });
  }

  if (apply_noise_gating) {
    // Apply soft noise gate.
    std::for_each(X2->begin(), X2->end(), [&](float& a) {
      if (config_.echo_model.noise_gate_power > a) {
        a = std::max(0.f, a - config_.echo_model.noise_gate_slope *
                                  (config_.echo_model.noise_gate_power - a));
      }
    });
>>>>>>> a36631cd
  }
}

void ResidualEchoEstimator::RenderNoisePower(
    const RenderBuffer& render_buffer,
    std::array<float, kFftLengthBy2Plus1>* X2_noise_floor,
    std::array<int, kFftLengthBy2Plus1>* X2_noise_floor_counter) const {
  RTC_DCHECK(X2_noise_floor);
  RTC_DCHECK(X2_noise_floor_counter);

  const auto render_power = render_buffer.Spectrum(0);
  RTC_DCHECK_EQ(X2_noise_floor->size(), render_power.size());
  RTC_DCHECK_EQ(X2_noise_floor_counter->size(), render_power.size());

  // Estimate the stationary noise power in a minimum statistics manner.
  for (size_t k = 0; k < render_power.size(); ++k) {
    // Decrease rapidly.
    if (render_power[k] < (*X2_noise_floor)[k]) {
      (*X2_noise_floor)[k] = render_power[k];
      (*X2_noise_floor_counter)[k] = 0;
    } else {
      // Increase in a delayed, leaky manner.
      if ((*X2_noise_floor_counter)[k] >=
          static_cast<int>(config_.echo_model.noise_floor_hold)) {
        (*X2_noise_floor)[k] =
            std::max((*X2_noise_floor)[k] * 1.1f,
                     config_.echo_model.min_noise_floor_power);
      } else {
        ++(*X2_noise_floor_counter)[k];
      }
    }
  }
}

void ResidualEchoEstimator::EchoGeneratingPower(
    const RenderBuffer& render_buffer,
    size_t min_delay,
    size_t max_delay,
    std::array<float, kFftLengthBy2Plus1>* X2) const {
  X2->fill(0.f);
  for (size_t k = min_delay; k <= max_delay; ++k) {
    std::transform(X2->begin(), X2->end(), render_buffer.Spectrum(k).begin(),
                   X2->begin(),
                   [](float a, float b) { return std::max(a, b); });
  }

  // Apply soft noise gate.
  std::for_each(X2->begin(), X2->end(), [&](float& a) {
    if (config_.echo_model.noise_gate_power > a) {
      a = std::max(0.f, a - config_.echo_model.noise_gate_slope *
                                (config_.echo_model.noise_gate_power - a));
    }
  });
}

void ResidualEchoEstimator::RenderNoisePower(
    const RenderBuffer& render_buffer,
    std::array<float, kFftLengthBy2Plus1>* X2_noise_floor,
    std::array<int, kFftLengthBy2Plus1>* X2_noise_floor_counter) const {
  RTC_DCHECK(X2_noise_floor);
  RTC_DCHECK(X2_noise_floor_counter);

  const auto render_power = render_buffer.Spectrum(0);
  RTC_DCHECK_EQ(X2_noise_floor->size(), render_power.size());
  RTC_DCHECK_EQ(X2_noise_floor_counter->size(), render_power.size());

  // Estimate the stationary noise power in a minimum statistics manner.
  for (size_t k = 0; k < render_power.size(); ++k) {
    // Decrease rapidly.
    if (render_power[k] < (*X2_noise_floor)[k]) {
      (*X2_noise_floor)[k] = render_power[k];
      (*X2_noise_floor_counter)[k] = 0;
    } else {
      // Increase in a delayed, leaky manner.
      if ((*X2_noise_floor_counter)[k] >=
          static_cast<int>(config_.echo_model.noise_floor_hold)) {
        (*X2_noise_floor)[k] =
            std::max((*X2_noise_floor)[k] * 1.1f,
                     config_.echo_model.min_noise_floor_power);
      } else {
        ++(*X2_noise_floor_counter)[k];
      }
    }
  }
}

}  // namespace webrtc<|MERGE_RESOLUTION|>--- conflicted
+++ resolved
@@ -20,8 +20,6 @@
 #include "system_wrappers/include/field_trial.h"
 
 namespace webrtc {
-<<<<<<< HEAD
-=======
 namespace {
 
 bool EnableSoftTransparentMode() {
@@ -77,7 +75,6 @@
 }
 
 }  // namespace
->>>>>>> a36631cd
 
 ResidualEchoEstimator::ResidualEchoEstimator(const EchoCanceller3Config& config)
     : config_(config),
@@ -108,12 +105,6 @@
 
   // Estimate the residual echo power.
   if (aec_state.UsableLinearEstimate()) {
-<<<<<<< HEAD
-    LinearEstimate(S2_linear, aec_state.Erle(), aec_state.FilterDelayBlocks(),
-                   R2);
-    AddEchoReverb(S2_linear, aec_state.SaturatedEcho(),
-                  aec_state.FilterDelayBlocks(), aec_state.ReverbDecay(), R2);
-=======
     RTC_DCHECK(!aec_state.SaturatedEcho());
     LinearEstimate(S2_linear, aec_state.Erle(), aec_state.ErleUncertainty(),
                    R2);
@@ -123,7 +114,6 @@
       echo_reverb_->AddReverb(
           render_buffer.Spectrum(aec_state.FilterLengthBlocks() + 1),
           aec_state.GetReverbFrequencyResponse(), aec_state.ReverbDecay(), *R2);
->>>>>>> a36631cd
 
     } else {
       RTC_DCHECK(echo_reverb_fallback);
@@ -136,21 +126,10 @@
     // Estimate the echo generating signal power.
     std::array<float, kFftLengthBy2Plus1> X2;
 
-<<<<<<< HEAD
-    // Computes the spectral power over the blocks surrounding the delay.
-    size_t window_start = std::max(
-        0, aec_state.FilterDelayBlocks() -
-               static_cast<int>(config_.echo_model.render_pre_window_size));
-    size_t window_end =
-        aec_state.FilterDelayBlocks() +
-        static_cast<int>(config_.echo_model.render_post_window_size);
-    EchoGeneratingPower(render_buffer, window_start, window_end, &X2);
-=======
     EchoGeneratingPower(render_buffer.GetSpectrumBuffer(), config_.echo_model,
                         render_buffer.Headroom(), aec_state.FilterDelayBlocks(),
                         aec_state.IsSuppressionGainLimitActive(),
                         !aec_state.UseStationaryProperties(), &X2);
->>>>>>> a36631cd
 
     // Subtract the stationary noise power to avoid stationary noise causing
     // excessive echo suppression.
@@ -160,10 +139,6 @@
                          0.f, a - config_.echo_model.stationary_gate_slope * b);
                    });
 
-<<<<<<< HEAD
-    NonLinearEstimate(aec_state.SaturatedEcho(), aec_state.EchoPathGain(), X2,
-                      Y2, R2);
-=======
     float echo_path_gain;
     if (override_estimated_echo_path_gain_) {
       echo_path_gain = aec_state.TransparentMode() && soft_transparent_mode_
@@ -175,7 +150,6 @@
                            : aec_state.EchoPathGain();
     }
     NonLinearEstimate(echo_path_gain, X2, Y2, R2);
->>>>>>> a36631cd
 
     // If the echo is saturated, estimate the echo power as the maximum echo
     // power with a leakage factor.
@@ -197,13 +171,6 @@
     }
   }
 
-<<<<<<< HEAD
-  // If the echo is deemed inaudible, set the residual echo to zero.
-  if (aec_state.TransparentMode()) {
-    R2->fill(0.f);
-    R2_old_.fill(0.f);
-    R2_hold_counter_.fill(0.f);
-=======
   if (aec_state.UseStationaryProperties()) {
     // Scale the echo according to echo audibility.
     std::array<float, kFftLengthBy2Plus1> residual_scaling;
@@ -222,27 +189,20 @@
       R2_old_.fill(0.f);
       R2_hold_counter_.fill(0.f);
     }
->>>>>>> a36631cd
   }
 
   std::copy(R2->begin(), R2->end(), R2_old_.begin());
 }
 
 void ResidualEchoEstimator::Reset() {
-<<<<<<< HEAD
+  if (echo_reverb_) {
+    echo_reverb_->Reset();
+  } else {
+    RTC_DCHECK(echo_reverb_fallback);
+    echo_reverb_fallback->Reset();
+  }
   X2_noise_floor_counter_.fill(config_.echo_model.noise_floor_hold);
   X2_noise_floor_.fill(config_.echo_model.min_noise_floor_power);
-  R2_reverb_.fill(0.f);
-=======
-  if (echo_reverb_) {
-    echo_reverb_->Reset();
-  } else {
-    RTC_DCHECK(echo_reverb_fallback);
-    echo_reverb_fallback->Reset();
-  }
-  X2_noise_floor_counter_.fill(config_.echo_model.noise_floor_hold);
-  X2_noise_floor_.fill(config_.echo_model.min_noise_floor_power);
->>>>>>> a36631cd
   R2_old_.fill(0.f);
   R2_hold_counter_.fill(0.f);
 }
@@ -267,35 +227,10 @@
 }
 
 void ResidualEchoEstimator::NonLinearEstimate(
-<<<<<<< HEAD
-    bool saturated_echo,
-=======
->>>>>>> a36631cd
     float echo_path_gain,
     const std::array<float, kFftLengthBy2Plus1>& X2,
     const std::array<float, kFftLengthBy2Plus1>& Y2,
     std::array<float, kFftLengthBy2Plus1>* R2) {
-<<<<<<< HEAD
-  float echo_path_gain_use = saturated_echo ? 10000.f : echo_path_gain;
-
-  // Compute preliminary residual echo.
-  std::transform(
-      X2.begin(), X2.end(), R2->begin(),
-      [echo_path_gain_use](float a) { return a * echo_path_gain_use; });
-
-  for (size_t k = 0; k < R2->size(); ++k) {
-    // Update hold counter.
-    R2_hold_counter_[k] = R2_old_[k] < (*R2)[k] ? 0 : R2_hold_counter_[k] + 1;
-
-    // Compute the residual echo by holding a maximum echo powers and an echo
-    // fading corresponding to a room with an RT60 value of about 50 ms.
-    (*R2)[k] =
-        R2_hold_counter_[k] < config_.echo_model.nonlinear_hold
-            ? std::max((*R2)[k], R2_old_[k])
-            : std::min(
-                  (*R2)[k] + R2_old_[k] * config_.echo_model.nonlinear_release,
-                  Y2[k]);
-=======
   // Compute preliminary residual echo.
   std::transform(X2.begin(), X2.end(), R2->begin(), [echo_path_gain](float a) {
     return a * echo_path_gain * echo_path_gain;
@@ -348,7 +283,6 @@
                                   (config_.echo_model.noise_gate_power - a));
       }
     });
->>>>>>> a36631cd
   }
 }
 
@@ -383,56 +317,4 @@
   }
 }
 
-void ResidualEchoEstimator::EchoGeneratingPower(
-    const RenderBuffer& render_buffer,
-    size_t min_delay,
-    size_t max_delay,
-    std::array<float, kFftLengthBy2Plus1>* X2) const {
-  X2->fill(0.f);
-  for (size_t k = min_delay; k <= max_delay; ++k) {
-    std::transform(X2->begin(), X2->end(), render_buffer.Spectrum(k).begin(),
-                   X2->begin(),
-                   [](float a, float b) { return std::max(a, b); });
-  }
-
-  // Apply soft noise gate.
-  std::for_each(X2->begin(), X2->end(), [&](float& a) {
-    if (config_.echo_model.noise_gate_power > a) {
-      a = std::max(0.f, a - config_.echo_model.noise_gate_slope *
-                                (config_.echo_model.noise_gate_power - a));
-    }
-  });
-}
-
-void ResidualEchoEstimator::RenderNoisePower(
-    const RenderBuffer& render_buffer,
-    std::array<float, kFftLengthBy2Plus1>* X2_noise_floor,
-    std::array<int, kFftLengthBy2Plus1>* X2_noise_floor_counter) const {
-  RTC_DCHECK(X2_noise_floor);
-  RTC_DCHECK(X2_noise_floor_counter);
-
-  const auto render_power = render_buffer.Spectrum(0);
-  RTC_DCHECK_EQ(X2_noise_floor->size(), render_power.size());
-  RTC_DCHECK_EQ(X2_noise_floor_counter->size(), render_power.size());
-
-  // Estimate the stationary noise power in a minimum statistics manner.
-  for (size_t k = 0; k < render_power.size(); ++k) {
-    // Decrease rapidly.
-    if (render_power[k] < (*X2_noise_floor)[k]) {
-      (*X2_noise_floor)[k] = render_power[k];
-      (*X2_noise_floor_counter)[k] = 0;
-    } else {
-      // Increase in a delayed, leaky manner.
-      if ((*X2_noise_floor_counter)[k] >=
-          static_cast<int>(config_.echo_model.noise_floor_hold)) {
-        (*X2_noise_floor)[k] =
-            std::max((*X2_noise_floor)[k] * 1.1f,
-                     config_.echo_model.min_noise_floor_power);
-      } else {
-        ++(*X2_noise_floor_counter)[k];
-      }
-    }
-  }
-}
-
 }  // namespace webrtc