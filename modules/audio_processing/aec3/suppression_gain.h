--- conflicted
+++ resolved
@@ -46,19 +46,7 @@
   // Toggles the usage of the initial state.
   void SetInitialState(bool state);
 
-  // Toggles the usage of the initial state.
-  void SetInitialState(bool state);
-
  private:
-<<<<<<< HEAD
-  void LowerBandGain(bool stationary_with_low_power,
-                     const rtc::Optional<int>& narrow_peak_band,
-                     const AecState& aec_state,
-                     const std::array<float, kFftLengthBy2Plus1>& nearend,
-                     const std::array<float, kFftLengthBy2Plus1>& echo,
-                     const std::array<float, kFftLengthBy2Plus1>& comfort_noise,
-                     std::array<float, kFftLengthBy2Plus1>* gain);
-=======
   // Computes the gain to apply for the bands beyond the first band.
   float UpperBandsGain(
       const std::array<float, kFftLengthBy2Plus1>& echo_spectrum,
@@ -92,14 +80,6 @@
                   rtc::ArrayView<float> min_gain) const;
 
   void GetMaxGain(rtc::ArrayView<float> max_gain) const;
->>>>>>> a36631cd
-
-  // Limits the gain increase.
-  void UpdateGainIncrease(
-      bool low_noise_render,
-      bool linear_echo_estimate,
-      const std::array<float, kFftLengthBy2Plus1>& echo,
-      const std::array<float, kFftLengthBy2Plus1>& new_gain);
 
   class LowNoiseRenderDetector {
    public:
@@ -155,11 +135,6 @@
   std::array<float, kFftLengthBy2Plus1> last_nearend_;
   std::array<float, kFftLengthBy2Plus1> last_echo_;
   LowNoiseRenderDetector low_render_detector_;
-<<<<<<< HEAD
-  size_t no_saturation_counter_ = 0;
-  bool initial_state_ = true;
-  int initial_state_change_counter_ = 0;
-=======
   bool initial_state_ = true;
   int initial_state_change_counter_ = 0;
   const bool enable_new_suppression_;
@@ -168,7 +143,6 @@
   const GainParameters normal_params_;
   DominantNearendDetector dominant_nearend_detector_;
 
->>>>>>> a36631cd
   RTC_DISALLOW_COPY_AND_ASSIGN(SuppressionGain);
 };
 
