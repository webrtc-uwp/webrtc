/*
 *  Copyright (c) 2017 The WebRTC project authors. All Rights Reserved.
 *
 *  Use of this source code is governed by a BSD-style license
 *  that can be found in the LICENSE file in the root of the source
 *  tree. An additional intellectual property rights grant can be found
 *  in the file PATENTS.  All contributing project authors may
 *  be found in the AUTHORS file in the root of the source tree.
 */

#ifndef MODULES_AUDIO_PROCESSING_AEC3_AEC_STATE_H_
#define MODULES_AUDIO_PROCESSING_AEC3_AEC_STATE_H_

#include <math.h>

#include <algorithm>
#include <memory>
#include <vector>

#include "absl/types/optional.h"
#include "api/array_view.h"
#include "api/audio/echo_canceller3_config.h"
#include "modules/audio_processing/aec3/aec3_common.h"
#include "modules/audio_processing/aec3/delay_estimate.h"
#include "modules/audio_processing/aec3/echo_audibility.h"
#include "modules/audio_processing/aec3/echo_path_variability.h"
#include "modules/audio_processing/aec3/erl_estimator.h"
#include "modules/audio_processing/aec3/erle_estimator.h"
#include "modules/audio_processing/aec3/filter_analyzer.h"
#include "modules/audio_processing/aec3/render_buffer.h"
<<<<<<< HEAD
=======
#include "modules/audio_processing/aec3/reverb_model_estimator.h"
#include "modules/audio_processing/aec3/subtractor_output.h"
#include "modules/audio_processing/aec3/subtractor_output_analyzer.h"
>>>>>>> a36631cd
#include "modules/audio_processing/aec3/suppression_gain_limiter.h"
#include "rtc_base/constructormagic.h"

namespace webrtc {

class ApmDataDumper;

// Handles the state and the conditions for the echo removal functionality.
class AecState {
 public:
  explicit AecState(const EchoCanceller3Config& config);
  ~AecState();

  // Returns whether the echo subtractor can be used to determine the residual
  // echo.
  bool UsableLinearEstimate() const { return usable_linear_estimate_; }

  // Returns whether the echo subtractor output should be used as output.
  bool UseLinearFilterOutput() const { return use_linear_filter_output_; }

  // Returns the estimated echo path gain.
<<<<<<< HEAD
  bool EchoPathGain() const { return filter_analyzer_.Gain(); }
=======
  float EchoPathGain() const { return filter_analyzer_.Gain(); }
>>>>>>> a36631cd

  // Returns whether the render signal is currently active.
  bool ActiveRender() const { return blocks_with_active_render_ > 200; }

  // Returns the appropriate scaling of the residual echo to match the
  // audibility.
  void GetResidualEchoScaling(rtc::ArrayView<float> residual_scaling) const {
    echo_audibility_.GetResidualEchoScaling(filter_has_had_time_to_converge_,
                                            residual_scaling);
  }

  // Returns whether the stationary properties of the signals are used in the
  // aec.
  bool UseStationaryProperties() const { return use_stationary_properties_; }

  // Returns the ERLE.
  const std::array<float, kFftLengthBy2Plus1>& Erle() const {
    return erle_estimator_.Erle();
  }

  // Returns any uncertainty in the ERLE estimate.
  absl::optional<float> ErleUncertainty() const {
    if (!filter_has_had_time_to_converge_ &&
        use_uncertainty_until_sufficiently_adapted_) {
      return uncertainty_before_convergence_;
    }
    return absl::nullopt;
  }

  // Returns the time-domain ERLE in log2 units.
  float ErleTimeDomainLog2() const {
    return erle_estimator_.ErleTimeDomainLog2();
  }

  // Returns the ERL.
  const std::array<float, kFftLengthBy2Plus1>& Erl() const {
    return erl_estimator_.Erl();
  }

  // Returns the time-domain ERL.
  float ErlTimeDomain() const { return erl_estimator_.ErlTimeDomain(); }

  // Returns the delay estimate based on the linear filter.
  int FilterDelayBlocks() const { return filter_delay_blocks_; }

  // Returns the internal delay estimate based on the linear filter.
<<<<<<< HEAD
  rtc::Optional<int> InternalDelay() const { return internal_delay_; }
=======
  absl::optional<int> InternalDelay() const { return internal_delay_; }
>>>>>>> a36631cd

  // Returns whether the capture signal is saturated.
  bool SaturatedCapture() const { return capture_signal_saturation_; }

  // Returns whether the echo signal is saturated.
  bool SaturatedEcho() const { return echo_saturation_; }

  // Updates the capture signal saturation.
  void UpdateCaptureSaturation(bool capture_signal_saturation) {
    capture_signal_saturation_ = capture_signal_saturation;
  }

  // Returns whether the transparent mode is active
  bool TransparentMode() const { return transparent_mode_; }

  // Takes appropriate action at an echo path change.
  void HandleEchoPathChange(const EchoPathVariability& echo_path_variability);

  // Returns the decay factor for the echo reverberation.
  float ReverbDecay() const { return reverb_model_estimator_.ReverbDecay(); }

<<<<<<< HEAD
  // Returns the upper limit for the echo suppression gain.
  float SuppressionGainLimit() const {
    return suppression_gain_limiter_.Limit();
=======
  // Return the frequency response of the reverberant echo.
  rtc::ArrayView<const float> GetReverbFrequencyResponse() const {
    return reverb_model_estimator_.GetReverbFrequencyResponse();
  }

  // Returns the upper limit for the echo suppression gain.
  float SuppressionGainLimit() const {
    return suppression_gain_limiter_.Limit();
  }

  // Returns whether the suppression gain limiter is active.
  bool IsSuppressionGainLimitActive() const {
    return suppression_gain_limiter_.IsActive();
>>>>>>> a36631cd
  }

  // Returns whether the linear filter should have been able to properly adapt.
  bool FilterHasHadTimeToConverge() const {
    return filter_has_had_time_to_converge_;
  }

  // Returns whether the transition for going out of the initial stated has
  // been triggered.
  bool TransitionTriggered() const { return transition_triggered_; }

  // Updates the aec state.
<<<<<<< HEAD
  void Update(const rtc::Optional<DelayEstimate>& external_delay,
              const std::vector<std::array<float, kFftLengthBy2Plus1>>&
                  adaptive_filter_frequency_response,
              const std::vector<float>& adaptive_filter_impulse_response,
              bool converged_filter,
              bool diverged_filter,
              const RenderBuffer& render_buffer,
              const std::array<float, kFftLengthBy2Plus1>& E2_main,
              const std::array<float, kFftLengthBy2Plus1>& Y2,
              const std::array<float, kBlockSize>& s);

 private:
  void UpdateReverb(const std::vector<float>& impulse_response);
=======
  void Update(const absl::optional<DelayEstimate>& external_delay,
              const std::vector<std::array<float, kFftLengthBy2Plus1>>&
                  adaptive_filter_frequency_response,
              const std::vector<float>& adaptive_filter_impulse_response,
              const RenderBuffer& render_buffer,
              const std::array<float, kFftLengthBy2Plus1>& E2_main,
              const std::array<float, kFftLengthBy2Plus1>& Y2,
              const SubtractorOutput& subtractor_output,
              rtc::ArrayView<const float> y);

  // Returns filter length in blocks.
  int FilterLengthBlocks() const {
    return filter_analyzer_.FilterLengthBlocks();
  }

 private:
>>>>>>> a36631cd
  bool DetectActiveRender(rtc::ArrayView<const float> x) const;
  void UpdateSuppressorGainLimit(bool render_activity);
  bool DetectEchoSaturation(rtc::ArrayView<const float> x,
                            float echo_path_gain);

  static int instance_count_;
  std::unique_ptr<ApmDataDumper> data_dumper_;
  const EchoCanceller3Config config_;
  const bool allow_transparent_mode_;
  const bool use_stationary_properties_;
  const bool enforce_delay_after_realignment_;
  const bool early_filter_usage_activated_;
  const bool use_short_initial_state_;
  const bool convergence_trigger_linear_mode_;
  const bool no_alignment_required_for_linear_mode_;
  const bool use_uncertainty_until_sufficiently_adapted_;
  const float uncertainty_before_convergence_;
  const bool early_entry_to_converged_mode_;
  const bool early_limiter_deactivation_;
  const bool reset_erle_after_echo_path_changes_;
  ErlEstimator erl_estimator_;
  ErleEstimator erle_estimator_;
  size_t capture_block_counter_ = 0;
  size_t blocks_since_reset_ = 0;
  size_t blocks_with_proper_filter_adaptation_ = 0;
  size_t blocks_with_active_render_ = 0;
  bool usable_linear_estimate_ = false;
  bool capture_signal_saturation_ = false;
  bool echo_saturation_ = false;
  bool transparent_mode_ = false;
  bool render_received_ = false;
  int filter_delay_blocks_ = 0;
  size_t blocks_since_last_saturation_ = 1000;
<<<<<<< HEAD
  float reverb_decay_to_test_ = 0.9f;
  float reverb_decay_candidate_ = 0.f;
  float reverb_decay_candidate_residual_ = -1.f;
  const EchoCanceller3Config config_;
=======

>>>>>>> a36631cd
  std::vector<float> max_render_;
  bool filter_has_had_time_to_converge_ = false;
  bool initial_state_ = true;
  bool transition_triggered_ = false;
  const float gain_rampup_increase_;
  SuppressionGainUpperLimiter suppression_gain_limiter_;
  FilterAnalyzer filter_analyzer_;
  bool use_linear_filter_output_ = false;
<<<<<<< HEAD
  rtc::Optional<int> internal_delay_;
=======
  absl::optional<int> internal_delay_;
>>>>>>> a36631cd
  size_t diverged_blocks_ = 0;
  bool filter_should_have_converged_ = false;
  size_t blocks_since_converged_filter_;
  size_t active_blocks_since_consistent_filter_estimate_;
  bool converged_filter_seen_ = false;
  bool consistent_filter_seen_ = false;
  bool external_delay_seen_ = false;
<<<<<<< HEAD
  size_t converged_filter_count_ = 0;
  bool finite_erl_ = false;
  size_t active_blocks_since_converged_filter_ = 0;

=======
  absl::optional<DelayEstimate> external_delay_;
  size_t frames_since_external_delay_change_ = 0;
  size_t converged_filter_count_ = 0;
  bool finite_erl_ = false;
  size_t active_blocks_since_converged_filter_ = 0;
  EchoAudibility echo_audibility_;
  ReverbModelEstimator reverb_model_estimator_;
  SubtractorOutputAnalyzer subtractor_output_analyzer_;
>>>>>>> a36631cd
  RTC_DISALLOW_COPY_AND_ASSIGN(AecState);
};

}  // namespace webrtc

#endif  // MODULES_AUDIO_PROCESSING_AEC3_AEC_STATE_H_<|MERGE_RESOLUTION|>--- conflicted
+++ resolved
@@ -28,12 +28,9 @@
 #include "modules/audio_processing/aec3/erle_estimator.h"
 #include "modules/audio_processing/aec3/filter_analyzer.h"
 #include "modules/audio_processing/aec3/render_buffer.h"
-<<<<<<< HEAD
-=======
 #include "modules/audio_processing/aec3/reverb_model_estimator.h"
 #include "modules/audio_processing/aec3/subtractor_output.h"
 #include "modules/audio_processing/aec3/subtractor_output_analyzer.h"
->>>>>>> a36631cd
 #include "modules/audio_processing/aec3/suppression_gain_limiter.h"
 #include "rtc_base/constructormagic.h"
 
@@ -55,11 +52,7 @@
   bool UseLinearFilterOutput() const { return use_linear_filter_output_; }
 
   // Returns the estimated echo path gain.
-<<<<<<< HEAD
-  bool EchoPathGain() const { return filter_analyzer_.Gain(); }
-=======
   float EchoPathGain() const { return filter_analyzer_.Gain(); }
->>>>>>> a36631cd
 
   // Returns whether the render signal is currently active.
   bool ActiveRender() const { return blocks_with_active_render_ > 200; }
@@ -106,11 +99,7 @@
   int FilterDelayBlocks() const { return filter_delay_blocks_; }
 
   // Returns the internal delay estimate based on the linear filter.
-<<<<<<< HEAD
-  rtc::Optional<int> InternalDelay() const { return internal_delay_; }
-=======
   absl::optional<int> InternalDelay() const { return internal_delay_; }
->>>>>>> a36631cd
 
   // Returns whether the capture signal is saturated.
   bool SaturatedCapture() const { return capture_signal_saturation_; }
@@ -132,25 +121,19 @@
   // Returns the decay factor for the echo reverberation.
   float ReverbDecay() const { return reverb_model_estimator_.ReverbDecay(); }
 
-<<<<<<< HEAD
+  // Return the frequency response of the reverberant echo.
+  rtc::ArrayView<const float> GetReverbFrequencyResponse() const {
+    return reverb_model_estimator_.GetReverbFrequencyResponse();
+  }
+
   // Returns the upper limit for the echo suppression gain.
   float SuppressionGainLimit() const {
     return suppression_gain_limiter_.Limit();
-=======
-  // Return the frequency response of the reverberant echo.
-  rtc::ArrayView<const float> GetReverbFrequencyResponse() const {
-    return reverb_model_estimator_.GetReverbFrequencyResponse();
-  }
-
-  // Returns the upper limit for the echo suppression gain.
-  float SuppressionGainLimit() const {
-    return suppression_gain_limiter_.Limit();
   }
 
   // Returns whether the suppression gain limiter is active.
   bool IsSuppressionGainLimitActive() const {
     return suppression_gain_limiter_.IsActive();
->>>>>>> a36631cd
   }
 
   // Returns whether the linear filter should have been able to properly adapt.
@@ -163,21 +146,6 @@
   bool TransitionTriggered() const { return transition_triggered_; }
 
   // Updates the aec state.
-<<<<<<< HEAD
-  void Update(const rtc::Optional<DelayEstimate>& external_delay,
-              const std::vector<std::array<float, kFftLengthBy2Plus1>>&
-                  adaptive_filter_frequency_response,
-              const std::vector<float>& adaptive_filter_impulse_response,
-              bool converged_filter,
-              bool diverged_filter,
-              const RenderBuffer& render_buffer,
-              const std::array<float, kFftLengthBy2Plus1>& E2_main,
-              const std::array<float, kFftLengthBy2Plus1>& Y2,
-              const std::array<float, kBlockSize>& s);
-
- private:
-  void UpdateReverb(const std::vector<float>& impulse_response);
-=======
   void Update(const absl::optional<DelayEstimate>& external_delay,
               const std::vector<std::array<float, kFftLengthBy2Plus1>>&
                   adaptive_filter_frequency_response,
@@ -194,7 +162,6 @@
   }
 
  private:
->>>>>>> a36631cd
   bool DetectActiveRender(rtc::ArrayView<const float> x) const;
   void UpdateSuppressorGainLimit(bool render_activity);
   bool DetectEchoSaturation(rtc::ArrayView<const float> x,
@@ -228,14 +195,7 @@
   bool render_received_ = false;
   int filter_delay_blocks_ = 0;
   size_t blocks_since_last_saturation_ = 1000;
-<<<<<<< HEAD
-  float reverb_decay_to_test_ = 0.9f;
-  float reverb_decay_candidate_ = 0.f;
-  float reverb_decay_candidate_residual_ = -1.f;
-  const EchoCanceller3Config config_;
-=======
-
->>>>>>> a36631cd
+
   std::vector<float> max_render_;
   bool filter_has_had_time_to_converge_ = false;
   bool initial_state_ = true;
@@ -244,11 +204,7 @@
   SuppressionGainUpperLimiter suppression_gain_limiter_;
   FilterAnalyzer filter_analyzer_;
   bool use_linear_filter_output_ = false;
-<<<<<<< HEAD
-  rtc::Optional<int> internal_delay_;
-=======
   absl::optional<int> internal_delay_;
->>>>>>> a36631cd
   size_t diverged_blocks_ = 0;
   bool filter_should_have_converged_ = false;
   size_t blocks_since_converged_filter_;
@@ -256,12 +212,6 @@
   bool converged_filter_seen_ = false;
   bool consistent_filter_seen_ = false;
   bool external_delay_seen_ = false;
-<<<<<<< HEAD
-  size_t converged_filter_count_ = 0;
-  bool finite_erl_ = false;
-  size_t active_blocks_since_converged_filter_ = 0;
-
-=======
   absl::optional<DelayEstimate> external_delay_;
   size_t frames_since_external_delay_change_ = 0;
   size_t converged_filter_count_ = 0;
@@ -270,7 +220,6 @@
   EchoAudibility echo_audibility_;
   ReverbModelEstimator reverb_model_estimator_;
   SubtractorOutputAnalyzer subtractor_output_analyzer_;
->>>>>>> a36631cd
   RTC_DISALLOW_COPY_AND_ASSIGN(AecState);
 };
 
