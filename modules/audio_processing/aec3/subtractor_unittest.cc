--- conflicted
+++ resolved
@@ -88,14 +88,8 @@
         false, EchoPathVariability::DelayAdjustment::kNone, false));
     aec_state.Update(delay_estimate, subtractor.FilterFrequencyResponse(),
                      subtractor.FilterImpulseResponse(),
-<<<<<<< HEAD
-                     subtractor.ConvergedFilter(), subtractor.DivergedFilter(),
-                     *render_delay_buffer->GetRenderBuffer(), E2_main, Y2,
-                     output.s_main);
-=======
                      *render_delay_buffer->GetRenderBuffer(), E2_main, Y2,
                      output, y);
->>>>>>> a36631cd
   }
 
   const float output_power = std::inner_product(
