/*
 *  Copyright (c) 2017 The WebRTC project authors. All Rights Reserved.
 *
 *  Use of this source code is governed by a BSD-style license
 *  that can be found in the LICENSE file in the root of the source
 *  tree. An additional intellectual property rights grant can be found
 *  in the file PATENTS.  All contributing project authors may
 *  be found in the AUTHORS file in the root of the source tree.
 */

#include "modules/audio_processing/aec3/aec_state.h"

#include <math.h>

#include <numeric>
#include <vector>

#include "absl/types/optional.h"
#include "api/array_view.h"
#include "modules/audio_processing/aec3/aec3_common.h"
#include "modules/audio_processing/logging/apm_data_dumper.h"
#include "rtc_base/atomicops.h"
#include "rtc_base/checks.h"
#include "system_wrappers/include/field_trial.h"

namespace webrtc {
namespace {

<<<<<<< HEAD
=======
bool EnableTransparentMode() {
  return !field_trial::IsEnabled("WebRTC-Aec3TransparentModeKillSwitch");
}

bool EnableStationaryRenderImprovements() {
  return !field_trial::IsEnabled(
      "WebRTC-Aec3StationaryRenderImprovementsKillSwitch");
}

bool EnableEnforcingDelayAfterRealignment() {
  return !field_trial::IsEnabled(
      "WebRTC-Aec3EnforceDelayAfterRealignmentKillSwitch");
}

bool EnableEarlyFilterUsage() {
  return !field_trial::IsEnabled("WebRTC-Aec3EarlyLinearFilterUsageKillSwitch");
}

bool EnableShortInitialState() {
  return !field_trial::IsEnabled("WebRTC-Aec3ShortInitialStateKillSwitch");
}

bool EnableUncertaintyUntilSufficientAdapted() {
  return !field_trial::IsEnabled(
      "WebRTC-Aec3ErleUncertaintyUntilSufficientlyAdaptedKillSwitch");
}

bool LowUncertaintyBeforeConvergence() {
  return !field_trial::IsEnabled(
      "WebRTC-Aec3LowUncertaintyBeforeConvergenceKillSwitch");
}

bool MediumUncertaintyBeforeConvergence() {
  return !field_trial::IsEnabled(
      "WebRTC-Aec3MediumUncertaintyBeforeConvergenceKillSwitch");
}

bool EarlyEntryToConvergedMode() {
  return !field_trial::IsEnabled(
      "WebRTC-Aec3EarlyEntryToConvergedModeKillSwitch");
}

bool UseEarlyLimiterDeactivation() {
  return !field_trial::IsEnabled(
      "WebRTC-Aec3EarlyLimiterDeactivationKillSwitch");
}

bool ResetErleAfterEchoPathChanges() {
  return !field_trial::IsEnabled(
      "WebRTC-Aec3ResetErleAfterEchoPathChangesKillSwitch");
}

float UncertaintyBeforeConvergence() {
  if (LowUncertaintyBeforeConvergence()) {
    return 1.f;
  } else if (MediumUncertaintyBeforeConvergence()) {
    return 4.f;
  } else {
    return 10.f;
  }
}

>>>>>>> a36631cd
float ComputeGainRampupIncrease(const EchoCanceller3Config& config) {
  const auto& c = config.echo_removal_control.gain_rampup;
  return powf(1.f / c.first_non_zero_gain, 1.f / c.non_zero_gain_blocks);
}

constexpr size_t kBlocksSinceConvergencedFilterInit = 10000;
constexpr size_t kBlocksSinceConsistentEstimateInit = 10000;

}  // namespace

int AecState::instance_count_ = 0;

AecState::AecState(const EchoCanceller3Config& config)
    : data_dumper_(
          new ApmDataDumper(rtc::AtomicOps::Increment(&instance_count_))),
      config_(config),
      allow_transparent_mode_(EnableTransparentMode()),
      use_stationary_properties_(
          EnableStationaryRenderImprovements() &&
          config_.echo_audibility.use_stationary_properties),
      enforce_delay_after_realignment_(EnableEnforcingDelayAfterRealignment()),
      early_filter_usage_activated_(EnableEarlyFilterUsage() &&
                                    !config.filter.conservative_initial_phase),
      use_short_initial_state_(EnableShortInitialState() &&
                               !config.filter.conservative_initial_phase),
      convergence_trigger_linear_mode_(
          !config.filter.conservative_initial_phase),
      no_alignment_required_for_linear_mode_(
          !config.filter.conservative_initial_phase),
      use_uncertainty_until_sufficiently_adapted_(
          EnableUncertaintyUntilSufficientAdapted()),
      uncertainty_before_convergence_(UncertaintyBeforeConvergence()),
      early_entry_to_converged_mode_(EarlyEntryToConvergedMode()),
      early_limiter_deactivation_(UseEarlyLimiterDeactivation()),
      reset_erle_after_echo_path_changes_(ResetErleAfterEchoPathChanges()),
      erle_estimator_(config.erle.min, config.erle.max_l, config.erle.max_h),
      max_render_(config_.filter.main.length_blocks, 0.f),
<<<<<<< HEAD
      reverb_decay_(fabsf(config_.ep_strength.default_len)),
=======
>>>>>>> a36631cd
      gain_rampup_increase_(ComputeGainRampupIncrease(config_)),
      suppression_gain_limiter_(config_),
      filter_analyzer_(config_),
      blocks_since_converged_filter_(kBlocksSinceConvergencedFilterInit),
      active_blocks_since_consistent_filter_estimate_(
<<<<<<< HEAD
          kBlocksSinceConsistentEstimateInit) {}
=======
          kBlocksSinceConsistentEstimateInit),
      echo_audibility_(
          config.echo_audibility.use_stationarity_properties_at_init),
      reverb_model_estimator_(config) {}
>>>>>>> a36631cd

AecState::~AecState() = default;

void AecState::HandleEchoPathChange(
    const EchoPathVariability& echo_path_variability) {
  const auto full_reset = [&]() {
    filter_analyzer_.Reset();
    blocks_since_last_saturation_ = 0;
    usable_linear_estimate_ = false;
    capture_signal_saturation_ = false;
    echo_saturation_ = false;
    std::fill(max_render_.begin(), max_render_.end(), 0.f);
    blocks_with_proper_filter_adaptation_ = 0;
    blocks_since_reset_ = 0;
    filter_has_had_time_to_converge_ = false;
    render_received_ = false;
    blocks_with_active_render_ = 0;
    initial_state_ = true;
    suppression_gain_limiter_.Reset();
    blocks_since_converged_filter_ = kBlocksSinceConvergencedFilterInit;
    diverged_blocks_ = 0;
<<<<<<< HEAD
=======
    if (config_.echo_removal_control.linear_and_stable_echo_path) {
      converged_filter_seen_ = false;
    }
    if (reset_erle_after_echo_path_changes_) {
      erle_estimator_.Reset();
    }
>>>>>>> a36631cd
  };

  // TODO(peah): Refine the reset scheme according to the type of gain and
  // delay adjustment.

  if (echo_path_variability.delay_change !=
      EchoPathVariability::DelayAdjustment::kNone) {
    full_reset();
<<<<<<< HEAD
  } else if (echo_path_variability.delay_change !=
             EchoPathVariability::DelayAdjustment::kBufferFlush) {
    full_reset();
  } else if (echo_path_variability.delay_change !=
             EchoPathVariability::DelayAdjustment::kDelayReset) {
    full_reset();
  } else if (echo_path_variability.delay_change !=
             EchoPathVariability::DelayAdjustment::kNewDetectedDelay) {
    full_reset();
  } else if (echo_path_variability.gain_change) {
    blocks_since_reset_ = kNumBlocksPerSecond;
=======
>>>>>>> a36631cd
  }

  subtractor_output_analyzer_.HandleEchoPathChange();
}

void AecState::Update(
<<<<<<< HEAD
    const rtc::Optional<DelayEstimate>& external_delay,
    const std::vector<std::array<float, kFftLengthBy2Plus1>>&
        adaptive_filter_frequency_response,
    const std::vector<float>& adaptive_filter_impulse_response,
    bool converged_filter,
    bool diverged_filter,
    const RenderBuffer& render_buffer,
    const std::array<float, kFftLengthBy2Plus1>& E2_main,
    const std::array<float, kFftLengthBy2Plus1>& Y2,
    const std::array<float, kBlockSize>& s) {
  // Analyze the filter and compute the delays.
  filter_analyzer_.Update(adaptive_filter_impulse_response, render_buffer);
  filter_delay_blocks_ = filter_analyzer_.DelayBlocks();

  if (filter_analyzer_.Consistent()) {
    internal_delay_ = filter_analyzer_.DelayBlocks();
  } else {
    internal_delay_ = rtc::nullopt;
  }

=======
    const absl::optional<DelayEstimate>& external_delay,
    const std::vector<std::array<float, kFftLengthBy2Plus1>>&
        adaptive_filter_frequency_response,
    const std::vector<float>& adaptive_filter_impulse_response,
    const RenderBuffer& render_buffer,
    const std::array<float, kFftLengthBy2Plus1>& E2_main,
    const std::array<float, kFftLengthBy2Plus1>& Y2,
    const SubtractorOutput& subtractor_output,
    rtc::ArrayView<const float> y) {
  // Analyze the filter output.
  subtractor_output_analyzer_.Update(subtractor_output);

  const bool converged_filter = subtractor_output_analyzer_.ConvergedFilter();
  const bool diverged_filter = subtractor_output_analyzer_.DivergedFilter();

  // Analyze the filter and compute the delays.
  filter_analyzer_.Update(adaptive_filter_impulse_response,
                          adaptive_filter_frequency_response, render_buffer);
  filter_delay_blocks_ = filter_analyzer_.DelayBlocks();
  if (enforce_delay_after_realignment_) {
    if (external_delay &&
        (!external_delay_ || external_delay_->delay != external_delay->delay)) {
      frames_since_external_delay_change_ = 0;
      external_delay_ = external_delay;
    }
    if (blocks_with_proper_filter_adaptation_ < 2 * kNumBlocksPerSecond &&
        external_delay_) {
      filter_delay_blocks_ = config_.delay.delay_headroom_blocks;
    }
  }

  if (filter_analyzer_.Consistent()) {
    internal_delay_ = filter_analyzer_.DelayBlocks();
  } else {
    internal_delay_ = absl::nullopt;
  }

>>>>>>> a36631cd
  external_delay_seen_ = external_delay_seen_ || external_delay;

  const std::vector<float>& x = render_buffer.Block(-filter_delay_blocks_)[0];

  // Update counters.
  ++capture_block_counter_;
  ++blocks_since_reset_;
  const bool active_render_block = DetectActiveRender(x);
  blocks_with_active_render_ += active_render_block ? 1 : 0;
  blocks_with_proper_filter_adaptation_ +=
      active_render_block && !SaturatedCapture() ? 1 : 0;

  // Update the limit on the echo suppression after an echo path change to avoid
  // an initial echo burst.
  suppression_gain_limiter_.Update(render_buffer.GetRenderActivity(),
                                   transparent_mode_);
<<<<<<< HEAD

  // Update the ERL and ERLE measures.
  if (converged_filter && blocks_since_reset_ >= 2 * kNumBlocksPerSecond) {
    const auto& X2 = render_buffer.Spectrum(filter_delay_blocks_);
    erle_estimator_.Update(X2, Y2, E2_main);
    erl_estimator_.Update(X2, Y2);
  }

=======
  if (converged_filter && early_limiter_deactivation_) {
    suppression_gain_limiter_.Deactivate();
  }

  if (UseStationaryProperties()) {
    // Update the echo audibility evaluator.
    echo_audibility_.Update(
        render_buffer, FilterDelayBlocks(), external_delay_seen_,
        config_.ep_strength.reverb_based_on_render ? ReverbDecay() : 0.f);
  }

  // Update the ERL and ERLE measures.
  if (reset_erle_after_echo_path_changes_ && transition_triggered_) {
    erle_estimator_.Reset();
  }
  if (blocks_since_reset_ >= 2 * kNumBlocksPerSecond) {
    const auto& X2 = render_buffer.Spectrum(filter_delay_blocks_);
    erle_estimator_.Update(X2, Y2, E2_main, converged_filter,
                           config_.erle.onset_detection);
    if (converged_filter) {
      erl_estimator_.Update(X2, Y2);
    }
  }

>>>>>>> a36631cd
  // Detect and flag echo saturation.
  if (config_.ep_strength.echo_can_saturate) {
    echo_saturation_ = DetectEchoSaturation(x, EchoPathGain());
  }

<<<<<<< HEAD
  bool filter_has_had_time_to_converge =
      blocks_with_proper_filter_adaptation_ >= 1.5f * kNumBlocksPerSecond;

  if (!filter_should_have_converged_) {
    filter_should_have_converged_ =
        blocks_with_proper_filter_adaptation_ > 6 * kNumBlocksPerSecond;
  }

  // Flag whether the initial state is still active.
  initial_state_ =
      blocks_with_proper_filter_adaptation_ < 5 * kNumBlocksPerSecond;

  // Update counters for the filter divergence and convergence.
  diverged_blocks_ = diverged_filter ? diverged_blocks_ + 1 : 0;
  if (diverged_blocks_ >= 60) {
    blocks_since_converged_filter_ = kBlocksSinceConvergencedFilterInit;
  } else {
    blocks_since_converged_filter_ =
        converged_filter ? 0 : blocks_since_converged_filter_ + 1;
  }
  if (converged_filter) {
    active_blocks_since_converged_filter_ = 0;
  } else if (active_render_block) {
    ++active_blocks_since_converged_filter_;
  }

  bool recently_converged_filter =
      blocks_since_converged_filter_ < 60 * kNumBlocksPerSecond;

  if (blocks_since_converged_filter_ > 20 * kNumBlocksPerSecond) {
    converged_filter_count_ = 0;
  } else if (converged_filter) {
    ++converged_filter_count_;
  }
  if (converged_filter_count_ > 50) {
    finite_erl_ = true;
  }

  if (filter_analyzer_.Consistent() && filter_delay_blocks_ < 5) {
    consistent_filter_seen_ = true;
    active_blocks_since_consistent_filter_estimate_ = 0;
  } else if (active_render_block) {
    ++active_blocks_since_consistent_filter_estimate_;
  }

  bool consistent_filter_estimate_not_seen;
  if (!consistent_filter_seen_) {
    consistent_filter_estimate_not_seen =
        capture_block_counter_ > 5 * kNumBlocksPerSecond;
  } else {
    consistent_filter_estimate_not_seen =
        active_blocks_since_consistent_filter_estimate_ >
        30 * kNumBlocksPerSecond;
  }

  converged_filter_seen_ = converged_filter_seen_ || converged_filter;

  // If no filter convergence is seen for a long time, reset the estimated
  // properties of the echo path.
  if (active_blocks_since_converged_filter_ > 60 * kNumBlocksPerSecond) {
    converged_filter_seen_ = false;
    finite_erl_ = false;
  }

  // After an amount of active render samples for which an echo should have been
  // detected in the capture signal if the ERL was not infinite, flag that a
  // transparent mode should be entered.
  transparent_mode_ = !config_.ep_strength.bounded_erl && !finite_erl_;
  transparent_mode_ =
      transparent_mode_ &&
      (consistent_filter_estimate_not_seen || !converged_filter_seen_);
  transparent_mode_ = transparent_mode_ &&
                      (filter_should_have_converged_ ||
                       (!external_delay_seen_ &&
                        capture_block_counter_ > 10 * kNumBlocksPerSecond));

  usable_linear_estimate_ = !echo_saturation_;
  usable_linear_estimate_ =
      usable_linear_estimate_ && filter_has_had_time_to_converge;
  usable_linear_estimate_ =
      usable_linear_estimate_ && recently_converged_filter;
  usable_linear_estimate_ = usable_linear_estimate_ && !diverged_filter;
  usable_linear_estimate_ = usable_linear_estimate_ && external_delay;

  use_linear_filter_output_ = usable_linear_estimate_ && !TransparentMode();

  data_dumper_->DumpRaw("aec3_erle", Erle());
  data_dumper_->DumpRaw("aec3_erl", Erl());
  data_dumper_->DumpRaw("aec3_erle_time_domain", ErleTimeDomain());
  data_dumper_->DumpRaw("aec3_erl_time_domain", ErlTimeDomain());
  data_dumper_->DumpRaw("aec3_usable_linear_estimate", UsableLinearEstimate());
  data_dumper_->DumpRaw("aec3_transparent_mode", transparent_mode_);
  data_dumper_->DumpRaw("aec3_state_internal_delay",
                        internal_delay_ ? *internal_delay_ : -1);
  data_dumper_->DumpRaw("aec3_filter_delay", filter_analyzer_.DelayBlocks());

  data_dumper_->DumpRaw("aec3_consistent_filter",
                        filter_analyzer_.Consistent());
  data_dumper_->DumpRaw("aec3_suppression_gain_limit", SuppressionGainLimit());
  data_dumper_->DumpRaw("aec3_initial_state", InitialState());
  data_dumper_->DumpRaw("aec3_capture_saturation", SaturatedCapture());
  data_dumper_->DumpRaw("aec3_echo_saturation", echo_saturation_);
  data_dumper_->DumpRaw("aec3_converged_filter", converged_filter);
  data_dumper_->DumpRaw("aec3_diverged_filter", diverged_filter);

  data_dumper_->DumpRaw("aec3_external_delay_avaliable",
                        external_delay ? 1 : 0);
  data_dumper_->DumpRaw("aec3_consistent_filter_estimate_not_seen",
                        consistent_filter_estimate_not_seen);
  data_dumper_->DumpRaw("aec3_filter_should_have_converged",
                        filter_should_have_converged_);
  data_dumper_->DumpRaw("aec3_filter_has_had_time_to_converge",
                        filter_has_had_time_to_converge);
  data_dumper_->DumpRaw("aec3_recently_converged_filter",
                        recently_converged_filter);
}

void AecState::UpdateReverb(const std::vector<float>& impulse_response) {
  if ((!(filter_delay_blocks_ && usable_linear_estimate_)) ||
      (filter_delay_blocks_ >
       static_cast<int>(config_.filter.main.length_blocks) - 4)) {
    return;
=======
  if (early_filter_usage_activated_) {
    filter_has_had_time_to_converge_ =
        blocks_with_proper_filter_adaptation_ >= 0.8f * kNumBlocksPerSecond;
  } else {
    filter_has_had_time_to_converge_ =
        blocks_with_proper_filter_adaptation_ >= 1.5f * kNumBlocksPerSecond;
  }

  if (!filter_should_have_converged_) {
    filter_should_have_converged_ =
        blocks_with_proper_filter_adaptation_ > 6 * kNumBlocksPerSecond;
>>>>>>> a36631cd
  }

  // Flag whether the initial state is still active.
  bool prev_initial_state = initial_state_;
  if (use_short_initial_state_) {
    initial_state_ = blocks_with_proper_filter_adaptation_ <
                     config_.filter.initial_state_seconds * kNumBlocksPerSecond;
  } else {
    initial_state_ =
        blocks_with_proper_filter_adaptation_ < 5 * kNumBlocksPerSecond;
  }
  transition_triggered_ = !initial_state_ && prev_initial_state;

  // Update counters for the filter divergence and convergence.
  diverged_blocks_ = diverged_filter ? diverged_blocks_ + 1 : 0;
  if (diverged_blocks_ >= 60) {
    blocks_since_converged_filter_ = kBlocksSinceConvergencedFilterInit;
  } else {
    blocks_since_converged_filter_ =
        converged_filter ? 0 : blocks_since_converged_filter_ + 1;
  }
  if (converged_filter) {
    active_blocks_since_converged_filter_ = 0;
  } else if (active_render_block) {
    ++active_blocks_since_converged_filter_;
  }

  bool recently_converged_filter =
      blocks_since_converged_filter_ < 60 * kNumBlocksPerSecond;

  if (blocks_since_converged_filter_ > 20 * kNumBlocksPerSecond) {
    converged_filter_count_ = 0;
  } else if (converged_filter) {
    ++converged_filter_count_;
  }
  if (converged_filter_count_ > 50) {
    finite_erl_ = true;
  }

  if (filter_analyzer_.Consistent() && filter_delay_blocks_ < 5) {
    consistent_filter_seen_ = true;
    active_blocks_since_consistent_filter_estimate_ = 0;
  } else if (active_render_block) {
    ++active_blocks_since_consistent_filter_estimate_;
  }

  bool consistent_filter_estimate_not_seen;
  if (!consistent_filter_seen_) {
    consistent_filter_estimate_not_seen =
        capture_block_counter_ > 5 * kNumBlocksPerSecond;
  } else {
    consistent_filter_estimate_not_seen =
        active_blocks_since_consistent_filter_estimate_ >
        30 * kNumBlocksPerSecond;
  }
<<<<<<< HEAD
  data_dumper_->DumpRaw("aec3_reverb_decay", reverb_decay_);
  data_dumper_->DumpRaw("aec3_reverb_tail_power", tail_power);
  data_dumper_->DumpRaw("aec3_suppression_gain_limit", SuppressionGainLimit());
}
=======
>>>>>>> a36631cd

  converged_filter_seen_ = converged_filter_seen_ || converged_filter;

<<<<<<< HEAD
bool AecState::DetectEchoSaturation(rtc::ArrayView<const float> x) {
=======
  // If no filter convergence is seen for a long time, reset the estimated
  // properties of the echo path.
  if (active_blocks_since_converged_filter_ > 60 * kNumBlocksPerSecond) {
    converged_filter_seen_ = false;
    finite_erl_ = false;
  }

  // After an amount of active render samples for which an echo should have been
  // detected in the capture signal if the ERL was not infinite, flag that a
  // transparent mode should be entered.
  transparent_mode_ = !config_.ep_strength.bounded_erl && !finite_erl_;
  transparent_mode_ =
      transparent_mode_ &&
      (consistent_filter_estimate_not_seen || !converged_filter_seen_);
  transparent_mode_ = transparent_mode_ && filter_should_have_converged_;
  transparent_mode_ = transparent_mode_ && allow_transparent_mode_;

  usable_linear_estimate_ = !echo_saturation_;

  if (convergence_trigger_linear_mode_) {
    usable_linear_estimate_ =
        usable_linear_estimate_ &&
        ((filter_has_had_time_to_converge_ && external_delay) ||
         converged_filter_seen_);
  } else {
    usable_linear_estimate_ =
        usable_linear_estimate_ && filter_has_had_time_to_converge_;
  }

  if (!no_alignment_required_for_linear_mode_) {
    usable_linear_estimate_ = usable_linear_estimate_ && external_delay;
  }

  if (!config_.echo_removal_control.linear_and_stable_echo_path) {
    usable_linear_estimate_ =
        usable_linear_estimate_ && recently_converged_filter;
  }
  usable_linear_estimate_ = usable_linear_estimate_ && !TransparentMode();

  use_linear_filter_output_ = usable_linear_estimate_ && !TransparentMode();

  const bool stationary_block =
      use_stationary_properties_ && echo_audibility_.IsBlockStationary();

  reverb_model_estimator_.Update(
      filter_analyzer_.GetAdjustedFilter(), adaptive_filter_frequency_response,
      erle_estimator_.GetInstLinearQualityEstimate(), filter_delay_blocks_,
      usable_linear_estimate_, stationary_block);

  erle_estimator_.Dump(data_dumper_);
  reverb_model_estimator_.Dump(data_dumper_.get());
  data_dumper_->DumpRaw("aec3_erl", Erl());
  data_dumper_->DumpRaw("aec3_erl_time_domain", ErlTimeDomain());
  data_dumper_->DumpRaw("aec3_usable_linear_estimate", UsableLinearEstimate());
  data_dumper_->DumpRaw("aec3_transparent_mode", transparent_mode_);
  data_dumper_->DumpRaw("aec3_state_internal_delay",
                        internal_delay_ ? *internal_delay_ : -1);
  data_dumper_->DumpRaw("aec3_filter_delay", filter_analyzer_.DelayBlocks());

  data_dumper_->DumpRaw("aec3_consistent_filter",
                        filter_analyzer_.Consistent());
  data_dumper_->DumpRaw("aec3_suppression_gain_limit", SuppressionGainLimit());
  data_dumper_->DumpRaw("aec3_initial_state", initial_state_);
  data_dumper_->DumpRaw("aec3_capture_saturation", SaturatedCapture());
  data_dumper_->DumpRaw("aec3_echo_saturation", echo_saturation_);
  data_dumper_->DumpRaw("aec3_converged_filter", converged_filter);
  data_dumper_->DumpRaw("aec3_diverged_filter", diverged_filter);

  data_dumper_->DumpRaw("aec3_external_delay_avaliable",
                        external_delay ? 1 : 0);
  data_dumper_->DumpRaw("aec3_consistent_filter_estimate_not_seen",
                        consistent_filter_estimate_not_seen);
  data_dumper_->DumpRaw("aec3_filter_should_have_converged",
                        filter_should_have_converged_);
  data_dumper_->DumpRaw("aec3_filter_has_had_time_to_converge",
                        filter_has_had_time_to_converge_);
  data_dumper_->DumpRaw("aec3_recently_converged_filter",
                        recently_converged_filter);
  data_dumper_->DumpRaw("aec3_suppresion_gain_limiter_running",
                        IsSuppressionGainLimitActive());
  data_dumper_->DumpRaw("aec3_filter_tail_freq_resp_est",
                        GetReverbFrequencyResponse());
}

bool AecState::DetectActiveRender(rtc::ArrayView<const float> x) const {
  const float x_energy = std::inner_product(x.begin(), x.end(), x.begin(), 0.f);
  return x_energy > (config_.render_levels.active_render_limit *
                     config_.render_levels.active_render_limit) *
                        kFftLengthBy2;
}

bool AecState::DetectEchoSaturation(rtc::ArrayView<const float> x,
                                    float echo_path_gain) {
>>>>>>> a36631cd
  RTC_DCHECK_LT(0, x.size());
  const float max_sample = fabs(*std::max_element(
      x.begin(), x.end(), [](float a, float b) { return a * a < b * b; }));

  // Set flag for potential presence of saturated echo
<<<<<<< HEAD
  blocks_since_last_saturation_ =
      previous_max_sample_ > 200.f && SaturatedCapture()
          ? 0
          : blocks_since_last_saturation_ + 1;

  return blocks_since_last_saturation_ < 20;
=======
  const float kMargin = 10.f;
  float peak_echo_amplitude = max_sample * echo_path_gain * kMargin;
  if (SaturatedCapture() && peak_echo_amplitude > 32000) {
    blocks_since_last_saturation_ = 0;
  } else {
    ++blocks_since_last_saturation_;
  }

  return blocks_since_last_saturation_ < 5;
>>>>>>> a36631cd
}

}  // namespace webrtc<|MERGE_RESOLUTION|>--- conflicted
+++ resolved
@@ -26,8 +26,6 @@
 namespace webrtc {
 namespace {
 
-<<<<<<< HEAD
-=======
 bool EnableTransparentMode() {
   return !field_trial::IsEnabled("WebRTC-Aec3TransparentModeKillSwitch");
 }
@@ -90,7 +88,6 @@
   }
 }
 
->>>>>>> a36631cd
 float ComputeGainRampupIncrease(const EchoCanceller3Config& config) {
   const auto& c = config.echo_removal_control.gain_rampup;
   return powf(1.f / c.first_non_zero_gain, 1.f / c.non_zero_gain_blocks);
@@ -128,23 +125,15 @@
       reset_erle_after_echo_path_changes_(ResetErleAfterEchoPathChanges()),
       erle_estimator_(config.erle.min, config.erle.max_l, config.erle.max_h),
       max_render_(config_.filter.main.length_blocks, 0.f),
-<<<<<<< HEAD
-      reverb_decay_(fabsf(config_.ep_strength.default_len)),
-=======
->>>>>>> a36631cd
       gain_rampup_increase_(ComputeGainRampupIncrease(config_)),
       suppression_gain_limiter_(config_),
       filter_analyzer_(config_),
       blocks_since_converged_filter_(kBlocksSinceConvergencedFilterInit),
       active_blocks_since_consistent_filter_estimate_(
-<<<<<<< HEAD
-          kBlocksSinceConsistentEstimateInit) {}
-=======
           kBlocksSinceConsistentEstimateInit),
       echo_audibility_(
           config.echo_audibility.use_stationarity_properties_at_init),
       reverb_model_estimator_(config) {}
->>>>>>> a36631cd
 
 AecState::~AecState() = default;
 
@@ -166,15 +155,12 @@
     suppression_gain_limiter_.Reset();
     blocks_since_converged_filter_ = kBlocksSinceConvergencedFilterInit;
     diverged_blocks_ = 0;
-<<<<<<< HEAD
-=======
     if (config_.echo_removal_control.linear_and_stable_echo_path) {
       converged_filter_seen_ = false;
     }
     if (reset_erle_after_echo_path_changes_) {
       erle_estimator_.Reset();
     }
->>>>>>> a36631cd
   };
 
   // TODO(peah): Refine the reset scheme according to the type of gain and
@@ -183,48 +169,12 @@
   if (echo_path_variability.delay_change !=
       EchoPathVariability::DelayAdjustment::kNone) {
     full_reset();
-<<<<<<< HEAD
-  } else if (echo_path_variability.delay_change !=
-             EchoPathVariability::DelayAdjustment::kBufferFlush) {
-    full_reset();
-  } else if (echo_path_variability.delay_change !=
-             EchoPathVariability::DelayAdjustment::kDelayReset) {
-    full_reset();
-  } else if (echo_path_variability.delay_change !=
-             EchoPathVariability::DelayAdjustment::kNewDetectedDelay) {
-    full_reset();
-  } else if (echo_path_variability.gain_change) {
-    blocks_since_reset_ = kNumBlocksPerSecond;
-=======
->>>>>>> a36631cd
   }
 
   subtractor_output_analyzer_.HandleEchoPathChange();
 }
 
 void AecState::Update(
-<<<<<<< HEAD
-    const rtc::Optional<DelayEstimate>& external_delay,
-    const std::vector<std::array<float, kFftLengthBy2Plus1>>&
-        adaptive_filter_frequency_response,
-    const std::vector<float>& adaptive_filter_impulse_response,
-    bool converged_filter,
-    bool diverged_filter,
-    const RenderBuffer& render_buffer,
-    const std::array<float, kFftLengthBy2Plus1>& E2_main,
-    const std::array<float, kFftLengthBy2Plus1>& Y2,
-    const std::array<float, kBlockSize>& s) {
-  // Analyze the filter and compute the delays.
-  filter_analyzer_.Update(adaptive_filter_impulse_response, render_buffer);
-  filter_delay_blocks_ = filter_analyzer_.DelayBlocks();
-
-  if (filter_analyzer_.Consistent()) {
-    internal_delay_ = filter_analyzer_.DelayBlocks();
-  } else {
-    internal_delay_ = rtc::nullopt;
-  }
-
-=======
     const absl::optional<DelayEstimate>& external_delay,
     const std::vector<std::array<float, kFftLengthBy2Plus1>>&
         adaptive_filter_frequency_response,
@@ -262,7 +212,6 @@
     internal_delay_ = absl::nullopt;
   }
 
->>>>>>> a36631cd
   external_delay_seen_ = external_delay_seen_ || external_delay;
 
   const std::vector<float>& x = render_buffer.Block(-filter_delay_blocks_)[0];
@@ -279,16 +228,6 @@
   // an initial echo burst.
   suppression_gain_limiter_.Update(render_buffer.GetRenderActivity(),
                                    transparent_mode_);
-<<<<<<< HEAD
-
-  // Update the ERL and ERLE measures.
-  if (converged_filter && blocks_since_reset_ >= 2 * kNumBlocksPerSecond) {
-    const auto& X2 = render_buffer.Spectrum(filter_delay_blocks_);
-    erle_estimator_.Update(X2, Y2, E2_main);
-    erl_estimator_.Update(X2, Y2);
-  }
-
-=======
   if (converged_filter && early_limiter_deactivation_) {
     suppression_gain_limiter_.Deactivate();
   }
@@ -313,15 +252,18 @@
     }
   }
 
->>>>>>> a36631cd
   // Detect and flag echo saturation.
   if (config_.ep_strength.echo_can_saturate) {
     echo_saturation_ = DetectEchoSaturation(x, EchoPathGain());
   }
 
-<<<<<<< HEAD
-  bool filter_has_had_time_to_converge =
-      blocks_with_proper_filter_adaptation_ >= 1.5f * kNumBlocksPerSecond;
+  if (early_filter_usage_activated_) {
+    filter_has_had_time_to_converge_ =
+        blocks_with_proper_filter_adaptation_ >= 0.8f * kNumBlocksPerSecond;
+  } else {
+    filter_has_had_time_to_converge_ =
+        blocks_with_proper_filter_adaptation_ >= 1.5f * kNumBlocksPerSecond;
+  }
 
   if (!filter_should_have_converged_) {
     filter_should_have_converged_ =
@@ -329,8 +271,15 @@
   }
 
   // Flag whether the initial state is still active.
-  initial_state_ =
-      blocks_with_proper_filter_adaptation_ < 5 * kNumBlocksPerSecond;
+  bool prev_initial_state = initial_state_;
+  if (use_short_initial_state_) {
+    initial_state_ = blocks_with_proper_filter_adaptation_ <
+                     config_.filter.initial_state_seconds * kNumBlocksPerSecond;
+  } else {
+    initial_state_ =
+        blocks_with_proper_filter_adaptation_ < 5 * kNumBlocksPerSecond;
+  }
+  transition_triggered_ = !initial_state_ && prev_initial_state;
 
   // Update counters for the filter divergence and convergence.
   diverged_blocks_ = diverged_filter ? diverged_blocks_ + 1 : 0;
@@ -377,152 +326,6 @@
 
   converged_filter_seen_ = converged_filter_seen_ || converged_filter;
 
-  // If no filter convergence is seen for a long time, reset the estimated
-  // properties of the echo path.
-  if (active_blocks_since_converged_filter_ > 60 * kNumBlocksPerSecond) {
-    converged_filter_seen_ = false;
-    finite_erl_ = false;
-  }
-
-  // After an amount of active render samples for which an echo should have been
-  // detected in the capture signal if the ERL was not infinite, flag that a
-  // transparent mode should be entered.
-  transparent_mode_ = !config_.ep_strength.bounded_erl && !finite_erl_;
-  transparent_mode_ =
-      transparent_mode_ &&
-      (consistent_filter_estimate_not_seen || !converged_filter_seen_);
-  transparent_mode_ = transparent_mode_ &&
-                      (filter_should_have_converged_ ||
-                       (!external_delay_seen_ &&
-                        capture_block_counter_ > 10 * kNumBlocksPerSecond));
-
-  usable_linear_estimate_ = !echo_saturation_;
-  usable_linear_estimate_ =
-      usable_linear_estimate_ && filter_has_had_time_to_converge;
-  usable_linear_estimate_ =
-      usable_linear_estimate_ && recently_converged_filter;
-  usable_linear_estimate_ = usable_linear_estimate_ && !diverged_filter;
-  usable_linear_estimate_ = usable_linear_estimate_ && external_delay;
-
-  use_linear_filter_output_ = usable_linear_estimate_ && !TransparentMode();
-
-  data_dumper_->DumpRaw("aec3_erle", Erle());
-  data_dumper_->DumpRaw("aec3_erl", Erl());
-  data_dumper_->DumpRaw("aec3_erle_time_domain", ErleTimeDomain());
-  data_dumper_->DumpRaw("aec3_erl_time_domain", ErlTimeDomain());
-  data_dumper_->DumpRaw("aec3_usable_linear_estimate", UsableLinearEstimate());
-  data_dumper_->DumpRaw("aec3_transparent_mode", transparent_mode_);
-  data_dumper_->DumpRaw("aec3_state_internal_delay",
-                        internal_delay_ ? *internal_delay_ : -1);
-  data_dumper_->DumpRaw("aec3_filter_delay", filter_analyzer_.DelayBlocks());
-
-  data_dumper_->DumpRaw("aec3_consistent_filter",
-                        filter_analyzer_.Consistent());
-  data_dumper_->DumpRaw("aec3_suppression_gain_limit", SuppressionGainLimit());
-  data_dumper_->DumpRaw("aec3_initial_state", InitialState());
-  data_dumper_->DumpRaw("aec3_capture_saturation", SaturatedCapture());
-  data_dumper_->DumpRaw("aec3_echo_saturation", echo_saturation_);
-  data_dumper_->DumpRaw("aec3_converged_filter", converged_filter);
-  data_dumper_->DumpRaw("aec3_diverged_filter", diverged_filter);
-
-  data_dumper_->DumpRaw("aec3_external_delay_avaliable",
-                        external_delay ? 1 : 0);
-  data_dumper_->DumpRaw("aec3_consistent_filter_estimate_not_seen",
-                        consistent_filter_estimate_not_seen);
-  data_dumper_->DumpRaw("aec3_filter_should_have_converged",
-                        filter_should_have_converged_);
-  data_dumper_->DumpRaw("aec3_filter_has_had_time_to_converge",
-                        filter_has_had_time_to_converge);
-  data_dumper_->DumpRaw("aec3_recently_converged_filter",
-                        recently_converged_filter);
-}
-
-void AecState::UpdateReverb(const std::vector<float>& impulse_response) {
-  if ((!(filter_delay_blocks_ && usable_linear_estimate_)) ||
-      (filter_delay_blocks_ >
-       static_cast<int>(config_.filter.main.length_blocks) - 4)) {
-    return;
-=======
-  if (early_filter_usage_activated_) {
-    filter_has_had_time_to_converge_ =
-        blocks_with_proper_filter_adaptation_ >= 0.8f * kNumBlocksPerSecond;
-  } else {
-    filter_has_had_time_to_converge_ =
-        blocks_with_proper_filter_adaptation_ >= 1.5f * kNumBlocksPerSecond;
-  }
-
-  if (!filter_should_have_converged_) {
-    filter_should_have_converged_ =
-        blocks_with_proper_filter_adaptation_ > 6 * kNumBlocksPerSecond;
->>>>>>> a36631cd
-  }
-
-  // Flag whether the initial state is still active.
-  bool prev_initial_state = initial_state_;
-  if (use_short_initial_state_) {
-    initial_state_ = blocks_with_proper_filter_adaptation_ <
-                     config_.filter.initial_state_seconds * kNumBlocksPerSecond;
-  } else {
-    initial_state_ =
-        blocks_with_proper_filter_adaptation_ < 5 * kNumBlocksPerSecond;
-  }
-  transition_triggered_ = !initial_state_ && prev_initial_state;
-
-  // Update counters for the filter divergence and convergence.
-  diverged_blocks_ = diverged_filter ? diverged_blocks_ + 1 : 0;
-  if (diverged_blocks_ >= 60) {
-    blocks_since_converged_filter_ = kBlocksSinceConvergencedFilterInit;
-  } else {
-    blocks_since_converged_filter_ =
-        converged_filter ? 0 : blocks_since_converged_filter_ + 1;
-  }
-  if (converged_filter) {
-    active_blocks_since_converged_filter_ = 0;
-  } else if (active_render_block) {
-    ++active_blocks_since_converged_filter_;
-  }
-
-  bool recently_converged_filter =
-      blocks_since_converged_filter_ < 60 * kNumBlocksPerSecond;
-
-  if (blocks_since_converged_filter_ > 20 * kNumBlocksPerSecond) {
-    converged_filter_count_ = 0;
-  } else if (converged_filter) {
-    ++converged_filter_count_;
-  }
-  if (converged_filter_count_ > 50) {
-    finite_erl_ = true;
-  }
-
-  if (filter_analyzer_.Consistent() && filter_delay_blocks_ < 5) {
-    consistent_filter_seen_ = true;
-    active_blocks_since_consistent_filter_estimate_ = 0;
-  } else if (active_render_block) {
-    ++active_blocks_since_consistent_filter_estimate_;
-  }
-
-  bool consistent_filter_estimate_not_seen;
-  if (!consistent_filter_seen_) {
-    consistent_filter_estimate_not_seen =
-        capture_block_counter_ > 5 * kNumBlocksPerSecond;
-  } else {
-    consistent_filter_estimate_not_seen =
-        active_blocks_since_consistent_filter_estimate_ >
-        30 * kNumBlocksPerSecond;
-  }
-<<<<<<< HEAD
-  data_dumper_->DumpRaw("aec3_reverb_decay", reverb_decay_);
-  data_dumper_->DumpRaw("aec3_reverb_tail_power", tail_power);
-  data_dumper_->DumpRaw("aec3_suppression_gain_limit", SuppressionGainLimit());
-}
-=======
->>>>>>> a36631cd
-
-  converged_filter_seen_ = converged_filter_seen_ || converged_filter;
-
-<<<<<<< HEAD
-bool AecState::DetectEchoSaturation(rtc::ArrayView<const float> x) {
-=======
   // If no filter convergence is seen for a long time, reset the estimated
   // properties of the echo path.
   if (active_blocks_since_converged_filter_ > 60 * kNumBlocksPerSecond) {
@@ -616,20 +419,11 @@
 
 bool AecState::DetectEchoSaturation(rtc::ArrayView<const float> x,
                                     float echo_path_gain) {
->>>>>>> a36631cd
   RTC_DCHECK_LT(0, x.size());
   const float max_sample = fabs(*std::max_element(
       x.begin(), x.end(), [](float a, float b) { return a * a < b * b; }));
 
   // Set flag for potential presence of saturated echo
-<<<<<<< HEAD
-  blocks_since_last_saturation_ =
-      previous_max_sample_ > 200.f && SaturatedCapture()
-          ? 0
-          : blocks_since_last_saturation_ + 1;
-
-  return blocks_since_last_saturation_ < 20;
-=======
   const float kMargin = 10.f;
   float peak_echo_amplitude = max_sample * echo_path_gain * kMargin;
   if (SaturatedCapture() && peak_echo_amplitude > 32000) {
@@ -639,7 +433,6 @@
   }
 
   return blocks_since_last_saturation_ < 5;
->>>>>>> a36631cd
 }
 
 }  // namespace webrtc