/*
 *  Copyright (c) 2013 The WebRTC project authors. All Rights Reserved.
 *
 *  Use of this source code is governed by a BSD-style license
 *  that can be found in the LICENSE file in the root of the source
 *  tree. An additional intellectual property rights grant can be found
 *  in the file PATENTS.  All contributing project authors may
 *  be found in the AUTHORS file in the root of the source tree.
 */

#include "video/receive_statistics_proxy.h"

#include <algorithm>
#include <cmath>
#include <utility>

#include "modules/video_coding/include/video_codec_interface.h"
#include "rtc_base/checks.h"
#include "rtc_base/logging.h"
#include "rtc_base/strings/string_builder.h"
#include "rtc_base/timeutils.h"
#include "system_wrappers/include/clock.h"
#include "system_wrappers/include/metrics.h"

namespace webrtc {
namespace {
// Periodic time interval for processing samples for |freq_offset_counter_|.
const int64_t kFreqOffsetProcessIntervalMs = 40000;

// Configuration for bad call detection.
const int kBadCallMinRequiredSamples = 10;
const int kMinSampleLengthMs = 990;
const int kNumMeasurements = 10;
const int kNumMeasurementsVariance = kNumMeasurements * 1.5;
const float kBadFraction = 0.8f;
// For fps:
// Low means low enough to be bad, high means high enough to be good
const int kLowFpsThreshold = 12;
const int kHighFpsThreshold = 14;
// For qp and fps variance:
// Low means low enough to be good, high means high enough to be bad
const int kLowQpThresholdVp8 = 60;
const int kHighQpThresholdVp8 = 70;
const int kLowVarianceThreshold = 1;
const int kHighVarianceThreshold = 2;

// Some metrics are reported as a maximum over this period.
// This should be synchronized with a typical getStats polling interval in
// the clients.
const int kMovingMaxWindowMs = 1000;

// How large window we use to calculate the framerate/bitrate.
const int kRateStatisticsWindowSizeMs = 1000;

// Some sane ballpark estimate for maximum common value of inter-frame delay.
// Values below that will be stored explicitly in the array,
// values above - in the map.
const int kMaxCommonInterframeDelayMs = 500;

const char* UmaPrefixForContentType(VideoContentType content_type) {
  if (videocontenttypehelpers::IsScreenshare(content_type))
    return "WebRTC.Video.Screenshare";
  return "WebRTC.Video";
}

std::string UmaSuffixForContentType(VideoContentType content_type) {
  char ss_buf[1024];
  rtc::SimpleStringBuilder ss(ss_buf);
  int simulcast_id = videocontenttypehelpers::GetSimulcastId(content_type);
  if (simulcast_id > 0) {
    ss << ".S" << simulcast_id - 1;
  }
  int experiment_id = videocontenttypehelpers::GetExperimentId(content_type);
  if (experiment_id > 0) {
    ss << ".ExperimentGroup" << experiment_id - 1;
  }
  return ss.str();
}

}  // namespace

ReceiveStatisticsProxy::ReceiveStatisticsProxy(
    const VideoReceiveStream::Config* config,
    Clock* clock)
    : clock_(clock),
      config_(*config),
      start_ms_(clock->TimeInMilliseconds()),
      last_sample_time_(clock->TimeInMilliseconds()),
      fps_threshold_(kLowFpsThreshold,
                     kHighFpsThreshold,
                     kBadFraction,
                     kNumMeasurements),
      qp_threshold_(kLowQpThresholdVp8,
                    kHighQpThresholdVp8,
                    kBadFraction,
                    kNumMeasurements),
      variance_threshold_(kLowVarianceThreshold,
                          kHighVarianceThreshold,
                          kBadFraction,
                          kNumMeasurementsVariance),
      num_bad_states_(0),
      num_certain_states_(0),
      // 1000ms window, scale 1000 for ms to s.
      decode_fps_estimator_(1000, 1000),
      renders_fps_estimator_(1000, 1000),
      render_fps_tracker_(100, 10u),
      render_pixel_tracker_(100, 10u),
      total_byte_tracker_(100, 10u),  // bucket_interval_ms, bucket_count
      video_quality_observer_(
          new VideoQualityObserver(VideoContentType::UNSPECIFIED)),
      interframe_delay_max_moving_(kMovingMaxWindowMs),
      freq_offset_counter_(clock, nullptr, kFreqOffsetProcessIntervalMs),
      first_report_block_time_ms_(-1),
      avg_rtt_ms_(0),
      last_content_type_(VideoContentType::UNSPECIFIED),
      last_codec_type_(kVideoCodecVP8),
      num_delayed_frames_rendered_(0),
      sum_missed_render_deadline_ms_(0),
      timing_frame_info_counter_(kMovingMaxWindowMs) {
  decode_thread_.DetachFromThread();
  network_thread_.DetachFromThread();
  stats_.ssrc = config_.rtp.remote_ssrc;
  // TODO(brandtr): Replace |rtx_stats_| with a single instance of
  // StreamDataCounters.
  if (config_.rtp.rtx_ssrc) {
    rtx_stats_[config_.rtp.rtx_ssrc] = StreamDataCounters();
  }
}

ReceiveStatisticsProxy::~ReceiveStatisticsProxy() {
  RTC_DCHECK_RUN_ON(&main_thread_);
  // In case you're reading this wondering "hmm... we're on the main thread but
  // calling a method that needs to be called on the decoder thread...", then
  // here's what's going on:
  // - The decoder thread has been stopped and DecoderThreadStopped() has been
  //   called.
  // - The decode_thread_ thread checker has been detached, and will now become
  //   attached to the current thread, which is OK since we're in the dtor.
  UpdateHistograms();
}

void ReceiveStatisticsProxy::UpdateHistograms() {
  RTC_DCHECK_RUN_ON(&decode_thread_);
  char log_stream_buf[8 * 1024];
  rtc::SimpleStringBuilder log_stream(log_stream_buf);
  int stream_duration_sec = (clock_->TimeInMilliseconds() - start_ms_) / 1000;
  if (stats_.frame_counts.key_frames > 0 ||
      stats_.frame_counts.delta_frames > 0) {
    RTC_HISTOGRAM_COUNTS_100000("WebRTC.Video.ReceiveStreamLifetimeInSeconds",
                                stream_duration_sec);
    log_stream << "WebRTC.Video.ReceiveStreamLifetimeInSeconds "
               << stream_duration_sec << '\n';
  }

  log_stream << "Frames decoded " << stats_.frames_decoded << '\n';

  if (num_unique_frames_) {
    int num_dropped_frames = *num_unique_frames_ - stats_.frames_decoded;
    RTC_HISTOGRAM_COUNTS_1000("WebRTC.Video.DroppedFrames.Receiver",
                              num_dropped_frames);
    log_stream << "WebRTC.Video.DroppedFrames.Receiver " << num_dropped_frames
               << '\n';
  }

  if (first_report_block_time_ms_ != -1 &&
      ((clock_->TimeInMilliseconds() - first_report_block_time_ms_) / 1000) >=
          metrics::kMinRunTimeInSeconds) {
    int fraction_lost = report_block_stats_.FractionLostInPercent();
    if (fraction_lost != -1) {
      RTC_HISTOGRAM_PERCENTAGE("WebRTC.Video.ReceivedPacketsLostInPercent",
                               fraction_lost);
      log_stream << "WebRTC.Video.ReceivedPacketsLostInPercent "
                 << fraction_lost << '\n';
    }
  }

  if (first_decoded_frame_time_ms_) {
    const int64_t elapsed_ms =
        (clock_->TimeInMilliseconds() - *first_decoded_frame_time_ms_);
    if (elapsed_ms >=
        metrics::kMinRunTimeInSeconds * rtc::kNumMillisecsPerSec) {
      RTC_HISTOGRAM_COUNTS_100(
          "WebRTC.Video.DecodedFramesPerSecond",
          static_cast<int>((stats_.frames_decoded * 1000.0f / elapsed_ms) +
                           0.5f));

      const uint32_t frames_rendered = stats_.frames_rendered;
      if (frames_rendered > 0) {
        RTC_HISTOGRAM_PERCENTAGE("WebRTC.Video.DelayedFramesToRenderer",
                                 static_cast<int>(num_delayed_frames_rendered_ *
                                                  100 / frames_rendered));
        if (num_delayed_frames_rendered_ > 0) {
          RTC_HISTOGRAM_COUNTS_1000(
              "WebRTC.Video.DelayedFramesToRenderer_AvgDelayInMs",
              static_cast<int>(sum_missed_render_deadline_ms_ /
                               num_delayed_frames_rendered_));
        }
      }
    }
  }

  const int kMinRequiredSamples = 200;
  int samples = static_cast<int>(render_fps_tracker_.TotalSampleCount());
  if (samples >= kMinRequiredSamples) {
    RTC_HISTOGRAM_COUNTS_100("WebRTC.Video.RenderFramesPerSecond",
                             round(render_fps_tracker_.ComputeTotalRate()));
    RTC_HISTOGRAM_COUNTS_100000(
        "WebRTC.Video.RenderSqrtPixelsPerSecond",
        round(render_pixel_tracker_.ComputeTotalRate()));
  }

  absl::optional<int> sync_offset_ms =
      sync_offset_counter_.Avg(kMinRequiredSamples);
  if (sync_offset_ms) {
    RTC_HISTOGRAM_COUNTS_10000("WebRTC.Video.AVSyncOffsetInMs",
                               *sync_offset_ms);
    log_stream << "WebRTC.Video.AVSyncOffsetInMs " << *sync_offset_ms << '\n';
  }
  AggregatedStats freq_offset_stats = freq_offset_counter_.GetStats();
  if (freq_offset_stats.num_samples > 0) {
    RTC_HISTOGRAM_COUNTS_10000("WebRTC.Video.RtpToNtpFreqOffsetInKhz",
                               freq_offset_stats.average);
    log_stream << "WebRTC.Video.RtpToNtpFreqOffsetInKhz "
               << freq_offset_stats.ToString() << '\n';
  }

  int num_total_frames =
      stats_.frame_counts.key_frames + stats_.frame_counts.delta_frames;
  if (num_total_frames >= kMinRequiredSamples) {
    int num_key_frames = stats_.frame_counts.key_frames;
    int key_frames_permille =
        (num_key_frames * 1000 + num_total_frames / 2) / num_total_frames;
    RTC_HISTOGRAM_COUNTS_1000("WebRTC.Video.KeyFramesReceivedInPermille",
                              key_frames_permille);
    log_stream << "WebRTC.Video.KeyFramesReceivedInPermille "
               << key_frames_permille << '\n';
  }

  absl::optional<int> qp = qp_counters_.vp8.Avg(kMinRequiredSamples);
  if (qp) {
    RTC_HISTOGRAM_COUNTS_200("WebRTC.Video.Decoded.Vp8.Qp", *qp);
    log_stream << "WebRTC.Video.Decoded.Vp8.Qp " << *qp << '\n';
  }
  absl::optional<int> decode_ms = decode_time_counter_.Avg(kMinRequiredSamples);
  if (decode_ms) {
    RTC_HISTOGRAM_COUNTS_1000("WebRTC.Video.DecodeTimeInMs", *decode_ms);
    log_stream << "WebRTC.Video.DecodeTimeInMs " << *decode_ms << '\n';
  }
  absl::optional<int> jb_delay_ms =
      jitter_buffer_delay_counter_.Avg(kMinRequiredSamples);
  if (jb_delay_ms) {
    RTC_HISTOGRAM_COUNTS_10000("WebRTC.Video.JitterBufferDelayInMs",
                               *jb_delay_ms);
    log_stream << "WebRTC.Video.JitterBufferDelayInMs " << *jb_delay_ms << '\n';
  }

  absl::optional<int> target_delay_ms =
      target_delay_counter_.Avg(kMinRequiredSamples);
  if (target_delay_ms) {
    RTC_HISTOGRAM_COUNTS_10000("WebRTC.Video.TargetDelayInMs",
                               *target_delay_ms);
    log_stream << "WebRTC.Video.TargetDelayInMs " << *target_delay_ms << '\n';
  }
  absl::optional<int> current_delay_ms =
      current_delay_counter_.Avg(kMinRequiredSamples);
  if (current_delay_ms) {
    RTC_HISTOGRAM_COUNTS_10000("WebRTC.Video.CurrentDelayInMs",
                               *current_delay_ms);
    log_stream << "WebRTC.Video.CurrentDelayInMs " << *current_delay_ms << '\n';
  }
  absl::optional<int> delay_ms = delay_counter_.Avg(kMinRequiredSamples);
  if (delay_ms)
    RTC_HISTOGRAM_COUNTS_10000("WebRTC.Video.OnewayDelayInMs", *delay_ms);

  // Aggregate content_specific_stats_ by removing experiment or simulcast
  // information;
  std::map<VideoContentType, ContentSpecificStats> aggregated_stats;
  for (auto it : content_specific_stats_) {
    // Calculate simulcast specific metrics (".S0" ... ".S2" suffixes).
    VideoContentType content_type = it.first;
    if (videocontenttypehelpers::GetSimulcastId(content_type) > 0) {
      // Aggregate on experiment id.
      videocontenttypehelpers::SetExperimentId(&content_type, 0);
      aggregated_stats[content_type].Add(it.second);
    }
    // Calculate experiment specific metrics (".ExperimentGroup[0-7]" suffixes).
    content_type = it.first;
    if (videocontenttypehelpers::GetExperimentId(content_type) > 0) {
      // Aggregate on simulcast id.
      videocontenttypehelpers::SetSimulcastId(&content_type, 0);
      aggregated_stats[content_type].Add(it.second);
    }
    // Calculate aggregated metrics (no suffixes. Aggregated on everything).
    content_type = it.first;
    videocontenttypehelpers::SetSimulcastId(&content_type, 0);
    videocontenttypehelpers::SetExperimentId(&content_type, 0);
    aggregated_stats[content_type].Add(it.second);
  }

  for (auto it : aggregated_stats) {
    // For the metric Foo we report the following slices:
    // WebRTC.Video.Foo,
    // WebRTC.Video.Screenshare.Foo,
    // WebRTC.Video.Foo.S[0-3],
    // WebRTC.Video.Foo.ExperimentGroup[0-7],
    // WebRTC.Video.Screenshare.Foo.S[0-3],
    // WebRTC.Video.Screenshare.Foo.ExperimentGroup[0-7].
    auto content_type = it.first;
    auto stats = it.second;
    std::string uma_prefix = UmaPrefixForContentType(content_type);
    std::string uma_suffix = UmaSuffixForContentType(content_type);
    // Metrics can be sliced on either simulcast id or experiment id but not
    // both.
    RTC_DCHECK(videocontenttypehelpers::GetExperimentId(content_type) == 0 ||
               videocontenttypehelpers::GetSimulcastId(content_type) == 0);

<<<<<<< HEAD
#ifdef WEBRTC_FEATURE_END_TO_END_DELAY
    int e2e_delay_ms = stats.e2e_delay_counter.Avg(kMinRequiredSamples);
    if (e2e_delay_ms != -1) {
=======
    absl::optional<int> e2e_delay_ms =
        stats.e2e_delay_counter.Avg(kMinRequiredSamples);
    if (e2e_delay_ms) {
>>>>>>> a36631cd
      RTC_HISTOGRAM_COUNTS_SPARSE_10000(
          uma_prefix + ".EndToEndDelayInMs" + uma_suffix, *e2e_delay_ms);
      log_stream << uma_prefix << ".EndToEndDelayInMs" << uma_suffix << " "
                 << *e2e_delay_ms << '\n';
    }
    absl::optional<int> e2e_delay_max_ms = stats.e2e_delay_counter.Max();
    if (e2e_delay_max_ms && e2e_delay_ms) {
      RTC_HISTOGRAM_COUNTS_SPARSE_100000(
          uma_prefix + ".EndToEndDelayMaxInMs" + uma_suffix, *e2e_delay_max_ms);
      log_stream << uma_prefix << ".EndToEndDelayMaxInMs" << uma_suffix << " "
                 << *e2e_delay_max_ms << '\n';
    }
<<<<<<< HEAD
#endif // WEBRTC_FEATURE_END_TO_END_DELAY
    int interframe_delay_ms =
=======
    absl::optional<int> interframe_delay_ms =
>>>>>>> a36631cd
        stats.interframe_delay_counter.Avg(kMinRequiredSamples);
    if (interframe_delay_ms) {
      RTC_HISTOGRAM_COUNTS_SPARSE_10000(
          uma_prefix + ".InterframeDelayInMs" + uma_suffix,
          *interframe_delay_ms);
      log_stream << uma_prefix << ".InterframeDelayInMs" << uma_suffix << " "
                 << *interframe_delay_ms << '\n';
    }
    absl::optional<int> interframe_delay_max_ms =
        stats.interframe_delay_counter.Max();
    if (interframe_delay_max_ms && interframe_delay_ms) {
      RTC_HISTOGRAM_COUNTS_SPARSE_10000(
          uma_prefix + ".InterframeDelayMaxInMs" + uma_suffix,
          *interframe_delay_max_ms);
      log_stream << uma_prefix << ".InterframeDelayMaxInMs" << uma_suffix << " "
                 << *interframe_delay_max_ms << '\n';
    }

    absl::optional<uint32_t> interframe_delay_95p_ms =
        stats.interframe_delay_percentiles.GetPercentile(0.95f);
    if (interframe_delay_95p_ms && interframe_delay_ms != -1) {
      RTC_HISTOGRAM_COUNTS_SPARSE_10000(
          uma_prefix + ".InterframeDelay95PercentileInMs" + uma_suffix,
          *interframe_delay_95p_ms);
      log_stream << uma_prefix << ".InterframeDelay95PercentileInMs"
                 << uma_suffix << " " << *interframe_delay_95p_ms << '\n';
    }

    absl::optional<int> width = stats.received_width.Avg(kMinRequiredSamples);
    if (width) {
      RTC_HISTOGRAM_COUNTS_SPARSE_10000(
          uma_prefix + ".ReceivedWidthInPixels" + uma_suffix, *width);
      log_stream << uma_prefix << ".ReceivedWidthInPixels" << uma_suffix << " "
                 << *width << '\n';
    }

    absl::optional<int> height = stats.received_height.Avg(kMinRequiredSamples);
    if (height) {
      RTC_HISTOGRAM_COUNTS_SPARSE_10000(
          uma_prefix + ".ReceivedHeightInPixels" + uma_suffix, *height);
      log_stream << uma_prefix << ".ReceivedHeightInPixels" << uma_suffix << " "
                 << *height << '\n';
    }

    if (content_type != VideoContentType::UNSPECIFIED) {
      // Don't report these 3 metrics unsliced, as more precise variants
      // are reported separately in this method.
      float flow_duration_sec = stats.flow_duration_ms / 1000.0;
      if (flow_duration_sec >= metrics::kMinRunTimeInSeconds) {
        int media_bitrate_kbps = static_cast<int>(stats.total_media_bytes * 8 /
                                                  flow_duration_sec / 1000);
        RTC_HISTOGRAM_COUNTS_SPARSE_10000(
            uma_prefix + ".MediaBitrateReceivedInKbps" + uma_suffix,
            media_bitrate_kbps);
        log_stream << uma_prefix << ".MediaBitrateReceivedInKbps" << uma_suffix
                   << " " << media_bitrate_kbps << '\n';
      }

      int num_total_frames =
          stats.frame_counts.key_frames + stats.frame_counts.delta_frames;
      if (num_total_frames >= kMinRequiredSamples) {
        int num_key_frames = stats.frame_counts.key_frames;
        int key_frames_permille =
            (num_key_frames * 1000 + num_total_frames / 2) / num_total_frames;
        RTC_HISTOGRAM_COUNTS_SPARSE_1000(
            uma_prefix + ".KeyFramesReceivedInPermille" + uma_suffix,
            key_frames_permille);
        log_stream << uma_prefix << ".KeyFramesReceivedInPermille" << uma_suffix
                   << " " << key_frames_permille << '\n';
      }

      absl::optional<int> qp = stats.qp_counter.Avg(kMinRequiredSamples);
      if (qp) {
        RTC_HISTOGRAM_COUNTS_SPARSE_200(
            uma_prefix + ".Decoded.Vp8.Qp" + uma_suffix, *qp);
        log_stream << uma_prefix << ".Decoded.Vp8.Qp" << uma_suffix << " "
                   << *qp << '\n';
      }
    }
  }

  StreamDataCounters rtp = stats_.rtp_stats;
  StreamDataCounters rtx;
  for (auto it : rtx_stats_)
    rtx.Add(it.second);
  StreamDataCounters rtp_rtx = rtp;
  rtp_rtx.Add(rtx);
  int64_t elapsed_sec =
      rtp_rtx.TimeSinceFirstPacketInMs(clock_->TimeInMilliseconds()) / 1000;
  if (elapsed_sec >= metrics::kMinRunTimeInSeconds) {
    RTC_HISTOGRAM_COUNTS_10000(
        "WebRTC.Video.BitrateReceivedInKbps",
        static_cast<int>(rtp_rtx.transmitted.TotalBytes() * 8 / elapsed_sec /
                         1000));
    int media_bitrate_kbs =
        static_cast<int>(rtp.MediaPayloadBytes() * 8 / elapsed_sec / 1000);
    RTC_HISTOGRAM_COUNTS_10000("WebRTC.Video.MediaBitrateReceivedInKbps",
                               media_bitrate_kbs);
    log_stream << "WebRTC.Video.MediaBitrateReceivedInKbps "
               << media_bitrate_kbs << '\n';
    RTC_HISTOGRAM_COUNTS_10000(
        "WebRTC.Video.PaddingBitrateReceivedInKbps",
        static_cast<int>(rtp_rtx.transmitted.padding_bytes * 8 / elapsed_sec /
                         1000));
    RTC_HISTOGRAM_COUNTS_10000(
        "WebRTC.Video.RetransmittedBitrateReceivedInKbps",
        static_cast<int>(rtp_rtx.retransmitted.TotalBytes() * 8 / elapsed_sec /
                         1000));
    if (!rtx_stats_.empty()) {
      RTC_HISTOGRAM_COUNTS_10000("WebRTC.Video.RtxBitrateReceivedInKbps",
                                 static_cast<int>(rtx.transmitted.TotalBytes() *
                                                  8 / elapsed_sec / 1000));
    }
    if (config_.rtp.ulpfec_payload_type != -1) {
      RTC_HISTOGRAM_COUNTS_10000(
          "WebRTC.Video.FecBitrateReceivedInKbps",
          static_cast<int>(rtp_rtx.fec.TotalBytes() * 8 / elapsed_sec / 1000));
    }
    const RtcpPacketTypeCounter& counters = stats_.rtcp_packet_type_counts;
    RTC_HISTOGRAM_COUNTS_10000("WebRTC.Video.NackPacketsSentPerMinute",
                               counters.nack_packets * 60 / elapsed_sec);
    RTC_HISTOGRAM_COUNTS_10000("WebRTC.Video.FirPacketsSentPerMinute",
                               counters.fir_packets * 60 / elapsed_sec);
    RTC_HISTOGRAM_COUNTS_10000("WebRTC.Video.PliPacketsSentPerMinute",
                               counters.pli_packets * 60 / elapsed_sec);
    if (counters.nack_requests > 0) {
      RTC_HISTOGRAM_PERCENTAGE("WebRTC.Video.UniqueNackRequestsSentInPercent",
                               counters.UniqueNackRequestsInPercent());
    }
  }

  if (num_certain_states_ >= kBadCallMinRequiredSamples) {
    RTC_HISTOGRAM_PERCENTAGE("WebRTC.Video.BadCall.Any",
                             100 * num_bad_states_ / num_certain_states_);
  }
  absl::optional<double> fps_fraction =
      fps_threshold_.FractionHigh(kBadCallMinRequiredSamples);
  if (fps_fraction) {
    RTC_HISTOGRAM_PERCENTAGE("WebRTC.Video.BadCall.FrameRate",
                             static_cast<int>(100 * (1 - *fps_fraction)));
  }
  absl::optional<double> variance_fraction =
      variance_threshold_.FractionHigh(kBadCallMinRequiredSamples);
  if (variance_fraction) {
    RTC_HISTOGRAM_PERCENTAGE("WebRTC.Video.BadCall.FrameRateVariance",
                             static_cast<int>(100 * *variance_fraction));
  }
  absl::optional<double> qp_fraction =
      qp_threshold_.FractionHigh(kBadCallMinRequiredSamples);
  if (qp_fraction) {
    RTC_HISTOGRAM_PERCENTAGE("WebRTC.Video.BadCall.Qp",
                             static_cast<int>(100 * *qp_fraction));
  }

  RTC_LOG(LS_INFO) << log_stream.str();
}

void ReceiveStatisticsProxy::QualitySample() {
  RTC_DCHECK_RUN_ON(&network_thread_);

  int64_t now = clock_->TimeInMilliseconds();
  if (last_sample_time_ + kMinSampleLengthMs > now)
    return;

  double fps =
      render_fps_tracker_.ComputeRateForInterval(now - last_sample_time_);
  absl::optional<int> qp = qp_sample_.Avg(1);

  bool prev_fps_bad = !fps_threshold_.IsHigh().value_or(true);
  bool prev_qp_bad = qp_threshold_.IsHigh().value_or(false);
  bool prev_variance_bad = variance_threshold_.IsHigh().value_or(false);
  bool prev_any_bad = prev_fps_bad || prev_qp_bad || prev_variance_bad;

  fps_threshold_.AddMeasurement(static_cast<int>(fps));
  if (qp)
    qp_threshold_.AddMeasurement(*qp);
  absl::optional<double> fps_variance_opt = fps_threshold_.CalculateVariance();
  double fps_variance = fps_variance_opt.value_or(0);
  if (fps_variance_opt) {
    variance_threshold_.AddMeasurement(static_cast<int>(fps_variance));
  }

  bool fps_bad = !fps_threshold_.IsHigh().value_or(true);
  bool qp_bad = qp_threshold_.IsHigh().value_or(false);
  bool variance_bad = variance_threshold_.IsHigh().value_or(false);
  bool any_bad = fps_bad || qp_bad || variance_bad;

  if (!prev_any_bad && any_bad) {
    RTC_LOG(LS_INFO) << "Bad call (any) start: " << now;
  } else if (prev_any_bad && !any_bad) {
    RTC_LOG(LS_INFO) << "Bad call (any) end: " << now;
  }

  if (!prev_fps_bad && fps_bad) {
    RTC_LOG(LS_INFO) << "Bad call (fps) start: " << now;
  } else if (prev_fps_bad && !fps_bad) {
    RTC_LOG(LS_INFO) << "Bad call (fps) end: " << now;
  }

  if (!prev_qp_bad && qp_bad) {
    RTC_LOG(LS_INFO) << "Bad call (qp) start: " << now;
  } else if (prev_qp_bad && !qp_bad) {
    RTC_LOG(LS_INFO) << "Bad call (qp) end: " << now;
  }

  if (!prev_variance_bad && variance_bad) {
    RTC_LOG(LS_INFO) << "Bad call (variance) start: " << now;
  } else if (prev_variance_bad && !variance_bad) {
    RTC_LOG(LS_INFO) << "Bad call (variance) end: " << now;
  }

  RTC_LOG(LS_VERBOSE) << "SAMPLE: sample_length: " << (now - last_sample_time_)
                      << " fps: " << fps << " fps_bad: " << fps_bad
                      << " qp: " << qp.value_or(-1) << " qp_bad: " << qp_bad
                      << " variance_bad: " << variance_bad
                      << " fps_variance: " << fps_variance;

  last_sample_time_ = now;
  qp_sample_.Reset();

  if (fps_threshold_.IsHigh() || variance_threshold_.IsHigh() ||
      qp_threshold_.IsHigh()) {
    if (any_bad)
      ++num_bad_states_;
    ++num_certain_states_;
  }
}

void ReceiveStatisticsProxy::UpdateFramerate(int64_t now_ms) const {
  int64_t old_frames_ms = now_ms - kRateStatisticsWindowSizeMs;
  while (!frame_window_.empty() &&
         frame_window_.begin()->first < old_frames_ms) {
    frame_window_.erase(frame_window_.begin());
  }

  size_t framerate =
      (frame_window_.size() * 1000 + 500) / kRateStatisticsWindowSizeMs;
  stats_.network_frame_rate = static_cast<int>(framerate);
}

VideoReceiveStream::Stats ReceiveStatisticsProxy::GetStats() const {
  rtc::CritScope lock(&crit_);
  // Get current frame rates here, as only updating them on new frames prevents
  // us from ever correctly displaying frame rate of 0.
  int64_t now_ms = clock_->TimeInMilliseconds();
  UpdateFramerate(now_ms);
  stats_.render_frame_rate = renders_fps_estimator_.Rate(now_ms).value_or(0);
  stats_.decode_frame_rate = decode_fps_estimator_.Rate(now_ms).value_or(0);
  stats_.total_bitrate_bps =
      static_cast<int>(total_byte_tracker_.ComputeRate() * 8);
  stats_.interframe_delay_max_ms =
      interframe_delay_max_moving_.Max(now_ms).value_or(-1);
  stats_.timing_frame_info = timing_frame_info_counter_.Max(now_ms);
  stats_.content_type = last_content_type_;
  return stats_;
}

void ReceiveStatisticsProxy::OnIncomingPayloadType(int payload_type) {
  rtc::CritScope lock(&crit_);
  stats_.current_payload_type = payload_type;
}

void ReceiveStatisticsProxy::OnDecoderImplementationName(
    const char* implementation_name) {
  rtc::CritScope lock(&crit_);
  stats_.decoder_implementation_name = implementation_name;
}
void ReceiveStatisticsProxy::OnIncomingRate(unsigned int framerate,
                                            unsigned int bitrate_bps) {
  RTC_DCHECK_RUN_ON(&network_thread_);
  rtc::CritScope lock(&crit_);
  if (stats_.rtp_stats.first_packet_time_ms != -1)
    QualitySample();
}

void ReceiveStatisticsProxy::OnFrameBufferTimingsUpdated(
    int decode_ms,
    int max_decode_ms,
    int current_delay_ms,
    int target_delay_ms,
    int jitter_buffer_ms,
    int min_playout_delay_ms,
#ifdef WEBRTC_FEATURE_END_TO_END_DELAY
    int current_endtoend_delay_ms,
#endif // WEBRTC_FEATURE_END_TO_END_DELAY
    int render_delay_ms) {
  rtc::CritScope lock(&crit_);
  stats_.decode_ms = decode_ms;
  stats_.max_decode_ms = max_decode_ms;
  stats_.current_delay_ms = current_delay_ms;
  stats_.target_delay_ms = target_delay_ms;
  stats_.jitter_buffer_ms = jitter_buffer_ms;
  stats_.min_playout_delay_ms = min_playout_delay_ms;
#ifdef WEBRTC_FEATURE_END_TO_END_DELAY
  stats_.current_endtoend_delay_ms = current_endtoend_delay_ms;
#endif /* WEBRTC_FEATURE_END_TO_END_DELAY */
  stats_.render_delay_ms = render_delay_ms;
  decode_time_counter_.Add(decode_ms);
  jitter_buffer_delay_counter_.Add(jitter_buffer_ms);
  target_delay_counter_.Add(target_delay_ms);
  current_delay_counter_.Add(current_delay_ms);
  // Network delay (rtt/2) + target_delay_ms (jitter delay + decode time +
  // render delay).
  delay_counter_.Add(target_delay_ms + avg_rtt_ms_ / 2);
}

void ReceiveStatisticsProxy::OnUniqueFramesCounted(int num_unique_frames) {
  rtc::CritScope lock(&crit_);
  num_unique_frames_.emplace(num_unique_frames);
}

void ReceiveStatisticsProxy::OnTimingFrameInfoUpdated(
    const TimingFrameInfo& info) {
  rtc::CritScope lock(&crit_);
  int64_t now_ms = clock_->TimeInMilliseconds();
  timing_frame_info_counter_.Add(info, now_ms);
}

void ReceiveStatisticsProxy::RtcpPacketTypesCounterUpdated(
    uint32_t ssrc,
    const RtcpPacketTypeCounter& packet_counter) {
  rtc::CritScope lock(&crit_);
  if (stats_.ssrc != ssrc)
    return;
  stats_.rtcp_packet_type_counts = packet_counter;
}

void ReceiveStatisticsProxy::StatisticsUpdated(
    const webrtc::RtcpStatistics& statistics,
    uint32_t ssrc) {
  rtc::CritScope lock(&crit_);
  // TODO(pbos): Handle both local and remote ssrcs here and RTC_DCHECK that we
  // receive stats from one of them.
  if (stats_.ssrc != ssrc)
    return;
  stats_.rtcp_stats = statistics;
  report_block_stats_.Store(statistics, ssrc, 0);

  if (first_report_block_time_ms_ == -1)
    first_report_block_time_ms_ = clock_->TimeInMilliseconds();
}

void ReceiveStatisticsProxy::CNameChanged(const char* cname, uint32_t ssrc) {
  rtc::CritScope lock(&crit_);
  // TODO(pbos): Handle both local and remote ssrcs here and RTC_DCHECK that we
  // receive stats from one of them.
  if (stats_.ssrc != ssrc)
    return;
  stats_.c_name = cname;
}

void ReceiveStatisticsProxy::DataCountersUpdated(
    const webrtc::StreamDataCounters& counters,
    uint32_t ssrc) {
  size_t last_total_bytes = 0;
  size_t total_bytes = 0;
  rtc::CritScope lock(&crit_);
  if (ssrc == stats_.ssrc) {
    last_total_bytes = stats_.rtp_stats.transmitted.TotalBytes();
    total_bytes = counters.transmitted.TotalBytes();
    stats_.rtp_stats = counters;
  } else {
    auto it = rtx_stats_.find(ssrc);
    if (it != rtx_stats_.end()) {
      last_total_bytes = it->second.transmitted.TotalBytes();
      total_bytes = counters.transmitted.TotalBytes();
      it->second = counters;
    } else {
      RTC_NOTREACHED() << "Unexpected stream ssrc: " << ssrc;
    }
  }
  if (total_bytes > last_total_bytes)
    total_byte_tracker_.AddSamples(total_bytes - last_total_bytes);
}

void ReceiveStatisticsProxy::OnDecodedFrame(absl::optional<uint8_t> qp,
                                            int width,
                                            int height,
                                            VideoContentType content_type) {
  rtc::CritScope lock(&crit_);

  uint64_t now = clock_->TimeInMilliseconds();

  if (videocontenttypehelpers::IsScreenshare(content_type) !=
      videocontenttypehelpers::IsScreenshare(last_content_type_)) {
    // Reset the quality observer if content type is switched. This will
    // report stats for the previous part of the call.
    video_quality_observer_.reset(new VideoQualityObserver(content_type));
  }

  video_quality_observer_->OnDecodedFrame(qp, width, height, now,
                                          last_codec_type_);

  ContentSpecificStats* content_specific_stats =
      &content_specific_stats_[content_type];
  ++stats_.frames_decoded;
  if (qp) {
    if (!stats_.qp_sum) {
      if (stats_.frames_decoded != 1) {
        RTC_LOG(LS_WARNING)
            << "Frames decoded was not 1 when first qp value was received.";
        stats_.frames_decoded = 1;
      }
      stats_.qp_sum = 0;
    }
    *stats_.qp_sum += *qp;
    content_specific_stats->qp_counter.Add(*qp);
  } else if (stats_.qp_sum) {
    RTC_LOG(LS_WARNING)
        << "QP sum was already set and no QP was given for a frame.";
    stats_.qp_sum = absl::nullopt;
  }
  last_content_type_ = content_type;
  decode_fps_estimator_.Update(1, now);
  if (last_decoded_frame_time_ms_) {
    int64_t interframe_delay_ms = now - *last_decoded_frame_time_ms_;
    RTC_DCHECK_GE(interframe_delay_ms, 0);
    interframe_delay_max_moving_.Add(interframe_delay_ms, now);
    content_specific_stats->interframe_delay_counter.Add(interframe_delay_ms);
    content_specific_stats->interframe_delay_percentiles.Add(
        interframe_delay_ms);
    content_specific_stats->flow_duration_ms += interframe_delay_ms;
  }
  if (stats_.frames_decoded == 1)
    first_decoded_frame_time_ms_.emplace(now);
  last_decoded_frame_time_ms_.emplace(now);
}

void ReceiveStatisticsProxy::OnRenderedFrame(const VideoFrame& frame) {
  int width = frame.width();
  int height = frame.height();
  RTC_DCHECK_GT(width, 0);
  RTC_DCHECK_GT(height, 0);
  int64_t now_ms = clock_->TimeInMilliseconds();
  rtc::CritScope lock(&crit_);
  ContentSpecificStats* content_specific_stats =
      &content_specific_stats_[last_content_type_];
  renders_fps_estimator_.Update(1, now_ms);
  ++stats_.frames_rendered;
  stats_.width = width;
  stats_.height = height;
  render_fps_tracker_.AddSamples(1);
  render_pixel_tracker_.AddSamples(sqrt(width * height));
  content_specific_stats->received_width.Add(width);
  content_specific_stats->received_height.Add(height);

  // Consider taking stats_.render_delay_ms into account.
  const int64_t time_until_rendering_ms = frame.render_time_ms() - now_ms;
  if (time_until_rendering_ms < 0) {
    sum_missed_render_deadline_ms_ += -time_until_rendering_ms;
    ++num_delayed_frames_rendered_;
  }

  if (frame.ntp_time_ms() > 0) {
    int64_t delay_ms = clock_->CurrentNtpInMilliseconds() - frame.ntp_time_ms();
    if (delay_ms >= 0) {
      content_specific_stats->e2e_delay_counter.Add(delay_ms);
    }
  }
}

void ReceiveStatisticsProxy::OnSyncOffsetUpdated(int64_t sync_offset_ms,
                                                 double estimated_freq_khz) {
  rtc::CritScope lock(&crit_);
  sync_offset_counter_.Add(std::abs(sync_offset_ms));
  stats_.sync_offset_ms = sync_offset_ms;

  const double kMaxFreqKhz = 10000.0;
  int offset_khz = kMaxFreqKhz;
  // Should not be zero or negative. If so, report max.
  if (estimated_freq_khz < kMaxFreqKhz && estimated_freq_khz > 0.0)
    offset_khz = static_cast<int>(std::fabs(estimated_freq_khz - 90.0) + 0.5);

  freq_offset_counter_.Add(offset_khz);
}

void ReceiveStatisticsProxy::OnReceiveRatesUpdated(uint32_t bitRate,
                                                   uint32_t frameRate) {}

void ReceiveStatisticsProxy::OnCompleteFrame(bool is_keyframe,
                                             size_t size_bytes,
                                             VideoContentType content_type) {
  rtc::CritScope lock(&crit_);
  if (is_keyframe) {
    ++stats_.frame_counts.key_frames;
  } else {
    ++stats_.frame_counts.delta_frames;
  }

  ContentSpecificStats* content_specific_stats =
      &content_specific_stats_[content_type];

  content_specific_stats->total_media_bytes += size_bytes;
  if (is_keyframe) {
    ++content_specific_stats->frame_counts.key_frames;
  } else {
    ++content_specific_stats->frame_counts.delta_frames;
  }

  int64_t now_ms = clock_->TimeInMilliseconds();
  frame_window_.insert(std::make_pair(now_ms, size_bytes));
  UpdateFramerate(now_ms);
}

void ReceiveStatisticsProxy::OnFrameCountsUpdated(
    const FrameCounts& frame_counts) {
  rtc::CritScope lock(&crit_);
  stats_.frame_counts = frame_counts;
}

void ReceiveStatisticsProxy::OnDiscardedPacketsUpdated(int discarded_packets) {
  rtc::CritScope lock(&crit_);
  stats_.discarded_packets = discarded_packets;
}

void ReceiveStatisticsProxy::OnPreDecode(
    const EncodedImage& encoded_image,
    const CodecSpecificInfo* codec_specific_info) {
  RTC_DCHECK_RUN_ON(&decode_thread_);
  if (!codec_specific_info || encoded_image.qp_ == -1) {
    return;
  }
  rtc::CritScope lock(&crit_);
  last_codec_type_ = codec_specific_info->codecType;
  if (last_codec_type_ == kVideoCodecVP8) {
    qp_counters_.vp8.Add(encoded_image.qp_);
    qp_sample_.Add(encoded_image.qp_);
  }
}

void ReceiveStatisticsProxy::OnStreamInactive() {
  // TODO(sprang): Figure out any other state that should be reset.

  rtc::CritScope lock(&crit_);
  // Don't report inter-frame delay if stream was paused.
  last_decoded_frame_time_ms_.reset();
  video_quality_observer_->OnStreamInactive();
}

void ReceiveStatisticsProxy::OnRttUpdate(int64_t avg_rtt_ms,
                                         int64_t max_rtt_ms) {
  rtc::CritScope lock(&crit_);
  avg_rtt_ms_ = avg_rtt_ms;
}

void ReceiveStatisticsProxy::DecoderThreadStarting() {
  RTC_DCHECK_RUN_ON(&main_thread_);
}

void ReceiveStatisticsProxy::DecoderThreadStopped() {
  RTC_DCHECK_RUN_ON(&main_thread_);
  decode_thread_.DetachFromThread();
}

ReceiveStatisticsProxy::ContentSpecificStats::ContentSpecificStats()
    : interframe_delay_percentiles(kMaxCommonInterframeDelayMs) {}

ReceiveStatisticsProxy::ContentSpecificStats::~ContentSpecificStats() = default;

void ReceiveStatisticsProxy::ContentSpecificStats::Add(
    const ContentSpecificStats& other) {
  e2e_delay_counter.Add(other.e2e_delay_counter);
  interframe_delay_counter.Add(other.interframe_delay_counter);
  flow_duration_ms += other.flow_duration_ms;
  total_media_bytes += other.total_media_bytes;
  received_height.Add(other.received_height);
  received_width.Add(other.received_width);
  qp_counter.Add(other.qp_counter);
  frame_counts.key_frames += other.frame_counts.key_frames;
  frame_counts.delta_frames += other.frame_counts.delta_frames;
  interframe_delay_percentiles.Add(other.interframe_delay_percentiles);
}
}  // namespace webrtc<|MERGE_RESOLUTION|>--- conflicted
+++ resolved
@@ -314,15 +314,9 @@
     RTC_DCHECK(videocontenttypehelpers::GetExperimentId(content_type) == 0 ||
                videocontenttypehelpers::GetSimulcastId(content_type) == 0);
 
-<<<<<<< HEAD
-#ifdef WEBRTC_FEATURE_END_TO_END_DELAY
-    int e2e_delay_ms = stats.e2e_delay_counter.Avg(kMinRequiredSamples);
-    if (e2e_delay_ms != -1) {
-=======
     absl::optional<int> e2e_delay_ms =
         stats.e2e_delay_counter.Avg(kMinRequiredSamples);
     if (e2e_delay_ms) {
->>>>>>> a36631cd
       RTC_HISTOGRAM_COUNTS_SPARSE_10000(
           uma_prefix + ".EndToEndDelayInMs" + uma_suffix, *e2e_delay_ms);
       log_stream << uma_prefix << ".EndToEndDelayInMs" << uma_suffix << " "
@@ -335,12 +329,7 @@
       log_stream << uma_prefix << ".EndToEndDelayMaxInMs" << uma_suffix << " "
                  << *e2e_delay_max_ms << '\n';
     }
-<<<<<<< HEAD
-#endif // WEBRTC_FEATURE_END_TO_END_DELAY
-    int interframe_delay_ms =
-=======
     absl::optional<int> interframe_delay_ms =
->>>>>>> a36631cd
         stats.interframe_delay_counter.Avg(kMinRequiredSamples);
     if (interframe_delay_ms) {
       RTC_HISTOGRAM_COUNTS_SPARSE_10000(
@@ -623,9 +612,6 @@
     int target_delay_ms,
     int jitter_buffer_ms,
     int min_playout_delay_ms,
-#ifdef WEBRTC_FEATURE_END_TO_END_DELAY
-    int current_endtoend_delay_ms,
-#endif // WEBRTC_FEATURE_END_TO_END_DELAY
     int render_delay_ms) {
   rtc::CritScope lock(&crit_);
   stats_.decode_ms = decode_ms;
@@ -634,9 +620,6 @@
   stats_.target_delay_ms = target_delay_ms;
   stats_.jitter_buffer_ms = jitter_buffer_ms;
   stats_.min_playout_delay_ms = min_playout_delay_ms;
-#ifdef WEBRTC_FEATURE_END_TO_END_DELAY
-  stats_.current_endtoend_delay_ms = current_endtoend_delay_ms;
-#endif /* WEBRTC_FEATURE_END_TO_END_DELAY */
   stats_.render_delay_ms = render_delay_ms;
   decode_time_counter_.Add(decode_ms);
   jitter_buffer_delay_counter_.Add(jitter_buffer_ms);
