--- conflicted
+++ resolved
@@ -895,14 +895,6 @@
   rtc::CritScope lock(&crit_);
   ++stats_.frames_encoded;
   if (codec_info) {
-<<<<<<< HEAD
-    if (codec_info->codecType == kVideoCodecVP8) {
-      simulcast_idx = codec_info->codecSpecific.VP8.simulcastIdx;
-    } else if (codec_info->codecType == kVideoCodecGeneric) {
-      simulcast_idx = codec_info->codecSpecific._generic.simulcast_idx;
-    }
-=======
->>>>>>> a36631cd
     if (codec_info->codec_name) {
       UpdateEncoderFallbackStats(
           codec_info,
@@ -961,11 +953,7 @@
   // If any of the simulcast streams have a huge frame, it should be counted
   // as a single difficult input frame.
   // https://w3c.github.io/webrtc-stats/#dom-rtcvideosenderstats-hugeframessent
-<<<<<<< HEAD
-  if (encoded_image.timing_.flags & TimingFrameFlags::kTriggeredBySize) {
-=======
   if (encoded_image.timing_.flags & VideoSendTiming::kTriggeredBySize) {
->>>>>>> a36631cd
     if (!last_outlier_timestamp_ ||
         *last_outlier_timestamp_ < encoded_image.capture_time_ms_) {
       last_outlier_timestamp_.emplace(encoded_image.capture_time_ms_);
