/*
 *  Copyright (c) 2012 The WebRTC project authors. All Rights Reserved.
 *
 *  Use of this source code is governed by a BSD-style license
 *  that can be found in the LICENSE file in the root of the source
 *  tree. An additional intellectual property rights grant can be found
 *  in the file PATENTS.  All contributing project authors may
 *  be found in the AUTHORS file in the root of the source tree.
 */

#include "video/call_stats.h"

#include <memory>

#include "modules/rtp_rtcp/include/rtp_rtcp_defines.h"
#include "modules/utility/include/process_thread.h"
#include "rtc_base/event.h"
#include "rtc_base/location.h"
#include "rtc_base/task_queue.h"
#include "system_wrappers/include/metrics.h"
#include "system_wrappers/include/metrics_default.h"
#include "test/gmock.h"
#include "test/gtest.h"

using ::testing::_;
using ::testing::AnyNumber;
using ::testing::InvokeWithoutArgs;
using ::testing::Return;

namespace webrtc {

class MockStatsObserver : public CallStatsObserver {
 public:
  MockStatsObserver() {}
  virtual ~MockStatsObserver() {}

  MOCK_METHOD2(OnRttUpdate, void(int64_t, int64_t));
};

class CallStatsTest : public ::testing::Test {
 public:
  CallStatsTest() {
    process_thread_->RegisterModule(&call_stats_, RTC_FROM_HERE);
    process_thread_->Start();
  }
  ~CallStatsTest() override {
    process_thread_->Stop();
    process_thread_->DeRegisterModule(&call_stats_);
  }

 protected:
<<<<<<< HEAD
  virtual void SetUp() { call_stats_.reset(new CallStats(&fake_clock_)); }
  virtual void TearDown() {
    TickTime::DisableFakeClock();
  }
  SimulatedClock fake_clock_;
  std::unique_ptr<CallStats> call_stats_;
=======
  std::unique_ptr<ProcessThread> process_thread_{
      ProcessThread::Create("CallStats")};
  SimulatedClock fake_clock_{12345};
  CallStats call_stats_{&fake_clock_, process_thread_.get()};
>>>>>>> a36631cd
};

TEST_F(CallStatsTest, AddAndTriggerCallback) {
  rtc::Event event(false, false);

  static constexpr const int64_t kRtt = 25;

  MockStatsObserver stats_observer;
  EXPECT_CALL(stats_observer, OnRttUpdate(kRtt, kRtt))
      .Times(1)
      .WillOnce(InvokeWithoutArgs([&event] { event.Set(); }));

  RtcpRttStats* rtcp_rtt_stats = &call_stats_;
  call_stats_.RegisterStatsObserver(&stats_observer);
  EXPECT_EQ(-1, rtcp_rtt_stats->LastProcessedRtt());

  rtcp_rtt_stats->OnRttUpdate(kRtt);

  EXPECT_TRUE(event.Wait(1000));
  EXPECT_EQ(kRtt, rtcp_rtt_stats->LastProcessedRtt());

  call_stats_.DeregisterStatsObserver(&stats_observer);
}

TEST_F(CallStatsTest, ProcessTime) {
  rtc::Event event(false, false);

  static constexpr const int64_t kRtt = 100;
  static constexpr const int64_t kRtt2 = 80;

  RtcpRttStats* rtcp_rtt_stats = &call_stats_;

  MockStatsObserver stats_observer;

  EXPECT_CALL(stats_observer, OnRttUpdate(kRtt, kRtt))
      .Times(2)
      .WillOnce(InvokeWithoutArgs([this] {
        // Advance clock and verify we get an update.
        fake_clock_.AdvanceTimeMilliseconds(CallStats::kUpdateIntervalMs);
      }))
      .WillRepeatedly(InvokeWithoutArgs([this, rtcp_rtt_stats] {
        rtcp_rtt_stats->OnRttUpdate(kRtt2);
        // Advance clock just too little to get an update.
        fake_clock_.AdvanceTimeMilliseconds(CallStats::kUpdateIntervalMs - 1);
      }));

  // In case you're reading this and wondering how this number is arrived at,
  // please see comments in the ChangeRtt test that go into some detail.
  static constexpr const int64_t kLastAvg = 94;
  EXPECT_CALL(stats_observer, OnRttUpdate(kLastAvg, kRtt2))
      .Times(1)
      .WillOnce(InvokeWithoutArgs([&event] { event.Set(); }));

  call_stats_.RegisterStatsObserver(&stats_observer);

  rtcp_rtt_stats->OnRttUpdate(kRtt);
  EXPECT_TRUE(event.Wait(1000));

  call_stats_.DeregisterStatsObserver(&stats_observer);
}

// Verify all observers get correct estimates and observers can be added and
// removed.
TEST_F(CallStatsTest, MultipleObservers) {
  MockStatsObserver stats_observer_1;
  call_stats_.RegisterStatsObserver(&stats_observer_1);
  // Add the second observer twice, there should still be only one report to the
  // observer.
  MockStatsObserver stats_observer_2;
  call_stats_.RegisterStatsObserver(&stats_observer_2);
  call_stats_.RegisterStatsObserver(&stats_observer_2);

  RtcpRttStats* rtcp_rtt_stats = &call_stats_;
  static constexpr const int64_t kRtt = 100;

  // Verify both observers are updated.
  rtc::Event ev1(false, false);
  rtc::Event ev2(false, false);
  EXPECT_CALL(stats_observer_1, OnRttUpdate(kRtt, kRtt))
      .Times(AnyNumber())
      .WillOnce(InvokeWithoutArgs([&ev1] { ev1.Set(); }))
      .WillRepeatedly(Return());
  EXPECT_CALL(stats_observer_2, OnRttUpdate(kRtt, kRtt))
      .Times(AnyNumber())
      .WillOnce(InvokeWithoutArgs([&ev2] { ev2.Set(); }))
      .WillRepeatedly(Return());
  rtcp_rtt_stats->OnRttUpdate(kRtt);
  ASSERT_TRUE(ev1.Wait(100));
  ASSERT_TRUE(ev2.Wait(100));

  // Deregister the second observer and verify update is only sent to the first
  // observer.
  call_stats_.DeregisterStatsObserver(&stats_observer_2);

  EXPECT_CALL(stats_observer_1, OnRttUpdate(kRtt, kRtt))
      .Times(AnyNumber())
      .WillOnce(InvokeWithoutArgs([&ev1] { ev1.Set(); }))
      .WillRepeatedly(Return());
  EXPECT_CALL(stats_observer_2, OnRttUpdate(kRtt, kRtt)).Times(0);
  rtcp_rtt_stats->OnRttUpdate(kRtt);
  ASSERT_TRUE(ev1.Wait(100));

  // Deregister the first observer.
  call_stats_.DeregisterStatsObserver(&stats_observer_1);

  // Now make sure we don't get any callbacks.
  EXPECT_CALL(stats_observer_1, OnRttUpdate(kRtt, kRtt)).Times(0);
  EXPECT_CALL(stats_observer_2, OnRttUpdate(kRtt, kRtt)).Times(0);
  rtcp_rtt_stats->OnRttUpdate(kRtt);

  // Force a call to Process().
  process_thread_->WakeUp(&call_stats_);

  // Flush the queue on the process thread to make sure we return after
  // Process() has been called.
  rtc::Event event(false, false);
  process_thread_->PostTask(rtc::NewClosure([&event]() { event.Set(); }));
  event.Wait(rtc::Event::kForever);
}

// Verify increasing and decreasing rtt triggers callbacks with correct values.
TEST_F(CallStatsTest, ChangeRtt) {
  // TODO(tommi): This test assumes things about how old reports are removed
  // inside of call_stats.cc. The threshold ms value is 1500ms, but it's not
  // clear here that how the clock is advanced, affects that algorithm and
  // subsequently the average reported rtt.

  MockStatsObserver stats_observer;
  call_stats_.RegisterStatsObserver(&stats_observer);
  RtcpRttStats* rtcp_rtt_stats = &call_stats_;

  rtc::Event event(false, false);

  static constexpr const int64_t kFirstRtt = 100;
  static constexpr const int64_t kLowRtt = kFirstRtt - 20;
  static constexpr const int64_t kHighRtt = kFirstRtt + 20;

  EXPECT_CALL(stats_observer, OnRttUpdate(kFirstRtt, kFirstRtt))
      .Times(1)
      .WillOnce(InvokeWithoutArgs([&rtcp_rtt_stats, this] {
        fake_clock_.AdvanceTimeMilliseconds(1000);
        rtcp_rtt_stats->OnRttUpdate(kHighRtt);  // Reported at T1 (1000ms).
      }));

  // TODO(tommi): This relies on the internal algorithms of call_stats.cc.
  // There's a weight factor there (0.3), that weighs the previous average to
  // the new one by 70%, so the number 103 in this case is arrived at like so:
  // (100) / 1 * 0.7 + (100+120)/2 * 0.3 = 103
  static constexpr const int64_t kAvgRtt1 = 103;
  EXPECT_CALL(stats_observer, OnRttUpdate(kAvgRtt1, kHighRtt))
      .Times(1)
      .WillOnce(InvokeWithoutArgs([&rtcp_rtt_stats, this] {
        // This interacts with an internal implementation detail in call_stats
        // that decays the oldest rtt value. See more below.
        fake_clock_.AdvanceTimeMilliseconds(1000);
        rtcp_rtt_stats->OnRttUpdate(kLowRtt);  // Reported at T2 (2000ms).
      }));

  // Increase time enough for a new update, but not too much to make the
  // rtt invalid. Report a lower rtt and verify the old/high value still is sent
  // in the callback.

  // Here, enough time must have passed in order to remove exactly the first
  // report and nothing else (>1500ms has passed since the first rtt).
  // So, this value is arrived by doing:
  // (kAvgRtt1)/1 * 0.7 + (kHighRtt+kLowRtt)/2 * 0.3 = 102.1
  static constexpr const int64_t kAvgRtt2 = 102;
  EXPECT_CALL(stats_observer, OnRttUpdate(kAvgRtt2, kHighRtt))
      .Times(1)
      .WillOnce(InvokeWithoutArgs([this] {
        // Advance time to make the high report invalid, the lower rtt should
        // now be in the callback.
        fake_clock_.AdvanceTimeMilliseconds(1000);
      }));

  static constexpr const int64_t kAvgRtt3 = 95;
  EXPECT_CALL(stats_observer, OnRttUpdate(kAvgRtt3, kLowRtt))
      .Times(1)
      .WillOnce(InvokeWithoutArgs([&event] { event.Set(); }));

  // Trigger the first rtt value and set off the chain of callbacks.
  rtcp_rtt_stats->OnRttUpdate(kFirstRtt);  // Reported at T0 (0ms).
  EXPECT_TRUE(event.Wait(1000));

  call_stats_.DeregisterStatsObserver(&stats_observer);
}

TEST_F(CallStatsTest, LastProcessedRtt) {
  rtc::Event event(false, false);
  MockStatsObserver stats_observer;
  call_stats_.RegisterStatsObserver(&stats_observer);
  RtcpRttStats* rtcp_rtt_stats = &call_stats_;

  static constexpr const int64_t kRttLow = 10;
  static constexpr const int64_t kRttHigh = 30;
  // The following two average numbers dependend on average + weight
  // calculations in call_stats.cc.
  static constexpr const int64_t kAvgRtt1 = 13;
  static constexpr const int64_t kAvgRtt2 = 15;

  EXPECT_CALL(stats_observer, OnRttUpdate(kRttLow, kRttLow))
      .Times(1)
      .WillOnce(InvokeWithoutArgs([rtcp_rtt_stats] {
        EXPECT_EQ(kRttLow, rtcp_rtt_stats->LastProcessedRtt());
        // Don't advance the clock to make sure that low and high rtt values
        // are associated with the same time stamp.
        rtcp_rtt_stats->OnRttUpdate(kRttHigh);
      }));

  EXPECT_CALL(stats_observer, OnRttUpdate(kAvgRtt1, kRttHigh))
      .Times(1)
      .WillOnce(InvokeWithoutArgs([rtcp_rtt_stats, this] {
        EXPECT_EQ(kAvgRtt1, rtcp_rtt_stats->LastProcessedRtt());
        fake_clock_.AdvanceTimeMilliseconds(CallStats::kUpdateIntervalMs);
        rtcp_rtt_stats->OnRttUpdate(kRttLow);
        rtcp_rtt_stats->OnRttUpdate(kRttHigh);
      }));

  EXPECT_CALL(stats_observer, OnRttUpdate(kAvgRtt2, kRttHigh))
      .Times(1)
      .WillOnce(InvokeWithoutArgs([rtcp_rtt_stats, &event] {
        EXPECT_EQ(kAvgRtt2, rtcp_rtt_stats->LastProcessedRtt());
        event.Set();
      }));

  // Set a first values and verify that LastProcessedRtt initially returns the
  // average rtt.
  fake_clock_.AdvanceTimeMilliseconds(CallStats::kUpdateIntervalMs);
  rtcp_rtt_stats->OnRttUpdate(kRttLow);
  EXPECT_TRUE(event.Wait(1000));
  EXPECT_EQ(kAvgRtt2, rtcp_rtt_stats->LastProcessedRtt());

  call_stats_.DeregisterStatsObserver(&stats_observer);
}

TEST_F(CallStatsTest, ProducesHistogramMetrics) {
  metrics::Reset();
  rtc::Event event(false, false);
  static constexpr const int64_t kRtt = 123;
  RtcpRttStats* rtcp_rtt_stats = &call_stats_;
  MockStatsObserver stats_observer;
  call_stats_.RegisterStatsObserver(&stats_observer);
  EXPECT_CALL(stats_observer, OnRttUpdate(kRtt, kRtt))
      .Times(AnyNumber())
      .WillOnce(InvokeWithoutArgs([&event] { event.Set(); }))
      .WillRepeatedly(Return());

  rtcp_rtt_stats->OnRttUpdate(kRtt);
  fake_clock_.AdvanceTimeMilliseconds(metrics::kMinRunTimeInSeconds *
                                      CallStats::kUpdateIntervalMs);
  rtcp_rtt_stats->OnRttUpdate(kRtt);
  EXPECT_TRUE(event.Wait(1000));

  call_stats_.DeregisterStatsObserver(&stats_observer);

  process_thread_->Stop();
  call_stats_.UpdateHistogramsForTest();

  EXPECT_EQ(1, metrics::NumSamples(
                   "WebRTC.Video.AverageRoundTripTimeInMilliseconds"));
  EXPECT_EQ(1, metrics::NumEvents(
                   "WebRTC.Video.AverageRoundTripTimeInMilliseconds", kRtt));
}

}  // namespace webrtc<|MERGE_RESOLUTION|>--- conflicted
+++ resolved
@@ -49,19 +49,10 @@
   }
 
  protected:
-<<<<<<< HEAD
-  virtual void SetUp() { call_stats_.reset(new CallStats(&fake_clock_)); }
-  virtual void TearDown() {
-    TickTime::DisableFakeClock();
-  }
-  SimulatedClock fake_clock_;
-  std::unique_ptr<CallStats> call_stats_;
-=======
   std::unique_ptr<ProcessThread> process_thread_{
       ProcessThread::Create("CallStats")};
   SimulatedClock fake_clock_{12345};
   CallStats call_stats_{&fake_clock_, process_thread_.get()};
->>>>>>> a36631cd
 };
 
 TEST_F(CallStatsTest, AddAndTriggerCallback) {
