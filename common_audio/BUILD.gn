# Copyright (c) 2014 The WebRTC project authors. All Rights Reserved.
#
# Use of this source code is governed by a BSD-style license
# that can be found in the LICENSE file in the root of the source
# tree. An additional intellectual property rights grant can be found
# in the file PATENTS.  All contributing project authors may
# be found in the AUTHORS file in the root of the source tree.

import("../webrtc.gni")

visibility = [ ":*" ]

rtc_static_library("common_audio") {
  visibility += [ "*" ]
  sources = [
    "audio_converter.cc",
    "audio_converter.h",
    "audio_util.cc",
    "channel_buffer.cc",
    "channel_buffer.h",
    "include/audio_util.h",
    "real_fourier.cc",
    "real_fourier.h",
    "real_fourier_ooura.cc",
    "real_fourier_ooura.h",
    "resampler/include/push_resampler.h",
    "resampler/include/resampler.h",
    "resampler/push_resampler.cc",
    "resampler/push_sinc_resampler.cc",
    "resampler/push_sinc_resampler.h",
    "resampler/resampler.cc",
    "resampler/sinc_resampler.cc",
    "smoothing_filter.cc",
    "smoothing_filter.h",
    "sparse_fir_filter.cc",
    "sparse_fir_filter.h",
    "vad/include/vad.h",
    "vad/vad.cc",
    "wav_file.cc",
    "wav_file.h",
    "wav_header.cc",
    "wav_header.h",
    "window_generator.cc",
    "window_generator.h",
  ]

  deps = [
    ":common_audio_c",
    ":sinc_resampler",
    "..:webrtc_common",
    "../rtc_base:checks",
    "../rtc_base:gtest_prod",
    "../rtc_base:rtc_base_approved",
    "../rtc_base/memory:aligned_array",
    "../rtc_base/memory:aligned_malloc",
    "../rtc_base/system:arch",
    "../system_wrappers",
    "../system_wrappers:cpu_features_api",
    "third_party/fft4g:fft4g",
    "//third_party/abseil-cpp/absl/types:optional",
  ]

  defines = []

  if (rtc_build_with_neon) {
    deps += [ ":common_audio_neon" ]
  }

  if (current_cpu == "x86" || current_cpu == "x64") {
    deps += [ ":common_audio_sse2" ]
  }  
}

if (current_cpu == "arm") {
  common_audio_c_arm_asm_sources = [
    "signal_processing/complex_bit_reverse_arm.S",
    "signal_processing/spl_sqrt_floor_arm.S",
  ]
  if (current_cpu == "arm") {
    if (arm_version >= 7) {
      common_audio_c_arm_asm_sources += [ "signal_processing/filter_ar_fast_q12_armv7.S", ]
    }
  }

  action_foreach("compile_common_audio_c_arm_assembly") {
    if (is_win) {
      script = "//webrtc/build/Win_ARM_Tools/run_arm_asm_compiler.py"
    } else {
      script = "//third_party/openmax_dl/dl/run_perl.py"
    }
    sources = common_audio_c_arm_asm_sources
    outputs = [
      "$target_gen_dir/{{source_file_part}}.obj",
    ]

    args = [
      "-s",
      "../../webrtc/build/gas-preprocessor/gas-preprocessor.pl",
      "-i",
      "{{source}}",
      "-o",
      rebase_path("$target_gen_dir/{{source_file_part}}.obj"),
      "-p",
      "environment.store_arm",
      "-l",
      "../../",
    ]
  }

}

rtc_source_set("mock_common_audio") {
  visibility += webrtc_default_visibility
  testonly = true
  sources = [
    "mocks/mock_smoothing_filter.h",
    "vad/mock/mock_vad.h",
  ]
  deps = [
    ":common_audio",
    "../test:test_support",
  ]
}

rtc_source_set("common_audio_c_arm_asm") {
  sources = []
  if (current_cpu == "arm") {
<<<<<<< HEAD
  
    if (current_os == "winuwp" && target_os == "winuwp") {
      sources = get_target_outputs(":compile_common_audio_c_arm_assembly")
      deps = [
        ":compile_common_audio_c_arm_assembly",
      ]
=======
    sources += [ "signal_processing/complex_bit_reverse_arm.S" ]

    if (arm_version >= 7) {
      sources += [ "signal_processing/filter_ar_fast_q12_armv7.S" ]
>>>>>>> a36631cd
    } else {
      sources = common_audio_c_arm_asm_sources
    }

    if (arm_version < 7) {
      sources += [ "signal_processing/filter_ar_fast_q12.c" ]
    }
    deps += [ "../rtc_base/system:asm_defines" ]
  }
}

rtc_source_set("common_audio_c") {
  visibility += webrtc_default_visibility
  sources = [
    "ring_buffer.c",
    "ring_buffer.h",
    "signal_processing/auto_corr_to_refl_coef.c",
    "signal_processing/auto_correlation.c",
    "signal_processing/complex_fft_tables.h",
    "signal_processing/copy_set_operations.c",
    "signal_processing/cross_correlation.c",
    "signal_processing/division_operations.c",
    "signal_processing/downsample_fast.c",
    "signal_processing/energy.c",
    "signal_processing/filter_ar.c",
    "signal_processing/filter_ma_fast_q12.c",
    "signal_processing/get_hanning_window.c",
    "signal_processing/get_scaling_square.c",
    "signal_processing/ilbc_specific_functions.c",
    "signal_processing/include/real_fft.h",
    "signal_processing/include/signal_processing_library.h",
    "signal_processing/include/spl_inl.h",
    "signal_processing/include/spl_inl_armv7.h",
    "signal_processing/levinson_durbin.c",
    "signal_processing/lpc_to_refl_coef.c",
    "signal_processing/min_max_operations.c",
    "signal_processing/randomization_functions.c",
    "signal_processing/real_fft.c",
    "signal_processing/refl_coef_to_lpc.c",
    "signal_processing/resample.c",
    "signal_processing/resample_48khz.c",
    "signal_processing/resample_by_2.c",
    "signal_processing/resample_by_2_internal.c",
    "signal_processing/resample_by_2_internal.h",
    "signal_processing/resample_fractional.c",
    "signal_processing/spl_init.c",
    "signal_processing/spl_inl.c",
    "signal_processing/spl_sqrt.c",
    "signal_processing/splitting_filter.c",
    "signal_processing/sqrt_of_one_minus_x_squared.c",
    "signal_processing/vector_scaling_operations.c",
    "vad/include/webrtc_vad.h",
    "vad/vad_core.c",
    "vad/vad_core.h",
    "vad/vad_filterbank.c",
    "vad/vad_filterbank.h",
    "vad/vad_gmm.c",
    "vad/vad_gmm.h",
    "vad/vad_sp.c",
    "vad/vad_sp.h",
    "vad/webrtc_vad.c",
  ]

  if (current_cpu == "mipsel") {
    sources += [
      "signal_processing/complex_bit_reverse_mips.c",
      "signal_processing/complex_fft_mips.c",
      "signal_processing/cross_correlation_mips.c",
      "signal_processing/downsample_fast_mips.c",
      "signal_processing/filter_ar_fast_q12_mips.c",
      "signal_processing/include/spl_inl_mips.h",
      "signal_processing/min_max_operations_mips.c",
      "signal_processing/resample_by_2_mips.c",
    ]
    if (mips_dsp_rev > 0) {
      sources += [ "signal_processing/vector_scaling_operations_mips.c" ]
    }
  } else {
    sources += [ "signal_processing/complex_fft.c" ]
  }

  if (current_cpu != "arm" && current_cpu != "mipsel") {
    sources += [
      "signal_processing/complex_bit_reverse.c",
      "signal_processing/filter_ar_fast_q12.c",
    ]
  }

<<<<<<< HEAD
  if (is_win) {
    cflags = [ "/wd4334" ]  # Ignore warning on shift operator promotion.
    
  }

  public_configs = [ ":common_audio_config" ]
=======
>>>>>>> a36631cd
  deps = [
    ":common_audio_c_arm_asm",
    ":common_audio_cc",
    "..:webrtc_common",
    "../rtc_base:checks",
    "../rtc_base:compile_assert_c",
    "../rtc_base:rtc_base_approved",
    "../rtc_base:sanitizer",
    "../rtc_base/system:arch",
    "../system_wrappers",
    "../system_wrappers:cpu_features_api",
    "third_party/fft4g:fft4g",
    "third_party/spl_sqrt_floor",
  ]
}

rtc_source_set("common_audio_cc") {
  sources = [
    "signal_processing/dot_product_with_scale.cc",
    "signal_processing/dot_product_with_scale.h",
  ]

  deps = [
    "..:webrtc_common",
    "../rtc_base:rtc_base_approved",
    "../system_wrappers",
  ]
}

rtc_source_set("sinc_resampler") {
  sources = [
    "resampler/sinc_resampler.h",
  ]
  deps = [
    "..:webrtc_common",
    "../rtc_base:gtest_prod",
    "../rtc_base:rtc_base_approved",
    "../rtc_base/memory:aligned_malloc",
    "../rtc_base/system:arch",
    "../system_wrappers",
  ]
}

rtc_source_set("fir_filter") {
  visibility += webrtc_default_visibility
  sources = [
    "fir_filter.h",
  ]
}

rtc_source_set("fir_filter_factory") {
  visibility += webrtc_default_visibility
  sources = [
    "fir_filter_c.cc",
    "fir_filter_c.h",
    "fir_filter_factory.cc",
    "fir_filter_factory.h",
  ]
  deps = [
    ":fir_filter",
    "../rtc_base:checks",
    "../rtc_base:rtc_base_approved",
    "../rtc_base/system:arch",
    "../system_wrappers:cpu_features_api",
  ]
  if (current_cpu == "x86" || current_cpu == "x64") {
    deps += [ ":common_audio_sse2" ]
  }
  if (rtc_build_with_neon) {
    deps += [ ":common_audio_neon" ]
  }
}

if (current_cpu == "x86" || current_cpu == "x64") {
  rtc_static_library("common_audio_sse2") {
    sources = [
      "fir_filter_sse.cc",
      "fir_filter_sse.h",
      "resampler/sinc_resampler_sse.cc",
    ]

    if (is_posix || is_fuchsia) {
      cflags = [ "-msse2" ]
    }

    deps = [
      ":fir_filter",
      ":sinc_resampler",
      "../rtc_base:checks",
      "../rtc_base:rtc_base_approved",
      "../rtc_base/memory:aligned_malloc",
    ]
  }
}

if (rtc_build_with_neon) {
  rtc_static_library("common_audio_neon") {
    sources = [
      "fir_filter_neon.cc",
      "fir_filter_neon.h",
      "resampler/sinc_resampler_neon.cc",
    ]

    if (current_cpu != "arm64") {
      # Enable compilation for the NEON instruction set.
      suppressed_configs += [ "//build/config/compiler:compiler_arm_fpu" ]
      cflags = [ "-mfpu=neon" ]
    }

    # Disable LTO on NEON targets due to compiler bug.
    # TODO(fdegans): Enable this. See crbug.com/408997.
    if (rtc_use_lto) {
      cflags -= [
        "-flto",
        "-ffat-lto-objects",
      ]
    }

    deps = [
      ":common_audio_neon_c",
      ":fir_filter",
      ":sinc_resampler",
      "../rtc_base:checks",
      "../rtc_base:rtc_base_approved",
      "../rtc_base/memory:aligned_malloc",
    ]
  }

  rtc_source_set("common_audio_neon_c") {
    visibility += webrtc_default_visibility
    sources = [
      "signal_processing/cross_correlation_neon.c",
      "signal_processing/downsample_fast_neon.c",
      "signal_processing/min_max_operations_neon.c",
    ]

    if (current_cpu != "arm64") {
      # Enable compilation for the NEON instruction set.
      suppressed_configs += [ "//build/config/compiler:compiler_arm_fpu" ]
      cflags = [ "-mfpu=neon" ]
    }

    # Disable LTO on NEON targets due to compiler bug.
    # TODO(fdegans): Enable this. See crbug.com/408997.
    if (rtc_use_lto) {
      cflags -= [
        "-flto",
        "-ffat-lto-objects",
      ]
    }

    deps = [
      ":common_audio_c",
      "../rtc_base:checks",
      "../rtc_base:rtc_base_approved",
      "../rtc_base/system:arch",
    ]
  }
}

if (rtc_include_tests) {
  rtc_test("common_audio_unittests") {
    visibility += webrtc_default_visibility
    testonly = true

    sources = [
      "audio_converter_unittest.cc",
      "audio_util_unittest.cc",
      "channel_buffer_unittest.cc",
      "fir_filter_unittest.cc",
      "real_fourier_unittest.cc",
      "resampler/push_resampler_unittest.cc",
      "resampler/push_sinc_resampler_unittest.cc",
      "resampler/resampler_unittest.cc",
      "resampler/sinusoidal_linear_chirp_source.cc",
      "resampler/sinusoidal_linear_chirp_source.h",
      "ring_buffer_unittest.cc",
      "signal_processing/real_fft_unittest.cc",
      "signal_processing/signal_processing_unittest.cc",
      "smoothing_filter_unittest.cc",
      "sparse_fir_filter_unittest.cc",
      "vad/vad_core_unittest.cc",
      "vad/vad_filterbank_unittest.cc",
      "vad/vad_gmm_unittest.cc",
      "vad/vad_sp_unittest.cc",
      "vad/vad_unittest.cc",
      "vad/vad_unittest.h",
      "wav_file_unittest.cc",
      "wav_header_unittest.cc",
      "window_generator_unittest.cc",
    ]

    # Does not compile on iOS for arm: webrtc:5544.
    if (!is_ios || target_cpu != "arm") {
      sources += [ "resampler/sinc_resampler_unittest.cc" ]
    }

    deps = [
      ":common_audio",
      ":common_audio_c",
      ":fir_filter",
      ":fir_filter_factory",
      ":sinc_resampler",
      "..:webrtc_common",
      "../rtc_base:checks",
      "../rtc_base:rtc_base_approved",
      "../rtc_base:rtc_base_tests_utils",
      "../rtc_base/system:arch",
      "../system_wrappers:cpu_features_api",
      "../test:fileutils",
      "../test:test_main",
      "//testing/gtest",
    ]

    if (is_android) {
      deps += [ "//testing/android/native_test:native_test_support" ]

      shard_timeout = 900
    }
  }
}<|MERGE_RESOLUTION|>--- conflicted
+++ resolved
@@ -74,7 +74,6 @@
 if (current_cpu == "arm") {
   common_audio_c_arm_asm_sources = [
     "signal_processing/complex_bit_reverse_arm.S",
-    "signal_processing/spl_sqrt_floor_arm.S",
   ]
   if (current_cpu == "arm") {
     if (arm_version >= 7) {
@@ -124,20 +123,13 @@
 
 rtc_source_set("common_audio_c_arm_asm") {
   sources = []
+  deps = []
   if (current_cpu == "arm") {
-<<<<<<< HEAD
-  
     if (current_os == "winuwp" && target_os == "winuwp") {
-      sources = get_target_outputs(":compile_common_audio_c_arm_assembly")
-      deps = [
+      sources += get_target_outputs(":compile_common_audio_c_arm_assembly")
+      deps += [
         ":compile_common_audio_c_arm_assembly",
       ]
-=======
-    sources += [ "signal_processing/complex_bit_reverse_arm.S" ]
-
-    if (arm_version >= 7) {
-      sources += [ "signal_processing/filter_ar_fast_q12_armv7.S" ]
->>>>>>> a36631cd
     } else {
       sources = common_audio_c_arm_asm_sources
     }
@@ -226,15 +218,6 @@
     ]
   }
 
-<<<<<<< HEAD
-  if (is_win) {
-    cflags = [ "/wd4334" ]  # Ignore warning on shift operator promotion.
-    
-  }
-
-  public_configs = [ ":common_audio_config" ]
-=======
->>>>>>> a36631cd
   deps = [
     ":common_audio_c_arm_asm",
     ":common_audio_cc",
