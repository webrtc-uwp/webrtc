--- conflicted
+++ resolved
@@ -83,27 +83,19 @@
 
 #if defined(WEBRTC_WIN)
 ThreadManager::ThreadManager()
-<<<<<<< HEAD
 #ifdef WINUWP
-    : key_(FlsAlloc(NULL)),
+    : key_(FlsAlloc()),
 #else // WINUWP
     : key_(TlsAlloc()),
 #endif // WINUWP
-    main_thread_ref_(CurrentThreadRef()) {
-}
-
-Thread *ThreadManager::CurrentThread() {
+      main_thread_ref_(CurrentThreadRef()) {}
+
+Thread* ThreadManager::CurrentThread() {
 #ifdef WINUWP
-  return static_cast<Thread *>(FlsGetValue(key_));
+  return static_cast<Thread*>(FlsGetValue(key_));
 #else // WINUWP
-  return static_cast<Thread *>(TlsGetValue(key_));
+  return static_cast<Thread*>(TlsGetValue(key_));
 #endif // WINUWP
-=======
-    : key_(TlsAlloc()), main_thread_ref_(CurrentThreadRef()) {}
-
-Thread* ThreadManager::CurrentThread() {
-  return static_cast<Thread*>(TlsGetValue(key_));
->>>>>>> a36631cd
 }
 
 void ThreadManager::SetCurrentThread(Thread* thread) {
