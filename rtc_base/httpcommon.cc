/*
 *  Copyright 2004 The WebRTC Project Authors. All rights reserved.
 *
 *  Use of this source code is governed by a BSD-style license
 *  that can be found in the LICENSE file in the root of the source
 *  tree. An additional intellectual property rights grant can be found
 *  in the file PATENTS.  All contributing project authors may
 *  be found in the AUTHORS file in the root of the source tree.
 */

#include <time.h>

#if defined(WEBRTC_WIN)
#include <windows.h>
#include <winsock2.h>
#include <ws2tcpip.h>
#define SECURITY_WIN32
#include <security.h>
#endif

#include <algorithm>

#include "rtc_base/arraysize.h"
#include "rtc_base/checks.h"
#include "rtc_base/cryptstring.h"
#include "rtc_base/httpcommon.h"
#include "rtc_base/messagedigest.h"
#include "rtc_base/socketaddress.h"
#include "rtc_base/strings/string_builder.h"
#include "rtc_base/third_party/base64/base64.h"
#include "rtc_base/zero_memory.h"

namespace rtc {
namespace {
#if defined(WEBRTC_WIN)
///////////////////////////////////////////////////////////////////////////////
// ConstantToLabel can be used to easily generate string names from constant
// values.  This can be useful for logging descriptive names of error messages.
// Usage:
//   const ConstantToLabel LIBRARY_ERRORS[] = {
//     KLABEL(SOME_ERROR),
//     KLABEL(SOME_OTHER_ERROR),
//     ...
//     LASTLABEL
//   }
//
//   int err = LibraryFunc();
//   LOG(LS_ERROR) << "LibraryFunc returned: "
//                 << GetErrorName(err, LIBRARY_ERRORS);
struct ConstantToLabel {
  int value;
  const char* label;
};

const char* LookupLabel(int value, const ConstantToLabel entries[]) {
  for (int i = 0; entries[i].label; ++i) {
    if (value == entries[i].value) {
      return entries[i].label;
    }
  }
  return 0;
}

std::string GetErrorName(int err, const ConstantToLabel* err_table) {
  if (err == 0)
    return "No error";

  if (err_table != 0) {
    if (const char* value = LookupLabel(err, err_table))
      return value;
  }

  char buffer[16];
  snprintf(buffer, sizeof(buffer), "0x%08x", err);
  return buffer;
}

#define KLABEL(x) \
  { x, #x }
#define LASTLABEL \
  { 0, 0 }

const ConstantToLabel SECURITY_ERRORS[] = {
    KLABEL(SEC_I_COMPLETE_AND_CONTINUE),
    KLABEL(SEC_I_COMPLETE_NEEDED),
    KLABEL(SEC_I_CONTEXT_EXPIRED),
    KLABEL(SEC_I_CONTINUE_NEEDED),
    KLABEL(SEC_I_INCOMPLETE_CREDENTIALS),
    KLABEL(SEC_I_RENEGOTIATE),
    KLABEL(SEC_E_CERT_EXPIRED),
    KLABEL(SEC_E_INCOMPLETE_MESSAGE),
    KLABEL(SEC_E_INSUFFICIENT_MEMORY),
    KLABEL(SEC_E_INTERNAL_ERROR),
    KLABEL(SEC_E_INVALID_HANDLE),
    KLABEL(SEC_E_INVALID_TOKEN),
    KLABEL(SEC_E_LOGON_DENIED),
    KLABEL(SEC_E_NO_AUTHENTICATING_AUTHORITY),
    KLABEL(SEC_E_NO_CREDENTIALS),
    KLABEL(SEC_E_NOT_OWNER),
    KLABEL(SEC_E_OK),
    KLABEL(SEC_E_SECPKG_NOT_FOUND),
    KLABEL(SEC_E_TARGET_UNKNOWN),
    KLABEL(SEC_E_UNKNOWN_CREDENTIALS),
    KLABEL(SEC_E_UNSUPPORTED_FUNCTION),
    KLABEL(SEC_E_UNTRUSTED_ROOT),
    KLABEL(SEC_E_WRONG_PRINCIPAL),
    LASTLABEL};
#undef KLABEL
#undef LASTLABEL
#endif  // defined(WEBRTC_WIN)
}  // namespace

//////////////////////////////////////////////////////////////////////
// Enum - TODO: expose globally later?
//////////////////////////////////////////////////////////////////////

bool find_string(size_t& index,
                 const std::string& needle,
                 const char* const haystack[],
                 size_t max_index) {
  for (index = 0; index < max_index; ++index) {
    if (_stricmp(needle.c_str(), haystack[index]) == 0) {
      return true;
    }
  }
  return false;
}

template <class E>
struct Enum {
  static const char** Names;
  static size_t Size;

  static inline const char* Name(E val) { return Names[val]; }
  static inline bool Parse(E& val, const std::string& name) {
    size_t index;
    if (!find_string(index, name, Names, Size))
      return false;
    val = static_cast<E>(index);
    return true;
  }

  E val;

  inline operator E&() { return val; }
  inline Enum& operator=(E rhs) {
    val = rhs;
    return *this;
  }

  inline const char* name() const { return Name(val); }
  inline bool assign(const std::string& name) { return Parse(val, name); }
  inline Enum& operator=(const std::string& rhs) {
    assign(rhs);
    return *this;
  }
};

#define ENUM(e, n)                 \
  template <>                      \
  const char** Enum<e>::Names = n; \
  template <>                      \
  size_t Enum<e>::Size = sizeof(n) / sizeof(n[0])

//////////////////////////////////////////////////////////////////////
// HttpCommon
//////////////////////////////////////////////////////////////////////

static const char* kHttpVersions[HVER_LAST + 1] = {"1.0", "1.1", "Unknown"};
ENUM(HttpVersion, kHttpVersions);

static const char* kHttpHeaders[HH_LAST + 1] = {
    "Age",
    "Cache-Control",
    "Connection",
    "Content-Disposition",
    "Content-Length",
    "Content-Range",
    "Content-Type",
    "Cookie",
    "Date",
    "ETag",
    "Expires",
    "Host",
    "If-Modified-Since",
    "If-None-Match",
    "Keep-Alive",
    "Last-Modified",
    "Location",
    "Proxy-Authenticate",
    "Proxy-Authorization",
    "Proxy-Connection",
    "Range",
    "Set-Cookie",
    "TE",
    "Trailers",
    "Transfer-Encoding",
    "Upgrade",
    "User-Agent",
    "WWW-Authenticate",
};
ENUM(HttpHeader, kHttpHeaders);

const char* ToString(HttpVersion version) {
  return Enum<HttpVersion>::Name(version);
}

bool FromString(HttpVersion& version, const std::string& str) {
  return Enum<HttpVersion>::Parse(version, str);
}

const char* ToString(HttpHeader header) {
  return Enum<HttpHeader>::Name(header);
}

bool FromString(HttpHeader& header, const std::string& str) {
  return Enum<HttpHeader>::Parse(header, str);
}

bool HttpHeaderIsEndToEnd(HttpHeader header) {
  switch (header) {
    case HH_CONNECTION:
    case HH_KEEP_ALIVE:
    case HH_PROXY_AUTHENTICATE:
    case HH_PROXY_AUTHORIZATION:
    case HH_PROXY_CONNECTION:  // Note part of RFC... this is non-standard
                               // header
    case HH_TE:
    case HH_TRAILERS:
    case HH_TRANSFER_ENCODING:
    case HH_UPGRADE:
      return false;
    default:
      return true;
  }
}

bool HttpHeaderIsCollapsible(HttpHeader header) {
  switch (header) {
    case HH_SET_COOKIE:
    case HH_PROXY_AUTHENTICATE:
    case HH_WWW_AUTHENTICATE:
      return false;
    default:
      return true;
  }
}

bool HttpShouldKeepAlive(const HttpData& data) {
  std::string connection;
  if ((data.hasHeader(HH_PROXY_CONNECTION, &connection) ||
       data.hasHeader(HH_CONNECTION, &connection))) {
    return (_stricmp(connection.c_str(), "Keep-Alive") == 0);
  }
  return (data.version >= HVER_1_1);
}

namespace {

inline bool IsEndOfAttributeName(size_t pos, size_t len, const char* data) {
  if (pos >= len)
    return true;
  if (isspace(static_cast<unsigned char>(data[pos])))
    return true;
  // The reason for this complexity is that some attributes may contain trailing
  // equal signs (like base64 tokens in Negotiate auth headers)
  if ((pos + 1 < len) && (data[pos] == '=') &&
      !isspace(static_cast<unsigned char>(data[pos + 1])) &&
      (data[pos + 1] != '=')) {
    return true;
  }
  return false;
}

}  // anonymous namespace

void HttpParseAttributes(const char* data,
                         size_t len,
                         HttpAttributeList& attributes) {
  size_t pos = 0;
  while (true) {
    // Skip leading whitespace
    while ((pos < len) && isspace(static_cast<unsigned char>(data[pos]))) {
      ++pos;
    }

    // End of attributes?
    if (pos >= len)
      return;

    // Find end of attribute name
    size_t start = pos;
    while (!IsEndOfAttributeName(pos, len, data)) {
      ++pos;
    }

    HttpAttribute attribute;
    attribute.first.assign(data + start, data + pos);

    // Attribute has value?
    if ((pos < len) && (data[pos] == '=')) {
      ++pos;  // Skip '='
      // Check if quoted value
      if ((pos < len) && (data[pos] == '"')) {
        while (++pos < len) {
          if (data[pos] == '"') {
            ++pos;
            break;
          }
          if ((data[pos] == '\\') && (pos + 1 < len))
            ++pos;
          attribute.second.append(1, data[pos]);
        }
      } else {
        while ((pos < len) && !isspace(static_cast<unsigned char>(data[pos])) &&
               (data[pos] != ',')) {
          attribute.second.append(1, data[pos++]);
        }
      }
    }

    attributes.push_back(attribute);
    if ((pos < len) && (data[pos] == ','))
      ++pos;  // Skip ','
  }
}

bool HttpHasAttribute(const HttpAttributeList& attributes,
                      const std::string& name,
                      std::string* value) {
  for (HttpAttributeList::const_iterator it = attributes.begin();
       it != attributes.end(); ++it) {
    if (it->first == name) {
      if (value) {
        *value = it->second;
      }
      return true;
    }
  }
  return false;
}

bool HttpHasNthAttribute(HttpAttributeList& attributes,
                         size_t index,
                         std::string* name,
                         std::string* value) {
  if (index >= attributes.size())
    return false;

  if (name)
    *name = attributes[index].first;
  if (value)
    *value = attributes[index].second;
  return true;
}

bool HttpDateToSeconds(const std::string& date, time_t* seconds) {
  const char* const kTimeZones[] = {
      "UT",  "GMT", "EST", "EDT", "CST", "CDT", "MST", "MDT", "PST",
      "PDT", "A",   "B",   "C",   "D",   "E",   "F",   "G",   "H",
      "I",   "K",   "L",   "M",   "N",   "O",   "P",   "Q",   "R",
      "S",   "T",   "U",   "V",   "W",   "X",   "Y"};
  const int kTimeZoneOffsets[] = {
      0,  0,  -5,  -4,  -6,  -5, -7, -6, -8, -7, -1, -2, -3, -4, -5, -6, -7,
      -8, -9, -10, -11, -12, 1,  2,  3,  4,  5,  6,  7,  8,  9,  10, 11, 12};

  RTC_DCHECK(nullptr != seconds);
  struct tm tval;
  memset(&tval, 0, sizeof(tval));
  char month[4], zone[6];
  memset(month, 0, sizeof(month));
  memset(zone, 0, sizeof(zone));

  if (7 != sscanf(date.c_str(), "%*3s, %d %3s %d %d:%d:%d %5c", &tval.tm_mday,
                  month, &tval.tm_year, &tval.tm_hour, &tval.tm_min,
                  &tval.tm_sec, zone)) {
    return false;
  }
  switch (toupper(month[2])) {
    case 'N':
      tval.tm_mon = (month[1] == 'A') ? 0 : 5;
      break;
    case 'B':
      tval.tm_mon = 1;
      break;
    case 'R':
      tval.tm_mon = (month[0] == 'M') ? 2 : 3;
      break;
    case 'Y':
      tval.tm_mon = 4;
      break;
    case 'L':
      tval.tm_mon = 6;
      break;
    case 'G':
      tval.tm_mon = 7;
      break;
    case 'P':
      tval.tm_mon = 8;
      break;
    case 'T':
      tval.tm_mon = 9;
      break;
    case 'V':
      tval.tm_mon = 10;
      break;
    case 'C':
      tval.tm_mon = 11;
      break;
  }
  tval.tm_year -= 1900;
  time_t gmt, non_gmt = mktime(&tval);
  if ((zone[0] == '+') || (zone[0] == '-')) {
    if (!isdigit(zone[1]) || !isdigit(zone[2]) || !isdigit(zone[3]) ||
        !isdigit(zone[4])) {
      return false;
    }
    int hours = (zone[1] - '0') * 10 + (zone[2] - '0');
    int minutes = (zone[3] - '0') * 10 + (zone[4] - '0');
    int offset = (hours * 60 + minutes) * 60;
    gmt = non_gmt + ((zone[0] == '+') ? offset : -offset);
  } else {
    size_t zindex;
    if (!find_string(zindex, zone, kTimeZones, arraysize(kTimeZones))) {
      return false;
    }
    gmt = non_gmt + kTimeZoneOffsets[zindex] * 60 * 60;
  }
// TODO: Android should support timezone, see b/2441195
#if defined(WEBRTC_MAC) && !defined(WEBRTC_IOS) || defined(WEBRTC_ANDROID) || \
    defined(BSD)
  tm* tm_for_timezone = localtime(&gmt);
  *seconds = gmt + tm_for_timezone->tm_gmtoff;
#else
#if defined(_MSC_VER) && _MSC_VER >= 1900
  long timezone = 0;
  _get_timezone(&timezone);
#endif
  *seconds = gmt - timezone;
#endif
  return true;
}

std::string HttpAddress(const SocketAddress& address, bool secure) {
  return (address.port() == HttpDefaultPort(secure)) ? address.hostname()
                                                     : address.ToString();
}

//////////////////////////////////////////////////////////////////////
// HttpData
//////////////////////////////////////////////////////////////////////

HttpData::HttpData() : version(HVER_1_1) {}

HttpData::~HttpData() = default;

void HttpData::clear(bool release_document) {
  // Clear headers first, since releasing a document may have far-reaching
  // effects.
  headers_.clear();
  if (release_document) {
    document.reset();
  }
}

void HttpData::changeHeader(const std::string& name,
                            const std::string& value,
                            HeaderCombine combine) {
  if (combine == HC_AUTO) {
    HttpHeader header;
    // Unrecognized headers are collapsible
    combine = !FromString(header, name) || HttpHeaderIsCollapsible(header)
                  ? HC_YES
                  : HC_NO;
  } else if (combine == HC_REPLACE) {
    headers_.erase(name);
    combine = HC_NO;
  }
  // At this point, combine is one of (YES, NO, NEW)
  if (combine != HC_NO) {
    HeaderMap::iterator it = headers_.find(name);
    if (it != headers_.end()) {
      if (combine == HC_YES) {
        it->second.append(",");
        it->second.append(value);
      }
      return;
    }
  }
  headers_.insert(HeaderMap::value_type(name, value));
}

size_t HttpData::clearHeader(const std::string& name) {
  return headers_.erase(name);
}

HttpData::iterator HttpData::clearHeader(iterator header) {
  iterator deprecated = header++;
  headers_.erase(deprecated);
  return header;
}

bool HttpData::hasHeader(const std::string& name, std::string* value) const {
  HeaderMap::const_iterator it = headers_.find(name);
  if (it == headers_.end()) {
    return false;
  } else if (value) {
    *value = it->second;
  }
  return true;
}

//
// HttpRequestData
//

void HttpRequestData::clear(bool release_document) {
  path.clear();
  HttpData::clear(release_document);
}

size_t HttpRequestData::formatLeader(char* buffer, size_t size) const {
  RTC_DCHECK(path.find(' ') == std::string::npos);
  return sprintfn(buffer, size, "GET %.*s HTTP/%s", path.size(), path.data(),
                  ToString(version));
}

HttpError HttpRequestData::parseLeader(const char* line, size_t len) {
  unsigned int vmajor, vminor;
  int vend, dstart, dend;
  // sscanf isn't safe with strings that aren't null-terminated, and there is
  // no guarantee that |line| is. Create a local copy that is null-terminated.
  std::string line_str(line, len);
  line = line_str.c_str();
  if ((sscanf(line, "%*s%n %n%*s%n HTTP/%u.%u", &vend, &dstart, &dend, &vmajor,
              &vminor) != 2) ||
      (vmajor != 1)) {
    return HE_PROTOCOL;
  }
  if (vminor == 0) {
    version = HVER_1_0;
  } else if (vminor == 1) {
    version = HVER_1_1;
  } else {
    return HE_PROTOCOL;
  }
  if (vend != 3 || memcmp(line, "GET", 3)) {
    return HE_PROTOCOL;  // !?! HC_METHOD_NOT_SUPPORTED?
  }
  path.assign(line + dstart, line + dend);
  return HE_NONE;
}

//
// HttpResponseData
//

void HttpResponseData::clear(bool release_document) {
  scode = HC_INTERNAL_SERVER_ERROR;
  message.clear();
  HttpData::clear(release_document);
}

void HttpResponseData::set_success(uint32_t scode) {
  this->scode = scode;
  message.clear();
  setHeader(HH_CONTENT_LENGTH, "0", false);
}

void HttpResponseData::set_error(uint32_t scode) {
  this->scode = scode;
  message.clear();
  setHeader(HH_CONTENT_LENGTH, "0", false);
}

size_t HttpResponseData::formatLeader(char* buffer, size_t size) const {
  size_t len = sprintfn(buffer, size, "HTTP/%s %lu", ToString(version), scode);
  if (!message.empty()) {
    len += sprintfn(buffer + len, size - len, " %.*s", message.size(),
                    message.data());
  }
  return len;
}

HttpError HttpResponseData::parseLeader(const char* line, size_t len) {
  size_t pos = 0;
  unsigned int vmajor, vminor, temp_scode;
  int temp_pos;
  // sscanf isn't safe with strings that aren't null-terminated, and there is
  // no guarantee that |line| is. Create a local copy that is null-terminated.
  std::string line_str(line, len);
  line = line_str.c_str();
  if (sscanf(line, "HTTP %u%n", &temp_scode, &temp_pos) == 1) {
    // This server's response has no version. :( NOTE: This happens for every
    // response to requests made from Chrome plugins, regardless of the server's
    // behaviour.
    RTC_LOG(LS_VERBOSE) << "HTTP version missing from response";
    version = HVER_UNKNOWN;
  } else if ((sscanf(line, "HTTP/%u.%u %u%n", &vmajor, &vminor, &temp_scode,
                     &temp_pos) == 3) &&
             (vmajor == 1)) {
    // This server's response does have a version.
    if (vminor == 0) {
      version = HVER_1_0;
    } else if (vminor == 1) {
      version = HVER_1_1;
    } else {
      return HE_PROTOCOL;
    }
  } else {
    return HE_PROTOCOL;
  }
  scode = temp_scode;
  pos = static_cast<size_t>(temp_pos);
  while ((pos < len) && isspace(static_cast<unsigned char>(line[pos])))
    ++pos;
  message.assign(line + pos, len - pos);
  return HE_NONE;
}

//////////////////////////////////////////////////////////////////////
// Http Authentication
//////////////////////////////////////////////////////////////////////

std::string quote(const std::string& str) {
  std::string result;
  result.push_back('"');
  for (size_t i = 0; i < str.size(); ++i) {
    if ((str[i] == '"') || (str[i] == '\\'))
      result.push_back('\\');
    result.push_back(str[i]);
  }
  result.push_back('"');
  return result;
}

#if defined(WEBRTC_WIN) && !defined(WINUWP)
struct NegotiateAuthContext : public HttpAuthContext {
  CredHandle cred;
  CtxtHandle ctx;
  size_t steps;
  bool specified_credentials;

  NegotiateAuthContext(const std::string& auth, CredHandle c1, CtxtHandle c2)
      : HttpAuthContext(auth),
        cred(c1),
        ctx(c2),
        steps(0),
        specified_credentials(false) {}

  ~NegotiateAuthContext() override {
    DeleteSecurityContext(&ctx);
    FreeCredentialsHandle(&cred);
  }
};
<<<<<<< HEAD
#endif // defined(WEBRTC_WIN) && !defined(WINUWP)

HttpAuthResult HttpAuthenticate(
  const char * challenge, size_t len,
  const SocketAddress& server,
  const std::string& method, const std::string& uri,
  const std::string& username, const CryptString& password,
  HttpAuthContext *& context, std::string& response, std::string& auth_method)
{
=======
#endif  // WEBRTC_WIN

HttpAuthResult HttpAuthenticate(const char* challenge,
                                size_t len,
                                const SocketAddress& server,
                                const std::string& method,
                                const std::string& uri,
                                const std::string& username,
                                const CryptString& password,
                                HttpAuthContext*& context,
                                std::string& response,
                                std::string& auth_method) {
>>>>>>> a36631cd
  HttpAttributeList args;
  HttpParseAttributes(challenge, len, args);
  HttpHasNthAttribute(args, 0, &auth_method, nullptr);

  if (context && (context->auth_method != auth_method))
    return HAR_IGNORE;

  // BASIC
  if (_stricmp(auth_method.c_str(), "basic") == 0) {
    if (context)
      return HAR_CREDENTIALS;  // Bad credentials
    if (username.empty())
      return HAR_CREDENTIALS;  // Missing credentials

    context = new HttpAuthContext(auth_method);

    // TODO(bugs.webrtc.org/8905): Convert sensitive to a CryptString and also
    // return response as CryptString so contents get securely deleted
    // automatically.
    // std::string decoded = username + ":" + password;
    size_t len = username.size() + password.GetLength() + 2;
    char* sensitive = new char[len];
    size_t pos = strcpyn(sensitive, len, username.data(), username.size());
    pos += strcpyn(sensitive + pos, len - pos, ":");
    password.CopyTo(sensitive + pos, true);

    response = auth_method;
    response.append(" ");
    // TODO: create a sensitive-source version of Base64::encode
    response.append(Base64::Encode(sensitive));
    ExplicitZeroMemory(sensitive, len);
    delete[] sensitive;
    return HAR_RESPONSE;
  }

  // DIGEST
  if (_stricmp(auth_method.c_str(), "digest") == 0) {
    if (context)
      return HAR_CREDENTIALS;  // Bad credentials
    if (username.empty())
      return HAR_CREDENTIALS;  // Missing credentials

    context = new HttpAuthContext(auth_method);

    std::string cnonce, ncount;
    char buffer[256];
    sprintf(buffer, "%d", static_cast<int>(time(0)));
    cnonce = MD5(buffer);
    ncount = "00000001";

    std::string realm, nonce, qop, opaque;
    HttpHasAttribute(args, "realm", &realm);
    HttpHasAttribute(args, "nonce", &nonce);
    bool has_qop = HttpHasAttribute(args, "qop", &qop);
    bool has_opaque = HttpHasAttribute(args, "opaque", &opaque);

    // TODO(bugs.webrtc.org/8905): Convert sensitive to a CryptString and also
    // return response as CryptString so contents get securely deleted
    // automatically.
    // std::string A1 = username + ":" + realm + ":" + password;
    size_t len = username.size() + realm.size() + password.GetLength() + 3;
    char* sensitive = new char[len];  // A1
    size_t pos = strcpyn(sensitive, len, username.data(), username.size());
    pos += strcpyn(sensitive + pos, len - pos, ":");
    pos += strcpyn(sensitive + pos, len - pos, realm.c_str());
    pos += strcpyn(sensitive + pos, len - pos, ":");
    password.CopyTo(sensitive + pos, true);

    std::string A2 = method + ":" + uri;
    std::string middle;
    if (has_qop) {
      qop = "auth";
      middle = nonce + ":" + ncount + ":" + cnonce + ":" + qop;
    } else {
      middle = nonce;
    }
    std::string HA1 = MD5(sensitive);
    ExplicitZeroMemory(sensitive, len);
    delete[] sensitive;
    std::string HA2 = MD5(A2);
    std::string dig_response = MD5(HA1 + ":" + middle + ":" + HA2);

    rtc::StringBuilder ss;
    ss << auth_method;
    ss << " username=" << quote(username);
    ss << ", realm=" << quote(realm);
    ss << ", nonce=" << quote(nonce);
    ss << ", uri=" << quote(uri);
    if (has_qop) {
      ss << ", qop=" << qop;
      ss << ", nc=" << ncount;
      ss << ", cnonce=" << quote(cnonce);
    }
    ss << ", response=\"" << dig_response << "\"";
    if (has_opaque) {
      ss << ", opaque=" << quote(opaque);
    }
    response = ss.str();
    return HAR_RESPONSE;
  }

#if defined(WEBRTC_WIN) && !defined(WINUWP)
#if 1
  bool want_negotiate = (_stricmp(auth_method.c_str(), "negotiate") == 0);
  bool want_ntlm = (_stricmp(auth_method.c_str(), "ntlm") == 0);
  // SPNEGO & NTLM
  if (want_negotiate || want_ntlm) {
    const size_t MAX_MESSAGE = 12000, MAX_SPN = 256;
    char out_buf[MAX_MESSAGE], spn[MAX_SPN];

#if 0  // Requires funky windows versions
    DWORD len = MAX_SPN;
    if (DsMakeSpn("HTTP", server.HostAsURIString().c_str(), nullptr,
                  server.port(),
                  0, &len, spn) != ERROR_SUCCESS) {
      RTC_LOG_F(WARNING) << "(Negotiate) - DsMakeSpn failed";
      return HAR_IGNORE;
    }
#else
    sprintfn(spn, MAX_SPN, "HTTP/%s", server.ToString().c_str());
#endif

    SecBuffer out_sec;
    out_sec.pvBuffer = out_buf;
    out_sec.cbBuffer = sizeof(out_buf);
    out_sec.BufferType = SECBUFFER_TOKEN;

    SecBufferDesc out_buf_desc;
    out_buf_desc.ulVersion = 0;
    out_buf_desc.cBuffers = 1;
    out_buf_desc.pBuffers = &out_sec;

    const ULONG NEG_FLAGS_DEFAULT =
        // ISC_REQ_ALLOCATE_MEMORY
        ISC_REQ_CONFIDENTIALITY
        //| ISC_REQ_EXTENDED_ERROR
        //| ISC_REQ_INTEGRITY
        | ISC_REQ_REPLAY_DETECT | ISC_REQ_SEQUENCE_DETECT
        //| ISC_REQ_STREAM
        //| ISC_REQ_USE_SUPPLIED_CREDS
        ;

    ::TimeStamp lifetime;
    SECURITY_STATUS ret = S_OK;
    ULONG ret_flags = 0, flags = NEG_FLAGS_DEFAULT;

    bool specify_credentials = !username.empty();
    size_t steps = 0;

    // uint32_t now = Time();

    NegotiateAuthContext* neg = static_cast<NegotiateAuthContext*>(context);
    if (neg) {
      const size_t max_steps = 10;
      if (++neg->steps >= max_steps) {
        RTC_LOG(WARNING) << "AsyncHttpsProxySocket::Authenticate(Negotiate) "
                            "too many retries";
        return HAR_ERROR;
      }
      steps = neg->steps;

      std::string challenge, decoded_challenge;
      if (HttpHasNthAttribute(args, 1, &challenge, nullptr) &&
          Base64::Decode(challenge, Base64::DO_STRICT, &decoded_challenge,
                         nullptr)) {
        SecBuffer in_sec;
        in_sec.pvBuffer = const_cast<char*>(decoded_challenge.data());
        in_sec.cbBuffer = static_cast<unsigned long>(decoded_challenge.size());
        in_sec.BufferType = SECBUFFER_TOKEN;

        SecBufferDesc in_buf_desc;
        in_buf_desc.ulVersion = 0;
        in_buf_desc.cBuffers = 1;
        in_buf_desc.pBuffers = &in_sec;

        ret = InitializeSecurityContextA(
            &neg->cred, &neg->ctx, spn, flags, 0, SECURITY_NATIVE_DREP,
            &in_buf_desc, 0, &neg->ctx, &out_buf_desc, &ret_flags, &lifetime);
        if (FAILED(ret)) {
          RTC_LOG(LS_ERROR) << "InitializeSecurityContext returned: "
                            << GetErrorName(ret, SECURITY_ERRORS);
          return HAR_ERROR;
        }
      } else if (neg->specified_credentials) {
        // Try again with default credentials
        specify_credentials = false;
        delete context;
        context = neg = 0;
      } else {
        return HAR_CREDENTIALS;
      }
    }

    if (!neg) {
      unsigned char userbuf[256], passbuf[256], domainbuf[16];
      SEC_WINNT_AUTH_IDENTITY_A auth_id, *pauth_id = 0;
      if (specify_credentials) {
        memset(&auth_id, 0, sizeof(auth_id));
        size_t len = password.GetLength() + 1;
        char* sensitive = new char[len];
        password.CopyTo(sensitive, true);
        std::string::size_type pos = username.find('\\');
        if (pos == std::string::npos) {
          auth_id.UserLength = static_cast<unsigned long>(
              std::min(sizeof(userbuf) - 1, username.size()));
          memcpy(userbuf, username.c_str(), auth_id.UserLength);
          userbuf[auth_id.UserLength] = 0;
          auth_id.DomainLength = 0;
          domainbuf[auth_id.DomainLength] = 0;
          auth_id.PasswordLength = static_cast<unsigned long>(
              std::min(sizeof(passbuf) - 1, password.GetLength()));
          memcpy(passbuf, sensitive, auth_id.PasswordLength);
          passbuf[auth_id.PasswordLength] = 0;
        } else {
          auth_id.UserLength = static_cast<unsigned long>(
              std::min(sizeof(userbuf) - 1, username.size() - pos - 1));
          memcpy(userbuf, username.c_str() + pos + 1, auth_id.UserLength);
          userbuf[auth_id.UserLength] = 0;
          auth_id.DomainLength =
              static_cast<unsigned long>(std::min(sizeof(domainbuf) - 1, pos));
          memcpy(domainbuf, username.c_str(), auth_id.DomainLength);
          domainbuf[auth_id.DomainLength] = 0;
          auth_id.PasswordLength = static_cast<unsigned long>(
              std::min(sizeof(passbuf) - 1, password.GetLength()));
          memcpy(passbuf, sensitive, auth_id.PasswordLength);
          passbuf[auth_id.PasswordLength] = 0;
        }
        ExplicitZeroMemory(sensitive, len);
        delete[] sensitive;
        auth_id.User = userbuf;
        auth_id.Domain = domainbuf;
        auth_id.Password = passbuf;
        auth_id.Flags = SEC_WINNT_AUTH_IDENTITY_ANSI;
        pauth_id = &auth_id;
        RTC_LOG(LS_VERBOSE)
            << "Negotiate protocol: Using specified credentials";
      } else {
        RTC_LOG(LS_VERBOSE) << "Negotiate protocol: Using default credentials";
      }

      CredHandle cred;
      ret = AcquireCredentialsHandleA(
          0, const_cast<char*>(want_negotiate ? NEGOSSP_NAME_A : NTLMSP_NAME_A),
          SECPKG_CRED_OUTBOUND, 0, pauth_id, 0, 0, &cred, &lifetime);
      if (ret != SEC_E_OK) {
        RTC_LOG(LS_ERROR) << "AcquireCredentialsHandle error: "
                          << GetErrorName(ret, SECURITY_ERRORS);
        return HAR_IGNORE;
      }

      // CSecBufferBundle<5, CSecBufferBase::FreeSSPI> sb_out;

      CtxtHandle ctx;
      ret = InitializeSecurityContextA(&cred, 0, spn, flags, 0,
                                       SECURITY_NATIVE_DREP, 0, 0, &ctx,
                                       &out_buf_desc, &ret_flags, &lifetime);
      if (FAILED(ret)) {
        RTC_LOG(LS_ERROR) << "InitializeSecurityContext returned: "
                          << GetErrorName(ret, SECURITY_ERRORS);
        FreeCredentialsHandle(&cred);
        return HAR_IGNORE;
      }

      RTC_DCHECK(!context);
      context = neg = new NegotiateAuthContext(auth_method, cred, ctx);
      neg->specified_credentials = specify_credentials;
      neg->steps = steps;
    }

    if ((ret == SEC_I_COMPLETE_NEEDED) ||
        (ret == SEC_I_COMPLETE_AND_CONTINUE)) {
      ret = CompleteAuthToken(&neg->ctx, &out_buf_desc);
      RTC_LOG(LS_VERBOSE) << "CompleteAuthToken returned: "
                          << GetErrorName(ret, SECURITY_ERRORS);
      if (FAILED(ret)) {
        return HAR_ERROR;
      }
    }

    std::string decoded(out_buf, out_buf + out_sec.cbBuffer);
    response = auth_method;
    response.append(" ");
    response.append(Base64::Encode(decoded));
    return HAR_RESPONSE;
  }
#endif
#endif  // WEBRTC_WIN

  return HAR_IGNORE;
}

//////////////////////////////////////////////////////////////////////

}  // namespace rtc<|MERGE_RESOLUTION|>--- conflicted
+++ resolved
@@ -653,18 +653,7 @@
     FreeCredentialsHandle(&cred);
   }
 };
-<<<<<<< HEAD
-#endif // defined(WEBRTC_WIN) && !defined(WINUWP)
-
-HttpAuthResult HttpAuthenticate(
-  const char * challenge, size_t len,
-  const SocketAddress& server,
-  const std::string& method, const std::string& uri,
-  const std::string& username, const CryptString& password,
-  HttpAuthContext *& context, std::string& response, std::string& auth_method)
-{
-=======
-#endif  // WEBRTC_WIN
+#endif  // WEBRTC_WIN && !defined(WINUWP)
 
 HttpAuthResult HttpAuthenticate(const char* challenge,
                                 size_t len,
@@ -676,7 +665,6 @@
                                 HttpAuthContext*& context,
                                 std::string& response,
                                 std::string& auth_method) {
->>>>>>> a36631cd
   HttpAttributeList args;
   HttpParseAttributes(challenge, len, args);
   HttpHasNthAttribute(args, 0, &auth_method, nullptr);
