/*
 *  Copyright 2012 The WebRTC project authors. All Rights Reserved.
 *
 *  Use of this source code is governed by a BSD-style license
 *  that can be found in the LICENSE file in the root of the source
 *  tree. An additional intellectual property rights grant can be found
 *  in the file PATENTS.  All contributing project authors may
 *  be found in the AUTHORS file in the root of the source tree.
 */

// Disable for TSan v2, see
// https://code.google.com/p/webrtc/issues/detail?id=1205 for details.
#if !defined(THREAD_SANITIZER)

#include <stdio.h>

#include <algorithm>
#include <functional>
#include <list>
#include <map>
#include <memory>
#include <utility>
#include <vector>

#include "api/audio_codecs/builtin_audio_decoder_factory.h"
#include "api/audio_codecs/builtin_audio_encoder_factory.h"
#include "api/mediastreaminterface.h"
#include "api/peerconnectioninterface.h"
#include "api/peerconnectionproxy.h"
#include "api/rtpreceiverinterface.h"
#include "api/video_codecs/builtin_video_decoder_factory.h"
#include "api/video_codecs/builtin_video_encoder_factory.h"
#include "api/video_codecs/sdp_video_format.h"
#include "call/call.h"
#include "logging/rtc_event_log/fake_rtc_event_log_factory.h"
#include "logging/rtc_event_log/rtc_event_log_factory_interface.h"
#include "media/engine/fakewebrtcvideoengine.h"
#include "media/engine/webrtcmediaengine.h"
#include "modules/audio_processing/include/audio_processing.h"
#include "p2p/base/mockasyncresolver.h"
#include "p2p/base/p2pconstants.h"
#include "p2p/base/portinterface.h"
#include "p2p/base/teststunserver.h"
#include "p2p/base/testturncustomizer.h"
#include "p2p/base/testturnserver.h"
#include "p2p/client/basicportallocator.h"
#include "pc/dtmfsender.h"
#include "pc/localaudiosource.h"
#include "pc/mediasession.h"
#include "pc/peerconnection.h"
#include "pc/peerconnectionfactory.h"
#include "pc/rtpmediautils.h"
#include "pc/sessiondescription.h"
#include "pc/test/fakeaudiocapturemodule.h"
#include "pc/test/fakeperiodicvideotracksource.h"
#include "pc/test/fakertccertificategenerator.h"
#include "pc/test/fakevideotrackrenderer.h"
#include "pc/test/mockpeerconnectionobservers.h"
#include "rtc_base/fakenetwork.h"
#include "rtc_base/firewallsocketserver.h"
#include "rtc_base/gunit.h"
#include "rtc_base/numerics/safe_conversions.h"
#include "rtc_base/testcertificateverifier.h"
#include "rtc_base/virtualsocketserver.h"
#include "system_wrappers/include/metrics_default.h"
#include "test/gmock.h"

using cricket::ContentInfo;
using cricket::FakeWebRtcVideoDecoder;
using cricket::FakeWebRtcVideoDecoderFactory;
using cricket::FakeWebRtcVideoEncoder;
using cricket::FakeWebRtcVideoEncoderFactory;
using cricket::MediaContentDescription;
using cricket::StreamParams;
using rtc::SocketAddress;
using ::testing::Combine;
using ::testing::ElementsAre;
using ::testing::Return;
using ::testing::SetArgPointee;
using ::testing::Values;
using ::testing::_;
using webrtc::DataBuffer;
using webrtc::DataChannelInterface;
using webrtc::DtmfSender;
using webrtc::DtmfSenderInterface;
using webrtc::DtmfSenderObserverInterface;
using webrtc::FakeVideoTrackRenderer;
using webrtc::MediaStreamInterface;
using webrtc::MediaStreamTrackInterface;
using webrtc::MockCreateSessionDescriptionObserver;
using webrtc::MockDataChannelObserver;
using webrtc::MockSetSessionDescriptionObserver;
using webrtc::MockStatsObserver;
using webrtc::ObserverInterface;
using webrtc::PeerConnection;
using webrtc::PeerConnectionInterface;
using RTCConfiguration = PeerConnectionInterface::RTCConfiguration;
using webrtc::PeerConnectionFactory;
using webrtc::PeerConnectionProxy;
using webrtc::RTCErrorType;
using webrtc::RTCTransportStats;
using webrtc::RtpSenderInterface;
using webrtc::RtpReceiverInterface;
using webrtc::RtpSenderInterface;
using webrtc::RtpTransceiverDirection;
using webrtc::RtpTransceiverInit;
using webrtc::RtpTransceiverInterface;
using webrtc::SdpSemantics;
using webrtc::SdpType;
using webrtc::SessionDescriptionInterface;
using webrtc::StreamCollectionInterface;
using webrtc::VideoTrackInterface;

namespace {

static const int kDefaultTimeout = 10000;
static const int kMaxWaitForStatsMs = 3000;
static const int kMaxWaitForActivationMs = 5000;
static const int kMaxWaitForFramesMs = 10000;
// Default number of audio/video frames to wait for before considering a test
// successful.
static const int kDefaultExpectedAudioFrameCount = 3;
static const int kDefaultExpectedVideoFrameCount = 3;

static const char kDataChannelLabel[] = "data_channel";

// SRTP cipher name negotiated by the tests. This must be updated if the
// default changes.
static const int kDefaultSrtpCryptoSuite = rtc::SRTP_AES128_CM_SHA1_80;
static const int kDefaultSrtpCryptoSuiteGcm = rtc::SRTP_AEAD_AES_256_GCM;

static const SocketAddress kDefaultLocalAddress("192.168.1.1", 0);

// Helper function for constructing offer/answer options to initiate an ICE
// restart.
PeerConnectionInterface::RTCOfferAnswerOptions IceRestartOfferAnswerOptions() {
  PeerConnectionInterface::RTCOfferAnswerOptions options;
  options.ice_restart = true;
  return options;
}

// Remove all stream information (SSRCs, track IDs, etc.) and "msid-semantic"
// attribute from received SDP, simulating a legacy endpoint.
void RemoveSsrcsAndMsids(cricket::SessionDescription* desc) {
  for (ContentInfo& content : desc->contents()) {
    content.media_description()->mutable_streams().clear();
  }
  desc->set_msid_supported(false);
}

// Removes all stream information besides the stream ids, simulating an
// endpoint that only signals a=msid lines to convey stream_ids.
void RemoveSsrcsAndKeepMsids(cricket::SessionDescription* desc) {
  for (ContentInfo& content : desc->contents()) {
    std::string track_id;
    std::vector<std::string> stream_ids;
    if (!content.media_description()->streams().empty()) {
      const StreamParams& first_stream =
          content.media_description()->streams()[0];
      track_id = first_stream.id;
      stream_ids = first_stream.stream_ids();
    }
    content.media_description()->mutable_streams().clear();
    StreamParams new_stream;
    new_stream.id = track_id;
    new_stream.set_stream_ids(stream_ids);
    content.media_description()->AddStream(new_stream);
  }
}

int FindFirstMediaStatsIndexByKind(
    const std::string& kind,
    const std::vector<const webrtc::RTCMediaStreamTrackStats*>&
        media_stats_vec) {
  for (size_t i = 0; i < media_stats_vec.size(); i++) {
    if (media_stats_vec[i]->kind.ValueToString() == kind) {
      return i;
    }
  }
  return -1;
}

class SignalingMessageReceiver {
 public:
  virtual void ReceiveSdpMessage(SdpType type, const std::string& msg) = 0;
  virtual void ReceiveIceMessage(const std::string& sdp_mid,
                                 int sdp_mline_index,
                                 const std::string& msg) = 0;

 protected:
  SignalingMessageReceiver() {}
  virtual ~SignalingMessageReceiver() {}
};

class MockRtpReceiverObserver : public webrtc::RtpReceiverObserverInterface {
 public:
  explicit MockRtpReceiverObserver(cricket::MediaType media_type)
      : expected_media_type_(media_type) {}

  void OnFirstPacketReceived(cricket::MediaType media_type) override {
    ASSERT_EQ(expected_media_type_, media_type);
    first_packet_received_ = true;
  }

  bool first_packet_received() const { return first_packet_received_; }

  virtual ~MockRtpReceiverObserver() {}

 private:
  bool first_packet_received_ = false;
  cricket::MediaType expected_media_type_;
};

// Used by PeerConnectionWrapper::OnIceCandidate to allow a test to modify an
// ICE candidate before it is signaled.
class IceCandidateReplacerInterface {
 public:
  virtual ~IceCandidateReplacerInterface() = default;
  // Return nullptr to drop the candidate (it won't be signaled to the other
  // side).
  virtual std::unique_ptr<webrtc::IceCandidateInterface> ReplaceCandidate(
      const webrtc::IceCandidateInterface*) = 0;
};

// Helper class that wraps a peer connection, observes it, and can accept
// signaling messages from another wrapper.
//
// Uses a fake network, fake A/V capture, and optionally fake
// encoders/decoders, though they aren't used by default since they don't
// advertise support of any codecs.
// TODO(steveanton): See how this could become a subclass of
// PeerConnectionWrapper defined in peerconnectionwrapper.h.
class PeerConnectionWrapper : public webrtc::PeerConnectionObserver,
                              public SignalingMessageReceiver {
 public:
  // Different factory methods for convenience.
  // TODO(deadbeef): Could use the pattern of:
  //
  // PeerConnectionWrapper =
  //     WrapperBuilder.WithConfig(...).WithOptions(...).build();
  //
  // To reduce some code duplication.
  static PeerConnectionWrapper* CreateWithDtlsIdentityStore(
      const std::string& debug_name,
      std::unique_ptr<rtc::RTCCertificateGeneratorInterface> cert_generator,
      rtc::Thread* network_thread,
      rtc::Thread* worker_thread) {
    PeerConnectionWrapper* client(new PeerConnectionWrapper(debug_name));
    webrtc::PeerConnectionDependencies dependencies(nullptr);
    dependencies.cert_generator = std::move(cert_generator);
    if (!client->Init(nullptr, nullptr, std::move(dependencies), network_thread,
                      worker_thread, nullptr)) {
      delete client;
      return nullptr;
    }
    return client;
  }

  webrtc::PeerConnectionFactoryInterface* pc_factory() const {
    return peer_connection_factory_.get();
  }

  webrtc::PeerConnectionInterface* pc() const { return peer_connection_.get(); }

  // If a signaling message receiver is set (via ConnectFakeSignaling), this
  // will set the whole offer/answer exchange in motion. Just need to wait for
  // the signaling state to reach "stable".
  void CreateAndSetAndSignalOffer() {
    auto offer = CreateOffer();
    ASSERT_NE(nullptr, offer);
    EXPECT_TRUE(SetLocalDescriptionAndSendSdpMessage(std::move(offer)));
  }

  // Sets the options to be used when CreateAndSetAndSignalOffer is called, or
  // when a remote offer is received (via fake signaling) and an answer is
  // generated. By default, uses default options.
  void SetOfferAnswerOptions(
      const PeerConnectionInterface::RTCOfferAnswerOptions& options) {
    offer_answer_options_ = options;
  }

  // Set a callback to be invoked when SDP is received via the fake signaling
  // channel, which provides an opportunity to munge (modify) the SDP. This is
  // used to test SDP being applied that a PeerConnection would normally not
  // generate, but a non-JSEP endpoint might.
  void SetReceivedSdpMunger(
      std::function<void(cricket::SessionDescription*)> munger) {
    received_sdp_munger_ = std::move(munger);
  }

  // Similar to the above, but this is run on SDP immediately after it's
  // generated.
  void SetGeneratedSdpMunger(
      std::function<void(cricket::SessionDescription*)> munger) {
    generated_sdp_munger_ = std::move(munger);
  }

  // Set a callback to be invoked when a remote offer is received via the fake
  // signaling channel. This provides an opportunity to change the
  // PeerConnection state before an answer is created and sent to the caller.
  void SetRemoteOfferHandler(std::function<void()> handler) {
    remote_offer_handler_ = std::move(handler);
  }

  void SetLocalIceCandidateReplacer(
      std::unique_ptr<IceCandidateReplacerInterface> replacer) {
    local_ice_candidate_replacer_ = std::move(replacer);
  }

  // Every ICE connection state in order that has been seen by the observer.
  std::vector<PeerConnectionInterface::IceConnectionState>
  ice_connection_state_history() const {
    return ice_connection_state_history_;
  }
  void clear_ice_connection_state_history() {
    ice_connection_state_history_.clear();
  }

  // Every ICE gathering state in order that has been seen by the observer.
  std::vector<PeerConnectionInterface::IceGatheringState>
  ice_gathering_state_history() const {
    return ice_gathering_state_history_;
  }

  void AddAudioVideoTracks() {
    AddAudioTrack();
    AddVideoTrack();
  }

  rtc::scoped_refptr<RtpSenderInterface> AddAudioTrack() {
    return AddTrack(CreateLocalAudioTrack());
  }

  rtc::scoped_refptr<RtpSenderInterface> AddVideoTrack() {
    return AddTrack(CreateLocalVideoTrack());
  }

  rtc::scoped_refptr<webrtc::AudioTrackInterface> CreateLocalAudioTrack() {
    cricket::AudioOptions options;
    // Disable highpass filter so that we can get all the test audio frames.
    options.highpass_filter = false;
    rtc::scoped_refptr<webrtc::AudioSourceInterface> source =
        peer_connection_factory_->CreateAudioSource(options);
    // TODO(perkj): Test audio source when it is implemented. Currently audio
    // always use the default input.
    return peer_connection_factory_->CreateAudioTrack(rtc::CreateRandomUuid(),
                                                      source);
  }

  rtc::scoped_refptr<webrtc::VideoTrackInterface> CreateLocalVideoTrack() {
    return CreateLocalVideoTrackInternal(
        webrtc::FakePeriodicVideoSource::Config());
  }

  rtc::scoped_refptr<webrtc::VideoTrackInterface>
  CreateLocalVideoTrackWithConfig(
      webrtc::FakePeriodicVideoSource::Config config) {
    return CreateLocalVideoTrackInternal(config);
  }

  rtc::scoped_refptr<webrtc::VideoTrackInterface>
  CreateLocalVideoTrackWithRotation(webrtc::VideoRotation rotation) {
    webrtc::FakePeriodicVideoSource::Config config;
    config.rotation = rotation;
    return CreateLocalVideoTrackInternal(config);
  }

  rtc::scoped_refptr<RtpSenderInterface> AddTrack(
      rtc::scoped_refptr<MediaStreamTrackInterface> track,
      const std::vector<std::string>& stream_ids = {}) {
    auto result = pc()->AddTrack(track, stream_ids);
    EXPECT_EQ(RTCErrorType::NONE, result.error().type());
    return result.MoveValue();
  }

  std::vector<rtc::scoped_refptr<RtpReceiverInterface>> GetReceiversOfType(
      cricket::MediaType media_type) {
    std::vector<rtc::scoped_refptr<RtpReceiverInterface>> receivers;
    for (auto receiver : pc()->GetReceivers()) {
      if (receiver->media_type() == media_type) {
        receivers.push_back(receiver);
      }
    }
    return receivers;
  }

  rtc::scoped_refptr<RtpTransceiverInterface> GetFirstTransceiverOfType(
      cricket::MediaType media_type) {
    for (auto transceiver : pc()->GetTransceivers()) {
      if (transceiver->receiver()->media_type() == media_type) {
        return transceiver;
      }
    }
    return nullptr;
  }

  bool SignalingStateStable() {
    return pc()->signaling_state() == webrtc::PeerConnectionInterface::kStable;
  }

  void CreateDataChannel() { CreateDataChannel(nullptr); }

  void CreateDataChannel(const webrtc::DataChannelInit* init) {
    CreateDataChannel(kDataChannelLabel, init);
  }

  void CreateDataChannel(const std::string& label,
                         const webrtc::DataChannelInit* init) {
    data_channel_ = pc()->CreateDataChannel(label, init);
    ASSERT_TRUE(data_channel_.get() != nullptr);
    data_observer_.reset(new MockDataChannelObserver(data_channel_));
  }

  DataChannelInterface* data_channel() { return data_channel_; }
  const MockDataChannelObserver* data_observer() const {
    return data_observer_.get();
  }

  int audio_frames_received() const {
    return fake_audio_capture_module_->frames_received();
  }

  // Takes minimum of video frames received for each track.
  //
  // Can be used like:
  // EXPECT_GE(expected_frames, min_video_frames_received_per_track());
  //
  // To ensure that all video tracks received at least a certain number of
  // frames.
  int min_video_frames_received_per_track() const {
    int min_frames = INT_MAX;
    if (fake_video_renderers_.empty()) {
      return 0;
    }

    for (const auto& pair : fake_video_renderers_) {
      min_frames = std::min(min_frames, pair.second->num_rendered_frames());
    }
    return min_frames;
  }

  // Returns a MockStatsObserver in a state after stats gathering finished,
  // which can be used to access the gathered stats.
  rtc::scoped_refptr<MockStatsObserver> OldGetStatsForTrack(
      webrtc::MediaStreamTrackInterface* track) {
    rtc::scoped_refptr<MockStatsObserver> observer(
        new rtc::RefCountedObject<MockStatsObserver>());
    EXPECT_TRUE(peer_connection_->GetStats(
        observer, nullptr, PeerConnectionInterface::kStatsOutputLevelStandard));
    EXPECT_TRUE_WAIT(observer->called(), kDefaultTimeout);
    return observer;
  }

  // Version that doesn't take a track "filter", and gathers all stats.
  rtc::scoped_refptr<MockStatsObserver> OldGetStats() {
    return OldGetStatsForTrack(nullptr);
  }

  // Synchronously gets stats and returns them. If it times out, fails the test
  // and returns null.
  rtc::scoped_refptr<const webrtc::RTCStatsReport> NewGetStats() {
    rtc::scoped_refptr<webrtc::MockRTCStatsCollectorCallback> callback(
        new rtc::RefCountedObject<webrtc::MockRTCStatsCollectorCallback>());
    peer_connection_->GetStats(callback);
    EXPECT_TRUE_WAIT(callback->called(), kDefaultTimeout);
    return callback->report();
  }

  int rendered_width() {
    EXPECT_FALSE(fake_video_renderers_.empty());
    return fake_video_renderers_.empty()
               ? 0
               : fake_video_renderers_.begin()->second->width();
  }

  int rendered_height() {
    EXPECT_FALSE(fake_video_renderers_.empty());
    return fake_video_renderers_.empty()
               ? 0
               : fake_video_renderers_.begin()->second->height();
  }

  double rendered_aspect_ratio() {
    if (rendered_height() == 0) {
      return 0.0;
    }
    return static_cast<double>(rendered_width()) / rendered_height();
  }

  webrtc::VideoRotation rendered_rotation() {
    EXPECT_FALSE(fake_video_renderers_.empty());
    return fake_video_renderers_.empty()
               ? webrtc::kVideoRotation_0
               : fake_video_renderers_.begin()->second->rotation();
  }

  int local_rendered_width() {
    return local_video_renderer_ ? local_video_renderer_->width() : 0;
  }

  int local_rendered_height() {
    return local_video_renderer_ ? local_video_renderer_->height() : 0;
  }

  double local_rendered_aspect_ratio() {
    if (local_rendered_height() == 0) {
      return 0.0;
    }
    return static_cast<double>(local_rendered_width()) /
           local_rendered_height();
  }

  size_t number_of_remote_streams() {
    if (!pc()) {
      return 0;
    }
    return pc()->remote_streams()->count();
  }

  StreamCollectionInterface* remote_streams() const {
    if (!pc()) {
      ADD_FAILURE();
      return nullptr;
    }
    return pc()->remote_streams();
  }

  StreamCollectionInterface* local_streams() {
    if (!pc()) {
      ADD_FAILURE();
      return nullptr;
    }
    return pc()->local_streams();
  }

  webrtc::PeerConnectionInterface::SignalingState signaling_state() {
    return pc()->signaling_state();
  }

  webrtc::PeerConnectionInterface::IceConnectionState ice_connection_state() {
    return pc()->ice_connection_state();
  }

  webrtc::PeerConnectionInterface::IceGatheringState ice_gathering_state() {
    return pc()->ice_gathering_state();
  }

  // Returns a MockRtpReceiverObserver for each RtpReceiver returned by
  // GetReceivers. They're updated automatically when a remote offer/answer
  // from the fake signaling channel is applied, or when
  // ResetRtpReceiverObservers below is called.
  const std::vector<std::unique_ptr<MockRtpReceiverObserver>>&
  rtp_receiver_observers() {
    return rtp_receiver_observers_;
  }

  void ResetRtpReceiverObservers() {
    rtp_receiver_observers_.clear();
    for (const rtc::scoped_refptr<RtpReceiverInterface>& receiver :
         pc()->GetReceivers()) {
      std::unique_ptr<MockRtpReceiverObserver> observer(
          new MockRtpReceiverObserver(receiver->media_type()));
      receiver->SetObserver(observer.get());
      rtp_receiver_observers_.push_back(std::move(observer));
    }
  }

  rtc::FakeNetworkManager* network() const {
    return fake_network_manager_.get();
  }
  cricket::PortAllocator* port_allocator() const { return port_allocator_; }

  webrtc::FakeRtcEventLogFactory* event_log_factory() const {
    return event_log_factory_;
  }

 private:
  explicit PeerConnectionWrapper(const std::string& debug_name)
      : debug_name_(debug_name) {}

  bool Init(const PeerConnectionFactory::Options* options,
            const PeerConnectionInterface::RTCConfiguration* config,
            webrtc::PeerConnectionDependencies dependencies,
            rtc::Thread* network_thread,
            rtc::Thread* worker_thread,
            std::unique_ptr<webrtc::FakeRtcEventLogFactory> event_log_factory) {
    // There's an error in this test code if Init ends up being called twice.
    RTC_DCHECK(!peer_connection_);
    RTC_DCHECK(!peer_connection_factory_);

    fake_network_manager_.reset(new rtc::FakeNetworkManager());
    fake_network_manager_->AddInterface(kDefaultLocalAddress);

    std::unique_ptr<cricket::PortAllocator> port_allocator(
        new cricket::BasicPortAllocator(fake_network_manager_.get()));
    port_allocator_ = port_allocator.get();
    fake_audio_capture_module_ = FakeAudioCaptureModule::Create();
    if (!fake_audio_capture_module_) {
      return false;
    }
    rtc::Thread* const signaling_thread = rtc::Thread::Current();

    webrtc::PeerConnectionFactoryDependencies pc_factory_dependencies;
    pc_factory_dependencies.network_thread = network_thread;
    pc_factory_dependencies.worker_thread = worker_thread;
    pc_factory_dependencies.signaling_thread = signaling_thread;
    pc_factory_dependencies.media_engine =
        cricket::WebRtcMediaEngineFactory::Create(
            rtc::scoped_refptr<webrtc::AudioDeviceModule>(
                fake_audio_capture_module_),
            webrtc::CreateBuiltinAudioEncoderFactory(),
            webrtc::CreateBuiltinAudioDecoderFactory(),
            webrtc::CreateBuiltinVideoEncoderFactory(),
            webrtc::CreateBuiltinVideoDecoderFactory(), nullptr,
            webrtc::AudioProcessingBuilder().Create());
    pc_factory_dependencies.call_factory = webrtc::CreateCallFactory();
    if (event_log_factory) {
      event_log_factory_ = event_log_factory.get();
      pc_factory_dependencies.event_log_factory = std::move(event_log_factory);
    } else {
      pc_factory_dependencies.event_log_factory =
          webrtc::CreateRtcEventLogFactory();
    }
    peer_connection_factory_ = webrtc::CreateModularPeerConnectionFactory(
        std::move(pc_factory_dependencies));

    if (!peer_connection_factory_) {
      return false;
    }
    if (options) {
      peer_connection_factory_->SetOptions(*options);
    }
    if (config) {
      sdp_semantics_ = config->sdp_semantics;
    }

    dependencies.allocator = std::move(port_allocator);
    peer_connection_ = CreatePeerConnection(config, std::move(dependencies));
    return peer_connection_.get() != nullptr;
  }

  rtc::scoped_refptr<webrtc::PeerConnectionInterface> CreatePeerConnection(
      const PeerConnectionInterface::RTCConfiguration* config,
      webrtc::PeerConnectionDependencies dependencies) {
    PeerConnectionInterface::RTCConfiguration modified_config;
    // If |config| is null, this will result in a default configuration being
    // used.
    if (config) {
      modified_config = *config;
    }
    // Disable resolution adaptation; we don't want it interfering with the
    // test results.
    // TODO(deadbeef): Do something more robust. Since we're testing for aspect
    // ratios and not specific resolutions, is this even necessary?
    modified_config.set_cpu_adaptation(false);

    dependencies.observer = this;
    return peer_connection_factory_->CreatePeerConnection(
        modified_config, std::move(dependencies));
  }

  void set_signaling_message_receiver(
      SignalingMessageReceiver* signaling_message_receiver) {
    signaling_message_receiver_ = signaling_message_receiver;
  }

  void set_signaling_delay_ms(int delay_ms) { signaling_delay_ms_ = delay_ms; }

  void set_signal_ice_candidates(bool signal) {
    signal_ice_candidates_ = signal;
  }

  rtc::scoped_refptr<webrtc::VideoTrackInterface> CreateLocalVideoTrackInternal(
      webrtc::FakePeriodicVideoSource::Config config) {
    // Set max frame rate to 10fps to reduce the risk of test flakiness.
    // TODO(deadbeef): Do something more robust.
    config.frame_interval_ms = 100;

    video_track_sources_.emplace_back(
        new rtc::RefCountedObject<webrtc::FakePeriodicVideoTrackSource>(
            config, false /* remote */));
    rtc::scoped_refptr<webrtc::VideoTrackInterface> track(
        peer_connection_factory_->CreateVideoTrack(
            rtc::CreateRandomUuid(), video_track_sources_.back()));
    if (!local_video_renderer_) {
      local_video_renderer_.reset(new webrtc::FakeVideoTrackRenderer(track));
    }
    return track;
  }

  void HandleIncomingOffer(const std::string& msg) {
    RTC_LOG(LS_INFO) << debug_name_ << ": HandleIncomingOffer";
    std::unique_ptr<SessionDescriptionInterface> desc =
        webrtc::CreateSessionDescription(SdpType::kOffer, msg);
    if (received_sdp_munger_) {
      received_sdp_munger_(desc->description());
    }

    EXPECT_TRUE(SetRemoteDescription(std::move(desc)));
    // Setting a remote description may have changed the number of receivers,
    // so reset the receiver observers.
    ResetRtpReceiverObservers();
    if (remote_offer_handler_) {
      remote_offer_handler_();
    }
    auto answer = CreateAnswer();
    ASSERT_NE(nullptr, answer);
    EXPECT_TRUE(SetLocalDescriptionAndSendSdpMessage(std::move(answer)));
  }

  void HandleIncomingAnswer(const std::string& msg) {
    RTC_LOG(LS_INFO) << debug_name_ << ": HandleIncomingAnswer";
    std::unique_ptr<SessionDescriptionInterface> desc =
        webrtc::CreateSessionDescription(SdpType::kAnswer, msg);
    if (received_sdp_munger_) {
      received_sdp_munger_(desc->description());
    }

    EXPECT_TRUE(SetRemoteDescription(std::move(desc)));
    // Set the RtpReceiverObserver after receivers are created.
    ResetRtpReceiverObservers();
  }

  // Returns null on failure.
  std::unique_ptr<SessionDescriptionInterface> CreateOffer() {
    rtc::scoped_refptr<MockCreateSessionDescriptionObserver> observer(
        new rtc::RefCountedObject<MockCreateSessionDescriptionObserver>());
    pc()->CreateOffer(observer, offer_answer_options_);
    return WaitForDescriptionFromObserver(observer);
  }

  // Returns null on failure.
  std::unique_ptr<SessionDescriptionInterface> CreateAnswer() {
    rtc::scoped_refptr<MockCreateSessionDescriptionObserver> observer(
        new rtc::RefCountedObject<MockCreateSessionDescriptionObserver>());
    pc()->CreateAnswer(observer, offer_answer_options_);
    return WaitForDescriptionFromObserver(observer);
  }

  std::unique_ptr<SessionDescriptionInterface> WaitForDescriptionFromObserver(
      MockCreateSessionDescriptionObserver* observer) {
    EXPECT_EQ_WAIT(true, observer->called(), kDefaultTimeout);
    if (!observer->result()) {
      return nullptr;
    }
    auto description = observer->MoveDescription();
    if (generated_sdp_munger_) {
      generated_sdp_munger_(description->description());
    }
    return description;
  }

  // Setting the local description and sending the SDP message over the fake
  // signaling channel are combined into the same method because the SDP
  // message needs to be sent as soon as SetLocalDescription finishes, without
  // waiting for the observer to be called. This ensures that ICE candidates
  // don't outrace the description.
  bool SetLocalDescriptionAndSendSdpMessage(
      std::unique_ptr<SessionDescriptionInterface> desc) {
    rtc::scoped_refptr<MockSetSessionDescriptionObserver> observer(
        new rtc::RefCountedObject<MockSetSessionDescriptionObserver>());
    RTC_LOG(LS_INFO) << debug_name_ << ": SetLocalDescriptionAndSendSdpMessage";
    SdpType type = desc->GetType();
    std::string sdp;
    EXPECT_TRUE(desc->ToString(&sdp));
    pc()->SetLocalDescription(observer, desc.release());
    if (sdp_semantics_ == SdpSemantics::kUnifiedPlan) {
      RemoveUnusedVideoRenderers();
    }
    // As mentioned above, we need to send the message immediately after
    // SetLocalDescription.
    SendSdpMessage(type, sdp);
    EXPECT_TRUE_WAIT(observer->called(), kDefaultTimeout);
    return true;
  }

  bool SetRemoteDescription(std::unique_ptr<SessionDescriptionInterface> desc) {
    rtc::scoped_refptr<MockSetSessionDescriptionObserver> observer(
        new rtc::RefCountedObject<MockSetSessionDescriptionObserver>());
    RTC_LOG(LS_INFO) << debug_name_ << ": SetRemoteDescription";
    pc()->SetRemoteDescription(observer, desc.release());
    if (sdp_semantics_ == SdpSemantics::kUnifiedPlan) {
      RemoveUnusedVideoRenderers();
    }
    EXPECT_TRUE_WAIT(observer->called(), kDefaultTimeout);
    return observer->result();
  }

  // This is a work around to remove unused fake_video_renderers from
  // transceivers that have either stopped or are no longer receiving.
  void RemoveUnusedVideoRenderers() {
    auto transceivers = pc()->GetTransceivers();
    for (auto& transceiver : transceivers) {
      if (transceiver->receiver()->media_type() != cricket::MEDIA_TYPE_VIDEO) {
        continue;
      }
      // Remove fake video renderers from any stopped transceivers.
      if (transceiver->stopped()) {
        auto it =
            fake_video_renderers_.find(transceiver->receiver()->track()->id());
        if (it != fake_video_renderers_.end()) {
          fake_video_renderers_.erase(it);
        }
      }
      // Remove fake video renderers from any transceivers that are no longer
      // receiving.
      if ((transceiver->current_direction() &&
           !webrtc::RtpTransceiverDirectionHasRecv(
               *transceiver->current_direction()))) {
        auto it =
            fake_video_renderers_.find(transceiver->receiver()->track()->id());
        if (it != fake_video_renderers_.end()) {
          fake_video_renderers_.erase(it);
        }
      }
    }
  }

  // Simulate sending a blob of SDP with delay |signaling_delay_ms_| (0 by
  // default).
  void SendSdpMessage(SdpType type, const std::string& msg) {
    if (signaling_delay_ms_ == 0) {
      RelaySdpMessageIfReceiverExists(type, msg);
    } else {
      invoker_.AsyncInvokeDelayed<void>(
          RTC_FROM_HERE, rtc::Thread::Current(),
          rtc::Bind(&PeerConnectionWrapper::RelaySdpMessageIfReceiverExists,
                    this, type, msg),
          signaling_delay_ms_);
    }
  }

  void RelaySdpMessageIfReceiverExists(SdpType type, const std::string& msg) {
    if (signaling_message_receiver_) {
      signaling_message_receiver_->ReceiveSdpMessage(type, msg);
    }
  }

  // Simulate trickling an ICE candidate with delay |signaling_delay_ms_| (0 by
  // default).
  void SendIceMessage(const std::string& sdp_mid,
                      int sdp_mline_index,
                      const std::string& msg) {
    if (signaling_delay_ms_ == 0) {
      RelayIceMessageIfReceiverExists(sdp_mid, sdp_mline_index, msg);
    } else {
      invoker_.AsyncInvokeDelayed<void>(
          RTC_FROM_HERE, rtc::Thread::Current(),
          rtc::Bind(&PeerConnectionWrapper::RelayIceMessageIfReceiverExists,
                    this, sdp_mid, sdp_mline_index, msg),
          signaling_delay_ms_);
    }
  }

  void RelayIceMessageIfReceiverExists(const std::string& sdp_mid,
                                       int sdp_mline_index,
                                       const std::string& msg) {
    if (signaling_message_receiver_) {
      signaling_message_receiver_->ReceiveIceMessage(sdp_mid, sdp_mline_index,
                                                     msg);
    }
  }

  // SignalingMessageReceiver callbacks.
  void ReceiveSdpMessage(SdpType type, const std::string& msg) override {
    if (type == SdpType::kOffer) {
      HandleIncomingOffer(msg);
    } else {
      HandleIncomingAnswer(msg);
    }
  }

  void ReceiveIceMessage(const std::string& sdp_mid,
                         int sdp_mline_index,
                         const std::string& msg) override {
    RTC_LOG(LS_INFO) << debug_name_ << ": ReceiveIceMessage";
    std::unique_ptr<webrtc::IceCandidateInterface> candidate(
        webrtc::CreateIceCandidate(sdp_mid, sdp_mline_index, msg, nullptr));
    EXPECT_TRUE(pc()->AddIceCandidate(candidate.get()));
  }

  // PeerConnectionObserver callbacks.
  void OnSignalingChange(
      webrtc::PeerConnectionInterface::SignalingState new_state) override {
    EXPECT_EQ(pc()->signaling_state(), new_state);
  }
  void OnAddTrack(rtc::scoped_refptr<RtpReceiverInterface> receiver,
                  const std::vector<rtc::scoped_refptr<MediaStreamInterface>>&
                      streams) override {
    if (receiver->media_type() == cricket::MEDIA_TYPE_VIDEO) {
      rtc::scoped_refptr<VideoTrackInterface> video_track(
          static_cast<VideoTrackInterface*>(receiver->track().get()));
      ASSERT_TRUE(fake_video_renderers_.find(video_track->id()) ==
                  fake_video_renderers_.end());
      fake_video_renderers_[video_track->id()] =
          absl::make_unique<FakeVideoTrackRenderer>(video_track);
    }
  }
  void OnRemoveTrack(
      rtc::scoped_refptr<RtpReceiverInterface> receiver) override {
    if (receiver->media_type() == cricket::MEDIA_TYPE_VIDEO) {
      auto it = fake_video_renderers_.find(receiver->track()->id());
      RTC_DCHECK(it != fake_video_renderers_.end());
      fake_video_renderers_.erase(it);
    }
  }
  void OnRenegotiationNeeded() override {}
  void OnIceConnectionChange(
      webrtc::PeerConnectionInterface::IceConnectionState new_state) override {
    EXPECT_EQ(pc()->ice_connection_state(), new_state);
    ice_connection_state_history_.push_back(new_state);
  }
  void OnIceGatheringChange(
      webrtc::PeerConnectionInterface::IceGatheringState new_state) override {
    EXPECT_EQ(pc()->ice_gathering_state(), new_state);
    ice_gathering_state_history_.push_back(new_state);
  }
  std::unique_ptr<webrtc::IceCandidateInterface> ReplaceIceCandidate(
      const webrtc::IceCandidateInterface* candidate) {
    std::string candidate_string;
    candidate->ToString(&candidate_string);

    auto owned_candidate =
        local_ice_candidate_replacer_->ReplaceCandidate(candidate);
    if (!owned_candidate) {
      RTC_LOG(LS_INFO) << "LocalIceCandidateReplacer dropped \""
                       << candidate_string << "\"";
      return nullptr;
    }
    std::string owned_candidate_string;
    owned_candidate->ToString(&owned_candidate_string);
    RTC_LOG(LS_INFO) << "LocalIceCandidateReplacer changed \""
                     << candidate_string << "\" to \"" << owned_candidate_string
                     << "\"";
    return owned_candidate;
  }
  void OnIceCandidate(const webrtc::IceCandidateInterface* candidate) override {
    RTC_LOG(LS_INFO) << debug_name_ << ": OnIceCandidate";

    const webrtc::IceCandidateInterface* new_candidate = candidate;
    std::unique_ptr<webrtc::IceCandidateInterface> owned_candidate;
    if (local_ice_candidate_replacer_) {
      owned_candidate = ReplaceIceCandidate(candidate);
      if (!owned_candidate) {
        return;  // The candidate was dropped.
      }
      new_candidate = owned_candidate.get();
    }

    std::string ice_sdp;
    EXPECT_TRUE(new_candidate->ToString(&ice_sdp));
    if (signaling_message_receiver_ == nullptr || !signal_ice_candidates_) {
      // Remote party may be deleted.
      return;
    }
    SendIceMessage(new_candidate->sdp_mid(), new_candidate->sdp_mline_index(),
                   ice_sdp);
  }
  void OnDataChannel(
      rtc::scoped_refptr<DataChannelInterface> data_channel) override {
    RTC_LOG(LS_INFO) << debug_name_ << ": OnDataChannel";
    data_channel_ = data_channel;
    data_observer_.reset(new MockDataChannelObserver(data_channel));
  }

  std::string debug_name_;

  std::unique_ptr<rtc::FakeNetworkManager> fake_network_manager_;

  rtc::scoped_refptr<webrtc::PeerConnectionInterface> peer_connection_;
  rtc::scoped_refptr<webrtc::PeerConnectionFactoryInterface>
      peer_connection_factory_;

  cricket::PortAllocator* port_allocator_;
  // Needed to keep track of number of frames sent.
  rtc::scoped_refptr<FakeAudioCaptureModule> fake_audio_capture_module_;
  // Needed to keep track of number of frames received.
  std::map<std::string, std::unique_ptr<webrtc::FakeVideoTrackRenderer>>
      fake_video_renderers_;
  // Needed to ensure frames aren't received for removed tracks.
  std::vector<std::unique_ptr<webrtc::FakeVideoTrackRenderer>>
      removed_fake_video_renderers_;

  // For remote peer communication.
  SignalingMessageReceiver* signaling_message_receiver_ = nullptr;
  int signaling_delay_ms_ = 0;
  bool signal_ice_candidates_ = true;

  // Store references to the video sources we've created, so that we can stop
  // them, if required.
  std::vector<rtc::scoped_refptr<webrtc::VideoTrackSource>>
      video_track_sources_;
  // |local_video_renderer_| attached to the first created local video track.
  std::unique_ptr<webrtc::FakeVideoTrackRenderer> local_video_renderer_;

  SdpSemantics sdp_semantics_;
  PeerConnectionInterface::RTCOfferAnswerOptions offer_answer_options_;
  std::function<void(cricket::SessionDescription*)> received_sdp_munger_;
  std::function<void(cricket::SessionDescription*)> generated_sdp_munger_;
  std::function<void()> remote_offer_handler_;
  std::unique_ptr<IceCandidateReplacerInterface> local_ice_candidate_replacer_;
  rtc::scoped_refptr<DataChannelInterface> data_channel_;
  std::unique_ptr<MockDataChannelObserver> data_observer_;

  std::vector<std::unique_ptr<MockRtpReceiverObserver>> rtp_receiver_observers_;

  std::vector<PeerConnectionInterface::IceConnectionState>
      ice_connection_state_history_;
  std::vector<PeerConnectionInterface::IceGatheringState>
      ice_gathering_state_history_;

  webrtc::FakeRtcEventLogFactory* event_log_factory_;

  rtc::AsyncInvoker invoker_;

  friend class PeerConnectionIntegrationBaseTest;
};

class MockRtcEventLogOutput : public webrtc::RtcEventLogOutput {
 public:
  virtual ~MockRtcEventLogOutput() = default;
  MOCK_CONST_METHOD0(IsActive, bool());
  MOCK_METHOD1(Write, bool(const std::string&));
};

// This helper object is used for both specifying how many audio/video frames
// are expected to be received for a caller/callee. It provides helper functions
// to specify these expectations. The object initially starts in a state of no
// expectations.
class MediaExpectations {
 public:
  enum ExpectFrames {
    kExpectSomeFrames,
    kExpectNoFrames,
    kNoExpectation,
  };

  void ExpectBidirectionalAudioAndVideo() {
    ExpectBidirectionalAudio();
    ExpectBidirectionalVideo();
  }

  void ExpectBidirectionalAudio() {
    CallerExpectsSomeAudio();
    CalleeExpectsSomeAudio();
  }

  void ExpectNoAudio() {
    CallerExpectsNoAudio();
    CalleeExpectsNoAudio();
  }

  void ExpectBidirectionalVideo() {
    CallerExpectsSomeVideo();
    CalleeExpectsSomeVideo();
  }

  void ExpectNoVideo() {
    CallerExpectsNoVideo();
    CalleeExpectsNoVideo();
  }

  void CallerExpectsSomeAudioAndVideo() {
    CallerExpectsSomeAudio();
    CallerExpectsSomeVideo();
  }

  void CalleeExpectsSomeAudioAndVideo() {
    CalleeExpectsSomeAudio();
    CalleeExpectsSomeVideo();
  }

  // Caller's audio functions.
  void CallerExpectsSomeAudio(
      int expected_audio_frames = kDefaultExpectedAudioFrameCount) {
    caller_audio_expectation_ = kExpectSomeFrames;
    caller_audio_frames_expected_ = expected_audio_frames;
  }

  void CallerExpectsNoAudio() {
    caller_audio_expectation_ = kExpectNoFrames;
    caller_audio_frames_expected_ = 0;
  }

  // Caller's video functions.
  void CallerExpectsSomeVideo(
      int expected_video_frames = kDefaultExpectedVideoFrameCount) {
    caller_video_expectation_ = kExpectSomeFrames;
    caller_video_frames_expected_ = expected_video_frames;
  }

  void CallerExpectsNoVideo() {
    caller_video_expectation_ = kExpectNoFrames;
    caller_video_frames_expected_ = 0;
  }

  // Callee's audio functions.
  void CalleeExpectsSomeAudio(
      int expected_audio_frames = kDefaultExpectedAudioFrameCount) {
    callee_audio_expectation_ = kExpectSomeFrames;
    callee_audio_frames_expected_ = expected_audio_frames;
  }

  void CalleeExpectsNoAudio() {
    callee_audio_expectation_ = kExpectNoFrames;
    callee_audio_frames_expected_ = 0;
  }

  // Callee's video functions.
  void CalleeExpectsSomeVideo(
      int expected_video_frames = kDefaultExpectedVideoFrameCount) {
    callee_video_expectation_ = kExpectSomeFrames;
    callee_video_frames_expected_ = expected_video_frames;
  }

  void CalleeExpectsNoVideo() {
    callee_video_expectation_ = kExpectNoFrames;
    callee_video_frames_expected_ = 0;
  }

  ExpectFrames caller_audio_expectation_ = kNoExpectation;
  ExpectFrames caller_video_expectation_ = kNoExpectation;
  ExpectFrames callee_audio_expectation_ = kNoExpectation;
  ExpectFrames callee_video_expectation_ = kNoExpectation;
  int caller_audio_frames_expected_ = 0;
  int caller_video_frames_expected_ = 0;
  int callee_audio_frames_expected_ = 0;
  int callee_video_frames_expected_ = 0;
};

// Tests two PeerConnections connecting to each other end-to-end, using a
// virtual network, fake A/V capture and fake encoder/decoders. The
// PeerConnections share the threads/socket servers, but use separate versions
// of everything else (including "PeerConnectionFactory"s).
class PeerConnectionIntegrationBaseTest : public testing::Test {
 public:
  explicit PeerConnectionIntegrationBaseTest(SdpSemantics sdp_semantics)
      : sdp_semantics_(sdp_semantics),
        ss_(new rtc::VirtualSocketServer()),
        fss_(new rtc::FirewallSocketServer(ss_.get())),
        network_thread_(new rtc::Thread(fss_.get())),
        worker_thread_(rtc::Thread::Create()) {
    network_thread_->SetName("PCNetworkThread", this);
    worker_thread_->SetName("PCWorkerThread", this);
    RTC_CHECK(network_thread_->Start());
    RTC_CHECK(worker_thread_->Start());
    webrtc::metrics::Reset();
  }

  ~PeerConnectionIntegrationBaseTest() {
    // The PeerConnections should deleted before the TurnCustomizers.
    // A TurnPort is created with a raw pointer to a TurnCustomizer. The
    // TurnPort has the same lifetime as the PeerConnection, so it's expected
    // that the TurnCustomizer outlives the life of the PeerConnection or else
    // when Send() is called it will hit a seg fault.
    if (caller_) {
      caller_->set_signaling_message_receiver(nullptr);
      delete SetCallerPcWrapperAndReturnCurrent(nullptr);
    }
    if (callee_) {
      callee_->set_signaling_message_receiver(nullptr);
      delete SetCalleePcWrapperAndReturnCurrent(nullptr);
    }

    // If turn servers were created for the test they need to be destroyed on
    // the network thread.
    network_thread()->Invoke<void>(RTC_FROM_HERE, [this] {
      turn_servers_.clear();
      turn_customizers_.clear();
    });
  }

  bool SignalingStateStable() {
    return caller_->SignalingStateStable() && callee_->SignalingStateStable();
  }

  bool DtlsConnected() {
    // TODO(deadbeef): kIceConnectionConnected currently means both ICE and DTLS
    // are connected. This is an important distinction. Once we have separate
    // ICE and DTLS state, this check needs to use the DTLS state.
    return (callee()->ice_connection_state() ==
                webrtc::PeerConnectionInterface::kIceConnectionConnected ||
            callee()->ice_connection_state() ==
                webrtc::PeerConnectionInterface::kIceConnectionCompleted) &&
           (caller()->ice_connection_state() ==
                webrtc::PeerConnectionInterface::kIceConnectionConnected ||
            caller()->ice_connection_state() ==
                webrtc::PeerConnectionInterface::kIceConnectionCompleted);
  }

  // When |event_log_factory| is null, the default implementation of the event
  // log factory will be used.
  std::unique_ptr<PeerConnectionWrapper> CreatePeerConnectionWrapper(
      const std::string& debug_name,
      const PeerConnectionFactory::Options* options,
      const RTCConfiguration* config,
      webrtc::PeerConnectionDependencies dependencies,
      std::unique_ptr<webrtc::FakeRtcEventLogFactory> event_log_factory) {
    RTCConfiguration modified_config;
    if (config) {
      modified_config = *config;
    }
    modified_config.sdp_semantics = sdp_semantics_;
    if (!dependencies.cert_generator) {
      dependencies.cert_generator =
          absl::make_unique<FakeRTCCertificateGenerator>();
    }
    std::unique_ptr<PeerConnectionWrapper> client(
        new PeerConnectionWrapper(debug_name));

    if (!client->Init(options, &modified_config, std::move(dependencies),
                      network_thread_.get(), worker_thread_.get(),
                      std::move(event_log_factory))) {
      return nullptr;
    }
    return client;
  }

  std::unique_ptr<PeerConnectionWrapper>
  CreatePeerConnectionWrapperWithFakeRtcEventLog(
      const std::string& debug_name,
      const PeerConnectionFactory::Options* options,
      const RTCConfiguration* config,
      webrtc::PeerConnectionDependencies dependencies) {
    std::unique_ptr<webrtc::FakeRtcEventLogFactory> event_log_factory(
        new webrtc::FakeRtcEventLogFactory(rtc::Thread::Current()));
    return CreatePeerConnectionWrapper(debug_name, options, config,
                                       std::move(dependencies),
                                       std::move(event_log_factory));
  }

  bool CreatePeerConnectionWrappers() {
    return CreatePeerConnectionWrappersWithConfig(
        PeerConnectionInterface::RTCConfiguration(),
        PeerConnectionInterface::RTCConfiguration());
  }

  bool CreatePeerConnectionWrappersWithSdpSemantics(
      SdpSemantics caller_semantics,
      SdpSemantics callee_semantics) {
    // Can't specify the sdp_semantics in the passed-in configuration since it
    // will be overwritten by CreatePeerConnectionWrapper with whatever is
    // stored in sdp_semantics_. So get around this by modifying the instance
    // variable before calling CreatePeerConnectionWrapper for the caller and
    // callee PeerConnections.
    SdpSemantics original_semantics = sdp_semantics_;
    sdp_semantics_ = caller_semantics;
    caller_ = CreatePeerConnectionWrapper(
        "Caller", nullptr, nullptr, webrtc::PeerConnectionDependencies(nullptr),
        nullptr);
    sdp_semantics_ = callee_semantics;
    callee_ = CreatePeerConnectionWrapper(
        "Callee", nullptr, nullptr, webrtc::PeerConnectionDependencies(nullptr),
        nullptr);
    sdp_semantics_ = original_semantics;
    return caller_ && callee_;
  }

  bool CreatePeerConnectionWrappersWithConfig(
      const PeerConnectionInterface::RTCConfiguration& caller_config,
      const PeerConnectionInterface::RTCConfiguration& callee_config) {
    caller_ = CreatePeerConnectionWrapper(
        "Caller", nullptr, &caller_config,
        webrtc::PeerConnectionDependencies(nullptr), nullptr);
    callee_ = CreatePeerConnectionWrapper(
        "Callee", nullptr, &callee_config,
        webrtc::PeerConnectionDependencies(nullptr), nullptr);
    return caller_ && callee_;
  }

  bool CreatePeerConnectionWrappersWithConfigAndDeps(
      const PeerConnectionInterface::RTCConfiguration& caller_config,
      webrtc::PeerConnectionDependencies caller_dependencies,
      const PeerConnectionInterface::RTCConfiguration& callee_config,
      webrtc::PeerConnectionDependencies callee_dependencies) {
    caller_ =
        CreatePeerConnectionWrapper("Caller", nullptr, &caller_config,
                                    std::move(caller_dependencies), nullptr);
    callee_ =
        CreatePeerConnectionWrapper("Callee", nullptr, &callee_config,
                                    std::move(callee_dependencies), nullptr);
    return caller_ && callee_;
  }

  bool CreatePeerConnectionWrappersWithOptions(
      const PeerConnectionFactory::Options& caller_options,
      const PeerConnectionFactory::Options& callee_options) {
    caller_ = CreatePeerConnectionWrapper(
        "Caller", &caller_options, nullptr,
        webrtc::PeerConnectionDependencies(nullptr), nullptr);
    callee_ = CreatePeerConnectionWrapper(
        "Callee", &callee_options, nullptr,
        webrtc::PeerConnectionDependencies(nullptr), nullptr);
    return caller_ && callee_;
  }

  bool CreatePeerConnectionWrappersWithFakeRtcEventLog() {
    PeerConnectionInterface::RTCConfiguration default_config;
    caller_ = CreatePeerConnectionWrapperWithFakeRtcEventLog(
        "Caller", nullptr, &default_config,
        webrtc::PeerConnectionDependencies(nullptr));
    callee_ = CreatePeerConnectionWrapperWithFakeRtcEventLog(
        "Callee", nullptr, &default_config,
        webrtc::PeerConnectionDependencies(nullptr));
    return caller_ && callee_;
  }

  std::unique_ptr<PeerConnectionWrapper>
  CreatePeerConnectionWrapperWithAlternateKey() {
    std::unique_ptr<FakeRTCCertificateGenerator> cert_generator(
        new FakeRTCCertificateGenerator());
    cert_generator->use_alternate_key();

    webrtc::PeerConnectionDependencies dependencies(nullptr);
    dependencies.cert_generator = std::move(cert_generator);
    return CreatePeerConnectionWrapper("New Peer", nullptr, nullptr,
                                       std::move(dependencies), nullptr);
  }

  cricket::TestTurnServer* CreateTurnServer(
      rtc::SocketAddress internal_address,
      rtc::SocketAddress external_address,
      cricket::ProtocolType type = cricket::ProtocolType::PROTO_UDP,
      const std::string& common_name = "test turn server") {
    rtc::Thread* thread = network_thread();
    std::unique_ptr<cricket::TestTurnServer> turn_server =
        network_thread()->Invoke<std::unique_ptr<cricket::TestTurnServer>>(
            RTC_FROM_HERE,
            [thread, internal_address, external_address, type, common_name] {
              return absl::make_unique<cricket::TestTurnServer>(
                  thread, internal_address, external_address, type,
                  /*ignore_bad_certs=*/true, common_name);
            });
    turn_servers_.push_back(std::move(turn_server));
    // Interactions with the turn server should be done on the network thread.
    return turn_servers_.back().get();
  }

  cricket::TestTurnCustomizer* CreateTurnCustomizer() {
    std::unique_ptr<cricket::TestTurnCustomizer> turn_customizer =
        network_thread()->Invoke<std::unique_ptr<cricket::TestTurnCustomizer>>(
            RTC_FROM_HERE,
            [] { return absl::make_unique<cricket::TestTurnCustomizer>(); });
    turn_customizers_.push_back(std::move(turn_customizer));
    // Interactions with the turn customizer should be done on the network
    // thread.
    return turn_customizers_.back().get();
  }

  // Checks that the function counters for a TestTurnCustomizer are greater than
  // 0.
  void ExpectTurnCustomizerCountersIncremented(
      cricket::TestTurnCustomizer* turn_customizer) {
    unsigned int allow_channel_data_counter =
        network_thread()->Invoke<unsigned int>(
            RTC_FROM_HERE, [turn_customizer] {
              return turn_customizer->allow_channel_data_cnt_;
            });
    EXPECT_GT(allow_channel_data_counter, 0u);
    unsigned int modify_counter = network_thread()->Invoke<unsigned int>(
        RTC_FROM_HERE,
        [turn_customizer] { return turn_customizer->modify_cnt_; });
    EXPECT_GT(modify_counter, 0u);
  }

  // Once called, SDP blobs and ICE candidates will be automatically signaled
  // between PeerConnections.
  void ConnectFakeSignaling() {
    caller_->set_signaling_message_receiver(callee_.get());
    callee_->set_signaling_message_receiver(caller_.get());
  }

  // Once called, SDP blobs will be automatically signaled between
  // PeerConnections. Note that ICE candidates will not be signaled unless they
  // are in the exchanged SDP blobs.
  void ConnectFakeSignalingForSdpOnly() {
    ConnectFakeSignaling();
    SetSignalIceCandidates(false);
  }

  void SetSignalingDelayMs(int delay_ms) {
    caller_->set_signaling_delay_ms(delay_ms);
    callee_->set_signaling_delay_ms(delay_ms);
  }

  void SetSignalIceCandidates(bool signal) {
    caller_->set_signal_ice_candidates(signal);
    callee_->set_signal_ice_candidates(signal);
  }

  // Messages may get lost on the unreliable DataChannel, so we send multiple
  // times to avoid test flakiness.
  void SendRtpDataWithRetries(webrtc::DataChannelInterface* dc,
                              const std::string& data,
                              int retries) {
    for (int i = 0; i < retries; ++i) {
      dc->Send(DataBuffer(data));
    }
  }

  rtc::Thread* network_thread() { return network_thread_.get(); }

  rtc::VirtualSocketServer* virtual_socket_server() { return ss_.get(); }

  PeerConnectionWrapper* caller() { return caller_.get(); }

  // Set the |caller_| to the |wrapper| passed in and return the
  // original |caller_|.
  PeerConnectionWrapper* SetCallerPcWrapperAndReturnCurrent(
      PeerConnectionWrapper* wrapper) {
    PeerConnectionWrapper* old = caller_.release();
    caller_.reset(wrapper);
    return old;
  }

  PeerConnectionWrapper* callee() { return callee_.get(); }

  // Set the |callee_| to the |wrapper| passed in and return the
  // original |callee_|.
  PeerConnectionWrapper* SetCalleePcWrapperAndReturnCurrent(
      PeerConnectionWrapper* wrapper) {
    PeerConnectionWrapper* old = callee_.release();
    callee_.reset(wrapper);
    return old;
  }

  rtc::FirewallSocketServer* firewall() const { return fss_.get(); }

  // Expects the provided number of new frames to be received within
  // kMaxWaitForFramesMs. The new expected frames are specified in
  // |media_expectations|. Returns false if any of the expectations were
  // not met.
  bool ExpectNewFrames(const MediaExpectations& media_expectations) {
    // First initialize the expected frame counts based upon the current
    // frame count.
    int total_caller_audio_frames_expected = caller()->audio_frames_received();
    if (media_expectations.caller_audio_expectation_ ==
        MediaExpectations::kExpectSomeFrames) {
      total_caller_audio_frames_expected +=
          media_expectations.caller_audio_frames_expected_;
    }
    int total_caller_video_frames_expected =
        caller()->min_video_frames_received_per_track();
    if (media_expectations.caller_video_expectation_ ==
        MediaExpectations::kExpectSomeFrames) {
      total_caller_video_frames_expected +=
          media_expectations.caller_video_frames_expected_;
    }
    int total_callee_audio_frames_expected = callee()->audio_frames_received();
    if (media_expectations.callee_audio_expectation_ ==
        MediaExpectations::kExpectSomeFrames) {
      total_callee_audio_frames_expected +=
          media_expectations.callee_audio_frames_expected_;
    }
    int total_callee_video_frames_expected =
        callee()->min_video_frames_received_per_track();
    if (media_expectations.callee_video_expectation_ ==
        MediaExpectations::kExpectSomeFrames) {
      total_callee_video_frames_expected +=
          media_expectations.callee_video_frames_expected_;
    }

    // Wait for the expected frames.
    EXPECT_TRUE_WAIT(caller()->audio_frames_received() >=
                             total_caller_audio_frames_expected &&
                         caller()->min_video_frames_received_per_track() >=
                             total_caller_video_frames_expected &&
                         callee()->audio_frames_received() >=
                             total_callee_audio_frames_expected &&
                         callee()->min_video_frames_received_per_track() >=
                             total_callee_video_frames_expected,
                     kMaxWaitForFramesMs);
    bool expectations_correct =
        caller()->audio_frames_received() >=
            total_caller_audio_frames_expected &&
        caller()->min_video_frames_received_per_track() >=
            total_caller_video_frames_expected &&
        callee()->audio_frames_received() >=
            total_callee_audio_frames_expected &&
        callee()->min_video_frames_received_per_track() >=
            total_callee_video_frames_expected;

    // After the combined wait, print out a more detailed message upon
    // failure.
    EXPECT_GE(caller()->audio_frames_received(),
              total_caller_audio_frames_expected);
    EXPECT_GE(caller()->min_video_frames_received_per_track(),
              total_caller_video_frames_expected);
    EXPECT_GE(callee()->audio_frames_received(),
              total_callee_audio_frames_expected);
    EXPECT_GE(callee()->min_video_frames_received_per_track(),
              total_callee_video_frames_expected);

    // We want to make sure nothing unexpected was received.
    if (media_expectations.caller_audio_expectation_ ==
        MediaExpectations::kExpectNoFrames) {
      EXPECT_EQ(caller()->audio_frames_received(),
                total_caller_audio_frames_expected);
      if (caller()->audio_frames_received() !=
          total_caller_audio_frames_expected) {
        expectations_correct = false;
      }
    }
    if (media_expectations.caller_video_expectation_ ==
        MediaExpectations::kExpectNoFrames) {
      EXPECT_EQ(caller()->min_video_frames_received_per_track(),
                total_caller_video_frames_expected);
      if (caller()->min_video_frames_received_per_track() !=
          total_caller_video_frames_expected) {
        expectations_correct = false;
      }
    }
    if (media_expectations.callee_audio_expectation_ ==
        MediaExpectations::kExpectNoFrames) {
      EXPECT_EQ(callee()->audio_frames_received(),
                total_callee_audio_frames_expected);
      if (callee()->audio_frames_received() !=
          total_callee_audio_frames_expected) {
        expectations_correct = false;
      }
    }
    if (media_expectations.callee_video_expectation_ ==
        MediaExpectations::kExpectNoFrames) {
      EXPECT_EQ(callee()->min_video_frames_received_per_track(),
                total_callee_video_frames_expected);
      if (callee()->min_video_frames_received_per_track() !=
          total_callee_video_frames_expected) {
        expectations_correct = false;
      }
    }
    return expectations_correct;
  }

  void TestNegotiatedCipherSuite(
      const PeerConnectionFactory::Options& caller_options,
      const PeerConnectionFactory::Options& callee_options,
      int expected_cipher_suite) {
    ASSERT_TRUE(CreatePeerConnectionWrappersWithOptions(caller_options,
                                                        callee_options));
    ConnectFakeSignaling();
    caller()->AddAudioVideoTracks();
    callee()->AddAudioVideoTracks();
    caller()->CreateAndSetAndSignalOffer();
    ASSERT_TRUE_WAIT(DtlsConnected(), kDefaultTimeout);
    EXPECT_EQ_WAIT(rtc::SrtpCryptoSuiteToName(expected_cipher_suite),
                   caller()->OldGetStats()->SrtpCipher(), kDefaultTimeout);
    // TODO(bugs.webrtc.org/9456): Fix it.
    EXPECT_EQ(1, webrtc::metrics::NumEvents(
                     "WebRTC.PeerConnection.SrtpCryptoSuite.Audio",
                     expected_cipher_suite));
  }

  void TestGcmNegotiationUsesCipherSuite(bool local_gcm_enabled,
                                         bool remote_gcm_enabled,
                                         int expected_cipher_suite) {
    PeerConnectionFactory::Options caller_options;
    caller_options.crypto_options.enable_gcm_crypto_suites = local_gcm_enabled;
    PeerConnectionFactory::Options callee_options;
    callee_options.crypto_options.enable_gcm_crypto_suites = remote_gcm_enabled;
    TestNegotiatedCipherSuite(caller_options, callee_options,
                              expected_cipher_suite);
  }

 protected:
  SdpSemantics sdp_semantics_;

 private:
  // |ss_| is used by |network_thread_| so it must be destroyed later.
  std::unique_ptr<rtc::VirtualSocketServer> ss_;
  std::unique_ptr<rtc::FirewallSocketServer> fss_;
  // |network_thread_| and |worker_thread_| are used by both
  // |caller_| and |callee_| so they must be destroyed
  // later.
  std::unique_ptr<rtc::Thread> network_thread_;
  std::unique_ptr<rtc::Thread> worker_thread_;
  // The turn servers and turn customizers should be accessed & deleted on the
  // network thread to avoid a race with the socket read/write that occurs
  // on the network thread.
  std::vector<std::unique_ptr<cricket::TestTurnServer>> turn_servers_;
  std::vector<std::unique_ptr<cricket::TestTurnCustomizer>> turn_customizers_;
  std::unique_ptr<PeerConnectionWrapper> caller_;
  std::unique_ptr<PeerConnectionWrapper> callee_;
};

class PeerConnectionIntegrationTest
    : public PeerConnectionIntegrationBaseTest,
      public ::testing::WithParamInterface<SdpSemantics> {
 protected:
  PeerConnectionIntegrationTest()
      : PeerConnectionIntegrationBaseTest(GetParam()) {}
};

class PeerConnectionIntegrationTestPlanB
    : public PeerConnectionIntegrationBaseTest {
 protected:
  PeerConnectionIntegrationTestPlanB()
      : PeerConnectionIntegrationBaseTest(SdpSemantics::kPlanB) {}
};

class PeerConnectionIntegrationTestUnifiedPlan
    : public PeerConnectionIntegrationBaseTest {
 protected:
  PeerConnectionIntegrationTestUnifiedPlan()
      : PeerConnectionIntegrationBaseTest(SdpSemantics::kUnifiedPlan) {}
};

// Test the OnFirstPacketReceived callback from audio/video RtpReceivers.  This
// includes testing that the callback is invoked if an observer is connected
// after the first packet has already been received.
TEST_P(PeerConnectionIntegrationTest,
       RtpReceiverObserverOnFirstPacketReceived) {
  ASSERT_TRUE(CreatePeerConnectionWrappers());
  ConnectFakeSignaling();
  caller()->AddAudioVideoTracks();
  callee()->AddAudioVideoTracks();
  // Start offer/answer exchange and wait for it to complete.
  caller()->CreateAndSetAndSignalOffer();
  ASSERT_TRUE_WAIT(SignalingStateStable(), kDefaultTimeout);
  // Should be one receiver each for audio/video.
  EXPECT_EQ(2U, caller()->rtp_receiver_observers().size());
  EXPECT_EQ(2U, callee()->rtp_receiver_observers().size());
  // Wait for all "first packet received" callbacks to be fired.
  EXPECT_TRUE_WAIT(
      std::all_of(caller()->rtp_receiver_observers().begin(),
                  caller()->rtp_receiver_observers().end(),
                  [](const std::unique_ptr<MockRtpReceiverObserver>& o) {
                    return o->first_packet_received();
                  }),
      kMaxWaitForFramesMs);
  EXPECT_TRUE_WAIT(
      std::all_of(callee()->rtp_receiver_observers().begin(),
                  callee()->rtp_receiver_observers().end(),
                  [](const std::unique_ptr<MockRtpReceiverObserver>& o) {
                    return o->first_packet_received();
                  }),
      kMaxWaitForFramesMs);
  // If new observers are set after the first packet was already received, the
  // callback should still be invoked.
  caller()->ResetRtpReceiverObservers();
  callee()->ResetRtpReceiverObservers();
  EXPECT_EQ(2U, caller()->rtp_receiver_observers().size());
  EXPECT_EQ(2U, callee()->rtp_receiver_observers().size());
  EXPECT_TRUE(
      std::all_of(caller()->rtp_receiver_observers().begin(),
                  caller()->rtp_receiver_observers().end(),
                  [](const std::unique_ptr<MockRtpReceiverObserver>& o) {
                    return o->first_packet_received();
                  }));
  EXPECT_TRUE(
      std::all_of(callee()->rtp_receiver_observers().begin(),
                  callee()->rtp_receiver_observers().end(),
                  [](const std::unique_ptr<MockRtpReceiverObserver>& o) {
                    return o->first_packet_received();
                  }));
}

class DummyDtmfObserver : public DtmfSenderObserverInterface {
 public:
  DummyDtmfObserver() : completed_(false) {}

  // Implements DtmfSenderObserverInterface.
  void OnToneChange(const std::string& tone) override {
    tones_.push_back(tone);
    if (tone.empty()) {
      completed_ = true;
    }
  }

  const std::vector<std::string>& tones() const { return tones_; }
  bool completed() const { return completed_; }

 private:
  bool completed_;
  std::vector<std::string> tones_;
};

// Assumes |sender| already has an audio track added and the offer/answer
// exchange is done.
void TestDtmfFromSenderToReceiver(PeerConnectionWrapper* sender,
                                  PeerConnectionWrapper* receiver) {
  // We should be able to get a DTMF sender from the local sender.
  rtc::scoped_refptr<DtmfSenderInterface> dtmf_sender =
      sender->pc()->GetSenders().at(0)->GetDtmfSender();
  ASSERT_TRUE(dtmf_sender);
  DummyDtmfObserver observer;
  dtmf_sender->RegisterObserver(&observer);

  // Test the DtmfSender object just created.
  EXPECT_TRUE(dtmf_sender->CanInsertDtmf());
  EXPECT_TRUE(dtmf_sender->InsertDtmf("1a", 100, 50));

  EXPECT_TRUE_WAIT(observer.completed(), kDefaultTimeout);
  std::vector<std::string> tones = {"1", "a", ""};
  EXPECT_EQ(tones, observer.tones());
  dtmf_sender->UnregisterObserver();
  // TODO(deadbeef): Verify the tones were actually received end-to-end.
}

// Verifies the DtmfSenderObserver callbacks for a DtmfSender (one in each
// direction).
TEST_P(PeerConnectionIntegrationTest, DtmfSenderObserver) {
  ASSERT_TRUE(CreatePeerConnectionWrappers());
  ConnectFakeSignaling();
  // Only need audio for DTMF.
  caller()->AddAudioTrack();
  callee()->AddAudioTrack();
  caller()->CreateAndSetAndSignalOffer();
  ASSERT_TRUE_WAIT(SignalingStateStable(), kDefaultTimeout);
  // DTLS must finish before the DTMF sender can be used reliably.
  ASSERT_TRUE_WAIT(DtlsConnected(), kDefaultTimeout);
  TestDtmfFromSenderToReceiver(caller(), callee());
  TestDtmfFromSenderToReceiver(callee(), caller());
}

// Basic end-to-end test, verifying media can be encoded/transmitted/decoded
// between two connections, using DTLS-SRTP.
TEST_P(PeerConnectionIntegrationTest, EndToEndCallWithDtls) {
  ASSERT_TRUE(CreatePeerConnectionWrappers());
  ConnectFakeSignaling();

  // Do normal offer/answer and wait for some frames to be received in each
  // direction.
  caller()->AddAudioVideoTracks();
  callee()->AddAudioVideoTracks();
  caller()->CreateAndSetAndSignalOffer();
  ASSERT_TRUE_WAIT(SignalingStateStable(), kDefaultTimeout);
  MediaExpectations media_expectations;
  media_expectations.ExpectBidirectionalAudioAndVideo();
  ASSERT_TRUE(ExpectNewFrames(media_expectations));
  EXPECT_LE(2, webrtc::metrics::NumEvents("WebRTC.PeerConnection.KeyProtocol",
                                          webrtc::kEnumCounterKeyProtocolDtls));
  EXPECT_EQ(0, webrtc::metrics::NumEvents("WebRTC.PeerConnection.KeyProtocol",
                                          webrtc::kEnumCounterKeyProtocolSdes));
}

// Uses SDES instead of DTLS for key agreement.
TEST_P(PeerConnectionIntegrationTest, EndToEndCallWithSdes) {
  PeerConnectionInterface::RTCConfiguration sdes_config;
  sdes_config.enable_dtls_srtp.emplace(false);
  ASSERT_TRUE(CreatePeerConnectionWrappersWithConfig(sdes_config, sdes_config));
  ConnectFakeSignaling();

  // Do normal offer/answer and wait for some frames to be received in each
  // direction.
  caller()->AddAudioVideoTracks();
  callee()->AddAudioVideoTracks();
  caller()->CreateAndSetAndSignalOffer();
  ASSERT_TRUE_WAIT(SignalingStateStable(), kDefaultTimeout);
  MediaExpectations media_expectations;
  media_expectations.ExpectBidirectionalAudioAndVideo();
  ASSERT_TRUE(ExpectNewFrames(media_expectations));
  EXPECT_LE(2, webrtc::metrics::NumEvents("WebRTC.PeerConnection.KeyProtocol",
                                          webrtc::kEnumCounterKeyProtocolSdes));
  EXPECT_EQ(0, webrtc::metrics::NumEvents("WebRTC.PeerConnection.KeyProtocol",
                                          webrtc::kEnumCounterKeyProtocolDtls));
}

// Tests that the GetRemoteAudioSSLCertificate method returns the remote DTLS
// certificate once the DTLS handshake has finished.
TEST_P(PeerConnectionIntegrationTest,
       GetRemoteAudioSSLCertificateReturnsExchangedCertificate) {
  auto GetRemoteAudioSSLCertificate = [](PeerConnectionWrapper* wrapper) {
    auto pci = reinterpret_cast<PeerConnectionProxy*>(wrapper->pc());
    auto pc = reinterpret_cast<PeerConnection*>(pci->internal());
    return pc->GetRemoteAudioSSLCertificate();
  };
  auto GetRemoteAudioSSLCertChain = [](PeerConnectionWrapper* wrapper) {
    auto pci = reinterpret_cast<PeerConnectionProxy*>(wrapper->pc());
    auto pc = reinterpret_cast<PeerConnection*>(pci->internal());
    return pc->GetRemoteAudioSSLCertChain();
  };

  auto caller_cert = rtc::RTCCertificate::FromPEM(kRsaPems[0]);
  auto callee_cert = rtc::RTCCertificate::FromPEM(kRsaPems[1]);

  // Configure each side with a known certificate so they can be compared later.
  PeerConnectionInterface::RTCConfiguration caller_config;
  caller_config.enable_dtls_srtp.emplace(true);
  caller_config.certificates.push_back(caller_cert);
  PeerConnectionInterface::RTCConfiguration callee_config;
  callee_config.enable_dtls_srtp.emplace(true);
  callee_config.certificates.push_back(callee_cert);
  ASSERT_TRUE(
      CreatePeerConnectionWrappersWithConfig(caller_config, callee_config));
  ConnectFakeSignaling();

  // When first initialized, there should not be a remote SSL certificate (and
  // calling this method should not crash).
  EXPECT_EQ(nullptr, GetRemoteAudioSSLCertificate(caller()));
  EXPECT_EQ(nullptr, GetRemoteAudioSSLCertificate(callee()));
  EXPECT_EQ(nullptr, GetRemoteAudioSSLCertChain(caller()));
  EXPECT_EQ(nullptr, GetRemoteAudioSSLCertChain(callee()));

  caller()->AddAudioTrack();
  callee()->AddAudioTrack();
  caller()->CreateAndSetAndSignalOffer();
  ASSERT_TRUE_WAIT(SignalingStateStable(), kDefaultTimeout);
  ASSERT_TRUE_WAIT(DtlsConnected(), kDefaultTimeout);

  // Once DTLS has been connected, each side should return the other's SSL
  // certificate when calling GetRemoteAudioSSLCertificate.

  auto caller_remote_cert = GetRemoteAudioSSLCertificate(caller());
  ASSERT_TRUE(caller_remote_cert);
  EXPECT_EQ(callee_cert->ssl_certificate().ToPEMString(),
            caller_remote_cert->ToPEMString());

  auto callee_remote_cert = GetRemoteAudioSSLCertificate(callee());
  ASSERT_TRUE(callee_remote_cert);
  EXPECT_EQ(caller_cert->ssl_certificate().ToPEMString(),
            callee_remote_cert->ToPEMString());

  auto caller_remote_cert_chain = GetRemoteAudioSSLCertChain(caller());
  ASSERT_TRUE(caller_remote_cert_chain);
  ASSERT_EQ(1U, caller_remote_cert_chain->GetSize());
  auto remote_cert = &caller_remote_cert_chain->Get(0);
  EXPECT_EQ(callee_cert->ssl_certificate().ToPEMString(),
            remote_cert->ToPEMString());

  auto callee_remote_cert_chain = GetRemoteAudioSSLCertChain(callee());
  ASSERT_TRUE(callee_remote_cert_chain);
  ASSERT_EQ(1U, callee_remote_cert_chain->GetSize());
  remote_cert = &callee_remote_cert_chain->Get(0);
  EXPECT_EQ(caller_cert->ssl_certificate().ToPEMString(),
            remote_cert->ToPEMString());
}

// This test sets up a call between two parties with a source resolution of
// 1280x720 and verifies that a 16:9 aspect ratio is received.
TEST_P(PeerConnectionIntegrationTest,
       Send1280By720ResolutionAndReceive16To9AspectRatio) {
  ASSERT_TRUE(CreatePeerConnectionWrappers());
  ConnectFakeSignaling();

  // Add video tracks with 16:9 aspect ratio, size 1280 x 720.
  webrtc::FakePeriodicVideoSource::Config config;
  config.width = 1280;
  config.height = 720;
  caller()->AddTrack(caller()->CreateLocalVideoTrackWithConfig(config));
  callee()->AddTrack(callee()->CreateLocalVideoTrackWithConfig(config));

  // Do normal offer/answer and wait for at least one frame to be received in
  // each direction.
  caller()->CreateAndSetAndSignalOffer();
  ASSERT_TRUE_WAIT(caller()->min_video_frames_received_per_track() > 0 &&
                       callee()->min_video_frames_received_per_track() > 0,
                   kMaxWaitForFramesMs);

  // Check rendered aspect ratio.
  EXPECT_EQ(16.0 / 9, caller()->local_rendered_aspect_ratio());
  EXPECT_EQ(16.0 / 9, caller()->rendered_aspect_ratio());
  EXPECT_EQ(16.0 / 9, callee()->local_rendered_aspect_ratio());
  EXPECT_EQ(16.0 / 9, callee()->rendered_aspect_ratio());
}

// This test sets up an one-way call, with media only from caller to
// callee.
TEST_P(PeerConnectionIntegrationTest, OneWayMediaCall) {
  ASSERT_TRUE(CreatePeerConnectionWrappers());
  ConnectFakeSignaling();
  caller()->AddAudioVideoTracks();
  caller()->CreateAndSetAndSignalOffer();
  MediaExpectations media_expectations;
  media_expectations.CalleeExpectsSomeAudioAndVideo();
  media_expectations.CallerExpectsNoAudio();
  media_expectations.CallerExpectsNoVideo();
  ASSERT_TRUE(ExpectNewFrames(media_expectations));
}

// This test sets up a audio call initially, with the callee rejecting video
// initially. Then later the callee decides to upgrade to audio/video, and
// initiates a new offer/answer exchange.
TEST_P(PeerConnectionIntegrationTest, AudioToVideoUpgrade) {
  ASSERT_TRUE(CreatePeerConnectionWrappers());
  ConnectFakeSignaling();
  // Initially, offer an audio/video stream from the caller, but refuse to
  // send/receive video on the callee side.
  caller()->AddAudioVideoTracks();
  callee()->AddAudioTrack();
  if (sdp_semantics_ == SdpSemantics::kPlanB) {
    PeerConnectionInterface::RTCOfferAnswerOptions options;
    options.offer_to_receive_video = 0;
    callee()->SetOfferAnswerOptions(options);
  } else {
    callee()->SetRemoteOfferHandler([this] {
      callee()->GetFirstTransceiverOfType(cricket::MEDIA_TYPE_VIDEO)->Stop();
    });
  }
  // Do offer/answer and make sure audio is still received end-to-end.
  caller()->CreateAndSetAndSignalOffer();
  ASSERT_TRUE_WAIT(SignalingStateStable(), kDefaultTimeout);
  {
    MediaExpectations media_expectations;
    media_expectations.ExpectBidirectionalAudio();
    media_expectations.ExpectNoVideo();
    ASSERT_TRUE(ExpectNewFrames(media_expectations));
  }
  // Sanity check that the callee's description has a rejected video section.
  ASSERT_NE(nullptr, callee()->pc()->local_description());
  const ContentInfo* callee_video_content =
      GetFirstVideoContent(callee()->pc()->local_description()->description());
  ASSERT_NE(nullptr, callee_video_content);
  EXPECT_TRUE(callee_video_content->rejected);

  // Now negotiate with video and ensure negotiation succeeds, with video
  // frames and additional audio frames being received.
  callee()->AddVideoTrack();
  if (sdp_semantics_ == SdpSemantics::kPlanB) {
    PeerConnectionInterface::RTCOfferAnswerOptions options;
    options.offer_to_receive_video = 1;
    callee()->SetOfferAnswerOptions(options);
  } else {
    callee()->SetRemoteOfferHandler(nullptr);
    caller()->SetRemoteOfferHandler([this] {
      // The caller creates a new transceiver to receive video on when receiving
      // the offer, but by default it is send only.
      auto transceivers = caller()->pc()->GetTransceivers();
      ASSERT_EQ(3U, transceivers.size());
      ASSERT_EQ(cricket::MEDIA_TYPE_VIDEO,
                transceivers[2]->receiver()->media_type());
      transceivers[2]->sender()->SetTrack(caller()->CreateLocalVideoTrack());
      transceivers[2]->SetDirection(RtpTransceiverDirection::kSendRecv);
    });
  }
  callee()->CreateAndSetAndSignalOffer();
  ASSERT_TRUE_WAIT(SignalingStateStable(), kDefaultTimeout);
  {
    // Expect additional audio frames to be received after the upgrade.
    MediaExpectations media_expectations;
    media_expectations.ExpectBidirectionalAudioAndVideo();
    ASSERT_TRUE(ExpectNewFrames(media_expectations));
  }
}

// Simpler than the above test; just add an audio track to an established
// video-only connection.
TEST_P(PeerConnectionIntegrationTest, AddAudioToVideoOnlyCall) {
  ASSERT_TRUE(CreatePeerConnectionWrappers());
  ConnectFakeSignaling();
  // Do initial offer/answer with just a video track.
  caller()->AddVideoTrack();
  callee()->AddVideoTrack();
  caller()->CreateAndSetAndSignalOffer();
  ASSERT_TRUE_WAIT(SignalingStateStable(), kDefaultTimeout);
  // Now add an audio track and do another offer/answer.
  caller()->AddAudioTrack();
  callee()->AddAudioTrack();
  caller()->CreateAndSetAndSignalOffer();
  ASSERT_TRUE_WAIT(SignalingStateStable(), kDefaultTimeout);
  // Ensure both audio and video frames are received end-to-end.
  MediaExpectations media_expectations;
  media_expectations.ExpectBidirectionalAudioAndVideo();
  ASSERT_TRUE(ExpectNewFrames(media_expectations));
}

// This test sets up a call that's transferred to a new caller with a different
// DTLS fingerprint.
TEST_P(PeerConnectionIntegrationTest, CallTransferredForCallee) {
  ASSERT_TRUE(CreatePeerConnectionWrappers());
  ConnectFakeSignaling();
  caller()->AddAudioVideoTracks();
  callee()->AddAudioVideoTracks();
  caller()->CreateAndSetAndSignalOffer();
  ASSERT_TRUE_WAIT(SignalingStateStable(), kDefaultTimeout);

  // Keep the original peer around which will still send packets to the
  // receiving client. These SRTP packets will be dropped.
  std::unique_ptr<PeerConnectionWrapper> original_peer(
      SetCallerPcWrapperAndReturnCurrent(
          CreatePeerConnectionWrapperWithAlternateKey().release()));
  // TODO(deadbeef): Why do we call Close here? That goes against the comment
  // directly above.
  original_peer->pc()->Close();

  ConnectFakeSignaling();
  caller()->AddAudioVideoTracks();
  caller()->CreateAndSetAndSignalOffer();
  ASSERT_TRUE_WAIT(SignalingStateStable(), kDefaultTimeout);
  // Wait for some additional frames to be transmitted end-to-end.
  MediaExpectations media_expectations;
  media_expectations.ExpectBidirectionalAudioAndVideo();
  ASSERT_TRUE(ExpectNewFrames(media_expectations));
}

// This test sets up a call that's transferred to a new callee with a different
// DTLS fingerprint.
TEST_P(PeerConnectionIntegrationTest, CallTransferredForCaller) {
  ASSERT_TRUE(CreatePeerConnectionWrappers());
  ConnectFakeSignaling();
  caller()->AddAudioVideoTracks();
  callee()->AddAudioVideoTracks();
  caller()->CreateAndSetAndSignalOffer();
  ASSERT_TRUE_WAIT(SignalingStateStable(), kDefaultTimeout);

  // Keep the original peer around which will still send packets to the
  // receiving client. These SRTP packets will be dropped.
  std::unique_ptr<PeerConnectionWrapper> original_peer(
      SetCalleePcWrapperAndReturnCurrent(
          CreatePeerConnectionWrapperWithAlternateKey().release()));
  // TODO(deadbeef): Why do we call Close here? That goes against the comment
  // directly above.
  original_peer->pc()->Close();

  ConnectFakeSignaling();
  callee()->AddAudioVideoTracks();
  caller()->SetOfferAnswerOptions(IceRestartOfferAnswerOptions());
  caller()->CreateAndSetAndSignalOffer();
  ASSERT_TRUE_WAIT(SignalingStateStable(), kDefaultTimeout);
  // Wait for some additional frames to be transmitted end-to-end.
  MediaExpectations media_expectations;
  media_expectations.ExpectBidirectionalAudioAndVideo();
  ASSERT_TRUE(ExpectNewFrames(media_expectations));
}

// This test sets up a non-bundled call and negotiates bundling at the same
// time as starting an ICE restart. When bundling is in effect in the restart,
// the DTLS-SRTP context should be successfully reset.
TEST_P(PeerConnectionIntegrationTest, BundlingEnabledWhileIceRestartOccurs) {
  ASSERT_TRUE(CreatePeerConnectionWrappers());
  ConnectFakeSignaling();

  caller()->AddAudioVideoTracks();
  callee()->AddAudioVideoTracks();
  // Remove the bundle group from the SDP received by the callee.
  callee()->SetReceivedSdpMunger([](cricket::SessionDescription* desc) {
    desc->RemoveGroupByName("BUNDLE");
  });
  caller()->CreateAndSetAndSignalOffer();
  ASSERT_TRUE_WAIT(SignalingStateStable(), kDefaultTimeout);
  {
    MediaExpectations media_expectations;
    media_expectations.ExpectBidirectionalAudioAndVideo();
    ASSERT_TRUE(ExpectNewFrames(media_expectations));
  }
  // Now stop removing the BUNDLE group, and trigger an ICE restart.
  callee()->SetReceivedSdpMunger(nullptr);
  caller()->SetOfferAnswerOptions(IceRestartOfferAnswerOptions());
  caller()->CreateAndSetAndSignalOffer();
  ASSERT_TRUE_WAIT(SignalingStateStable(), kDefaultTimeout);

  // Expect additional frames to be received after the ICE restart.
  {
    MediaExpectations media_expectations;
    media_expectations.ExpectBidirectionalAudioAndVideo();
    ASSERT_TRUE(ExpectNewFrames(media_expectations));
  }
}

// Test CVO (Coordination of Video Orientation). If a video source is rotated
// and both peers support the CVO RTP header extension, the actual video frames
// don't need to be encoded in different resolutions, since the rotation is
// communicated through the RTP header extension.
TEST_P(PeerConnectionIntegrationTest, RotatedVideoWithCVOExtension) {
  ASSERT_TRUE(CreatePeerConnectionWrappers());
  ConnectFakeSignaling();
  // Add rotated video tracks.
  caller()->AddTrack(
      caller()->CreateLocalVideoTrackWithRotation(webrtc::kVideoRotation_90));
  callee()->AddTrack(
      callee()->CreateLocalVideoTrackWithRotation(webrtc::kVideoRotation_270));

  // Wait for video frames to be received by both sides.
  caller()->CreateAndSetAndSignalOffer();
  ASSERT_TRUE_WAIT(SignalingStateStable(), kDefaultTimeout);
  ASSERT_TRUE_WAIT(caller()->min_video_frames_received_per_track() > 0 &&
                       callee()->min_video_frames_received_per_track() > 0,
                   kMaxWaitForFramesMs);

  // Ensure that the aspect ratio is unmodified.
  // TODO(deadbeef): Where does 4:3 come from? Should be explicit in the test,
  // not just assumed.
  EXPECT_EQ(4.0 / 3, caller()->local_rendered_aspect_ratio());
  EXPECT_EQ(4.0 / 3, caller()->rendered_aspect_ratio());
  EXPECT_EQ(4.0 / 3, callee()->local_rendered_aspect_ratio());
  EXPECT_EQ(4.0 / 3, callee()->rendered_aspect_ratio());
  // Ensure that the CVO bits were surfaced to the renderer.
  EXPECT_EQ(webrtc::kVideoRotation_270, caller()->rendered_rotation());
  EXPECT_EQ(webrtc::kVideoRotation_90, callee()->rendered_rotation());
}

// Test that when the CVO extension isn't supported, video is rotated the
// old-fashioned way, by encoding rotated frames.
TEST_P(PeerConnectionIntegrationTest, RotatedVideoWithoutCVOExtension) {
  ASSERT_TRUE(CreatePeerConnectionWrappers());
  ConnectFakeSignaling();
  // Add rotated video tracks.
  caller()->AddTrack(
      caller()->CreateLocalVideoTrackWithRotation(webrtc::kVideoRotation_90));
  callee()->AddTrack(
      callee()->CreateLocalVideoTrackWithRotation(webrtc::kVideoRotation_270));

  // Remove the CVO extension from the offered SDP.
  callee()->SetReceivedSdpMunger([](cricket::SessionDescription* desc) {
    cricket::VideoContentDescription* video =
        GetFirstVideoContentDescription(desc);
    video->ClearRtpHeaderExtensions();
  });
  // Wait for video frames to be received by both sides.
  caller()->CreateAndSetAndSignalOffer();
  ASSERT_TRUE_WAIT(SignalingStateStable(), kDefaultTimeout);
  ASSERT_TRUE_WAIT(caller()->min_video_frames_received_per_track() > 0 &&
                       callee()->min_video_frames_received_per_track() > 0,
                   kMaxWaitForFramesMs);

  // Expect that the aspect ratio is inversed to account for the 90/270 degree
  // rotation.
  // TODO(deadbeef): Where does 4:3 come from? Should be explicit in the test,
  // not just assumed.
  EXPECT_EQ(3.0 / 4, caller()->local_rendered_aspect_ratio());
  EXPECT_EQ(3.0 / 4, caller()->rendered_aspect_ratio());
  EXPECT_EQ(3.0 / 4, callee()->local_rendered_aspect_ratio());
  EXPECT_EQ(3.0 / 4, callee()->rendered_aspect_ratio());
  // Expect that each endpoint is unaware of the rotation of the other endpoint.
  EXPECT_EQ(webrtc::kVideoRotation_0, caller()->rendered_rotation());
  EXPECT_EQ(webrtc::kVideoRotation_0, callee()->rendered_rotation());
}

// Test that if the answerer rejects the audio m= section, no audio is sent or
// received, but video still can be.
TEST_P(PeerConnectionIntegrationTest, AnswererRejectsAudioSection) {
  ASSERT_TRUE(CreatePeerConnectionWrappers());
  ConnectFakeSignaling();
  caller()->AddAudioVideoTracks();
  if (sdp_semantics_ == SdpSemantics::kPlanB) {
    // Only add video track for callee, and set offer_to_receive_audio to 0, so
    // it will reject the audio m= section completely.
    PeerConnectionInterface::RTCOfferAnswerOptions options;
    options.offer_to_receive_audio = 0;
    callee()->SetOfferAnswerOptions(options);
  } else {
    // Stopping the audio RtpTransceiver will cause the media section to be
    // rejected in the answer.
    callee()->SetRemoteOfferHandler([this] {
      callee()->GetFirstTransceiverOfType(cricket::MEDIA_TYPE_AUDIO)->Stop();
    });
  }
  callee()->AddTrack(callee()->CreateLocalVideoTrack());
  // Do offer/answer and wait for successful end-to-end video frames.
  caller()->CreateAndSetAndSignalOffer();
  ASSERT_TRUE_WAIT(SignalingStateStable(), kDefaultTimeout);
  MediaExpectations media_expectations;
  media_expectations.ExpectBidirectionalVideo();
  media_expectations.ExpectNoAudio();
  ASSERT_TRUE(ExpectNewFrames(media_expectations));

  // Sanity check that the callee's description has a rejected audio section.
  ASSERT_NE(nullptr, callee()->pc()->local_description());
  const ContentInfo* callee_audio_content =
      GetFirstAudioContent(callee()->pc()->local_description()->description());
  ASSERT_NE(nullptr, callee_audio_content);
  EXPECT_TRUE(callee_audio_content->rejected);
  if (sdp_semantics_ == SdpSemantics::kUnifiedPlan) {
    // The caller's transceiver should have stopped after receiving the answer.
    EXPECT_TRUE(caller()
                    ->GetFirstTransceiverOfType(cricket::MEDIA_TYPE_AUDIO)
                    ->stopped());
  }
}

// Test that if the answerer rejects the video m= section, no video is sent or
// received, but audio still can be.
TEST_P(PeerConnectionIntegrationTest, AnswererRejectsVideoSection) {
  ASSERT_TRUE(CreatePeerConnectionWrappers());
  ConnectFakeSignaling();
  caller()->AddAudioVideoTracks();
  if (sdp_semantics_ == SdpSemantics::kPlanB) {
    // Only add audio track for callee, and set offer_to_receive_video to 0, so
    // it will reject the video m= section completely.
    PeerConnectionInterface::RTCOfferAnswerOptions options;
    options.offer_to_receive_video = 0;
    callee()->SetOfferAnswerOptions(options);
  } else {
    // Stopping the video RtpTransceiver will cause the media section to be
    // rejected in the answer.
    callee()->SetRemoteOfferHandler([this] {
      callee()->GetFirstTransceiverOfType(cricket::MEDIA_TYPE_VIDEO)->Stop();
    });
  }
  callee()->AddTrack(callee()->CreateLocalAudioTrack());
  // Do offer/answer and wait for successful end-to-end audio frames.
  caller()->CreateAndSetAndSignalOffer();
  ASSERT_TRUE_WAIT(SignalingStateStable(), kDefaultTimeout);
  MediaExpectations media_expectations;
  media_expectations.ExpectBidirectionalAudio();
  media_expectations.ExpectNoVideo();
  ASSERT_TRUE(ExpectNewFrames(media_expectations));

  // Sanity check that the callee's description has a rejected video section.
  ASSERT_NE(nullptr, callee()->pc()->local_description());
  const ContentInfo* callee_video_content =
      GetFirstVideoContent(callee()->pc()->local_description()->description());
  ASSERT_NE(nullptr, callee_video_content);
  EXPECT_TRUE(callee_video_content->rejected);
  if (sdp_semantics_ == SdpSemantics::kUnifiedPlan) {
    // The caller's transceiver should have stopped after receiving the answer.
    EXPECT_TRUE(caller()
                    ->GetFirstTransceiverOfType(cricket::MEDIA_TYPE_VIDEO)
                    ->stopped());
  }
}

// Test that if the answerer rejects both audio and video m= sections, nothing
// bad happens.
// TODO(deadbeef): Test that a data channel still works. Currently this doesn't
// test anything but the fact that negotiation succeeds, which doesn't mean
// much.
TEST_P(PeerConnectionIntegrationTest, AnswererRejectsAudioAndVideoSections) {
  ASSERT_TRUE(CreatePeerConnectionWrappers());
  ConnectFakeSignaling();
  caller()->AddAudioVideoTracks();
  if (sdp_semantics_ == SdpSemantics::kPlanB) {
    // Don't give the callee any tracks, and set offer_to_receive_X to 0, so it
    // will reject both audio and video m= sections.
    PeerConnectionInterface::RTCOfferAnswerOptions options;
    options.offer_to_receive_audio = 0;
    options.offer_to_receive_video = 0;
    callee()->SetOfferAnswerOptions(options);
  } else {
    callee()->SetRemoteOfferHandler([this] {
      // Stopping all transceivers will cause all media sections to be rejected.
      for (auto transceiver : callee()->pc()->GetTransceivers()) {
        transceiver->Stop();
      }
    });
  }
  // Do offer/answer and wait for stable signaling state.
  caller()->CreateAndSetAndSignalOffer();
  ASSERT_TRUE_WAIT(SignalingStateStable(), kDefaultTimeout);

  // Sanity check that the callee's description has rejected m= sections.
  ASSERT_NE(nullptr, callee()->pc()->local_description());
  const ContentInfo* callee_audio_content =
      GetFirstAudioContent(callee()->pc()->local_description()->description());
  ASSERT_NE(nullptr, callee_audio_content);
  EXPECT_TRUE(callee_audio_content->rejected);
  const ContentInfo* callee_video_content =
      GetFirstVideoContent(callee()->pc()->local_description()->description());
  ASSERT_NE(nullptr, callee_video_content);
  EXPECT_TRUE(callee_video_content->rejected);
}

// This test sets up an audio and video call between two parties. After the
// call runs for a while, the caller sends an updated offer with video being
// rejected. Once the re-negotiation is done, the video flow should stop and
// the audio flow should continue.
TEST_P(PeerConnectionIntegrationTest, VideoRejectedInSubsequentOffer) {
  ASSERT_TRUE(CreatePeerConnectionWrappers());
  ConnectFakeSignaling();
  caller()->AddAudioVideoTracks();
  callee()->AddAudioVideoTracks();
  caller()->CreateAndSetAndSignalOffer();
  ASSERT_TRUE_WAIT(SignalingStateStable(), kDefaultTimeout);
  {
    MediaExpectations media_expectations;
    media_expectations.ExpectBidirectionalAudioAndVideo();
    ASSERT_TRUE(ExpectNewFrames(media_expectations));
  }
  // Renegotiate, rejecting the video m= section.
  if (sdp_semantics_ == SdpSemantics::kPlanB) {
    caller()->SetGeneratedSdpMunger(
        [](cricket::SessionDescription* description) {
          for (cricket::ContentInfo& content : description->contents()) {
            if (cricket::IsVideoContent(&content)) {
              content.rejected = true;
            }
          }
        });
  } else {
    caller()->GetFirstTransceiverOfType(cricket::MEDIA_TYPE_VIDEO)->Stop();
  }
  caller()->CreateAndSetAndSignalOffer();
  ASSERT_TRUE_WAIT(SignalingStateStable(), kMaxWaitForActivationMs);

  // Sanity check that the caller's description has a rejected video section.
  ASSERT_NE(nullptr, caller()->pc()->local_description());
  const ContentInfo* caller_video_content =
      GetFirstVideoContent(caller()->pc()->local_description()->description());
  ASSERT_NE(nullptr, caller_video_content);
  EXPECT_TRUE(caller_video_content->rejected);
  // Wait for some additional audio frames to be received.
  {
    MediaExpectations media_expectations;
    media_expectations.ExpectBidirectionalAudio();
    media_expectations.ExpectNoVideo();
    ASSERT_TRUE(ExpectNewFrames(media_expectations));
  }
}

// Do one offer/answer with audio, another that disables it (rejecting the m=
// section), and another that re-enables it. Regression test for:
// bugs.webrtc.org/6023
TEST_F(PeerConnectionIntegrationTestPlanB, EnableAudioAfterRejecting) {
  ASSERT_TRUE(CreatePeerConnectionWrappers());
  ConnectFakeSignaling();

  // Add audio track, do normal offer/answer.
  rtc::scoped_refptr<webrtc::AudioTrackInterface> track =
      caller()->CreateLocalAudioTrack();
  rtc::scoped_refptr<webrtc::RtpSenderInterface> sender =
      caller()->pc()->AddTrack(track, {"stream"}).MoveValue();
  caller()->CreateAndSetAndSignalOffer();
  ASSERT_TRUE_WAIT(SignalingStateStable(), kDefaultTimeout);

  // Remove audio track, and set offer_to_receive_audio to false to cause the
  // m= section to be completely disabled, not just "recvonly".
  caller()->pc()->RemoveTrack(sender);
  PeerConnectionInterface::RTCOfferAnswerOptions options;
  options.offer_to_receive_audio = 0;
  caller()->SetOfferAnswerOptions(options);
  caller()->CreateAndSetAndSignalOffer();
  ASSERT_TRUE_WAIT(SignalingStateStable(), kDefaultTimeout);

  // Add the audio track again, expecting negotiation to succeed and frames to
  // flow.
  sender = caller()->pc()->AddTrack(track, {"stream"}).MoveValue();
  options.offer_to_receive_audio = 1;
  caller()->SetOfferAnswerOptions(options);
  caller()->CreateAndSetAndSignalOffer();
  ASSERT_TRUE_WAIT(SignalingStateStable(), kDefaultTimeout);

  MediaExpectations media_expectations;
  media_expectations.CalleeExpectsSomeAudio();
  EXPECT_TRUE(ExpectNewFrames(media_expectations));
}

// Basic end-to-end test, but without SSRC/MSID signaling. This functionality
// is needed to support legacy endpoints.
// TODO(deadbeef): When we support the MID extension and demuxing on MID, also
// add a test for an end-to-end test without MID signaling either (basically,
// the minimum acceptable SDP).
TEST_P(PeerConnectionIntegrationTest, EndToEndCallWithoutSsrcOrMsidSignaling) {
  ASSERT_TRUE(CreatePeerConnectionWrappers());
  ConnectFakeSignaling();
  // Add audio and video, testing that packets can be demuxed on payload type.
  caller()->AddAudioVideoTracks();
  callee()->AddAudioVideoTracks();
  // Remove SSRCs and MSIDs from the received offer SDP.
  callee()->SetReceivedSdpMunger(RemoveSsrcsAndMsids);
  caller()->CreateAndSetAndSignalOffer();
  ASSERT_TRUE_WAIT(SignalingStateStable(), kDefaultTimeout);
  MediaExpectations media_expectations;
  media_expectations.ExpectBidirectionalAudioAndVideo();
  ASSERT_TRUE(ExpectNewFrames(media_expectations));
}

// Basic end-to-end test, without SSRC signaling. This means that the track
// was created properly and frames are delivered when the MSIDs are communicated
// with a=msid lines and no a=ssrc lines.
TEST_F(PeerConnectionIntegrationTestUnifiedPlan,
       EndToEndCallWithoutSsrcSignaling) {
  const char kStreamId[] = "streamId";
  ASSERT_TRUE(CreatePeerConnectionWrappers());
  ConnectFakeSignaling();
  // Add just audio tracks.
  caller()->AddTrack(caller()->CreateLocalAudioTrack(), {kStreamId});
  callee()->AddAudioTrack();

  // Remove SSRCs from the received offer SDP.
  callee()->SetReceivedSdpMunger(RemoveSsrcsAndKeepMsids);
  caller()->CreateAndSetAndSignalOffer();
  ASSERT_TRUE_WAIT(SignalingStateStable(), kDefaultTimeout);
  MediaExpectations media_expectations;
  media_expectations.ExpectBidirectionalAudio();
  ASSERT_TRUE(ExpectNewFrames(media_expectations));
}

// Tests that video flows between multiple video tracks when SSRCs are not
// signaled. This exercises the MID RTP header extension which is needed to
// demux the incoming video tracks.
TEST_F(PeerConnectionIntegrationTestUnifiedPlan,
       EndToEndCallWithTwoVideoTracksAndNoSignaledSsrc) {
  ASSERT_TRUE(CreatePeerConnectionWrappers());
  ConnectFakeSignaling();
  caller()->AddVideoTrack();
  caller()->AddVideoTrack();
  callee()->AddVideoTrack();
  callee()->AddVideoTrack();

  caller()->SetReceivedSdpMunger(&RemoveSsrcsAndKeepMsids);
  callee()->SetReceivedSdpMunger(&RemoveSsrcsAndKeepMsids);
  caller()->CreateAndSetAndSignalOffer();
  ASSERT_TRUE_WAIT(SignalingStateStable(), kDefaultTimeout);
  ASSERT_EQ(2u, caller()->pc()->GetReceivers().size());
  ASSERT_EQ(2u, callee()->pc()->GetReceivers().size());

  // Expect video to be received in both directions on both tracks.
  MediaExpectations media_expectations;
  media_expectations.ExpectBidirectionalVideo();
  EXPECT_TRUE(ExpectNewFrames(media_expectations));
}

// Test that if two video tracks are sent (from caller to callee, in this test),
// they're transmitted correctly end-to-end.
TEST_P(PeerConnectionIntegrationTest, EndToEndCallWithTwoVideoTracks) {
  ASSERT_TRUE(CreatePeerConnectionWrappers());
  ConnectFakeSignaling();
  // Add one audio/video stream, and one video-only stream.
  caller()->AddAudioVideoTracks();
  caller()->AddVideoTrack();
  caller()->CreateAndSetAndSignalOffer();
  ASSERT_TRUE_WAIT(SignalingStateStable(), kDefaultTimeout);
  ASSERT_EQ(3u, callee()->pc()->GetReceivers().size());

  MediaExpectations media_expectations;
  media_expectations.CalleeExpectsSomeAudioAndVideo();
  ASSERT_TRUE(ExpectNewFrames(media_expectations));
}

static void MakeSpecCompliantMaxBundleOffer(cricket::SessionDescription* desc) {
  bool first = true;
  for (cricket::ContentInfo& content : desc->contents()) {
    if (first) {
      first = false;
      continue;
    }
    content.bundle_only = true;
  }
  first = true;
  for (cricket::TransportInfo& transport : desc->transport_infos()) {
    if (first) {
      first = false;
      continue;
    }
    transport.description.ice_ufrag.clear();
    transport.description.ice_pwd.clear();
    transport.description.connection_role = cricket::CONNECTIONROLE_NONE;
    transport.description.identity_fingerprint.reset(nullptr);
  }
}

// Test that if applying a true "max bundle" offer, which uses ports of 0,
// "a=bundle-only", omitting "a=fingerprint", "a=setup", "a=ice-ufrag" and
// "a=ice-pwd" for all but the audio "m=" section, negotiation still completes
// successfully and media flows.
// TODO(deadbeef): Update this test to also omit "a=rtcp-mux", once that works.
// TODO(deadbeef): Won't need this test once we start generating actual
// standards-compliant SDP.
TEST_P(PeerConnectionIntegrationTest,
       EndToEndCallWithSpecCompliantMaxBundleOffer) {
  ASSERT_TRUE(CreatePeerConnectionWrappers());
  ConnectFakeSignaling();
  caller()->AddAudioVideoTracks();
  callee()->AddAudioVideoTracks();
  // Do the equivalent of setting the port to 0, adding a=bundle-only, and
  // removing a=ice-ufrag, a=ice-pwd, a=fingerprint and a=setup from all
  // but the first m= section.
  callee()->SetReceivedSdpMunger(MakeSpecCompliantMaxBundleOffer);
  caller()->CreateAndSetAndSignalOffer();
  ASSERT_TRUE_WAIT(SignalingStateStable(), kDefaultTimeout);
  MediaExpectations media_expectations;
  media_expectations.ExpectBidirectionalAudioAndVideo();
  ASSERT_TRUE(ExpectNewFrames(media_expectations));
}

// Test that we can receive the audio output level from a remote audio track.
// TODO(deadbeef): Use a fake audio source and verify that the output level is
// exactly what the source on the other side was configured with.
TEST_P(PeerConnectionIntegrationTest, GetAudioOutputLevelStatsWithOldStatsApi) {
  ASSERT_TRUE(CreatePeerConnectionWrappers());
  ConnectFakeSignaling();
  // Just add an audio track.
  caller()->AddAudioTrack();
  caller()->CreateAndSetAndSignalOffer();
  ASSERT_TRUE_WAIT(SignalingStateStable(), kDefaultTimeout);

  // Get the audio output level stats. Note that the level is not available
  // until an RTCP packet has been received.
  EXPECT_TRUE_WAIT(callee()->OldGetStats()->AudioOutputLevel() > 0,
                   kMaxWaitForFramesMs);
}

// Test that an audio input level is reported.
// TODO(deadbeef): Use a fake audio source and verify that the input level is
// exactly what the source was configured with.
TEST_P(PeerConnectionIntegrationTest, GetAudioInputLevelStatsWithOldStatsApi) {
  ASSERT_TRUE(CreatePeerConnectionWrappers());
  ConnectFakeSignaling();
  // Just add an audio track.
  caller()->AddAudioTrack();
  caller()->CreateAndSetAndSignalOffer();
  ASSERT_TRUE_WAIT(SignalingStateStable(), kDefaultTimeout);

  // Get the audio input level stats. The level should be available very
  // soon after the test starts.
  EXPECT_TRUE_WAIT(caller()->OldGetStats()->AudioInputLevel() > 0,
                   kMaxWaitForStatsMs);
}

// Test that we can get incoming byte counts from both audio and video tracks.
TEST_P(PeerConnectionIntegrationTest, GetBytesReceivedStatsWithOldStatsApi) {
  ASSERT_TRUE(CreatePeerConnectionWrappers());
  ConnectFakeSignaling();
  caller()->AddAudioVideoTracks();
  // Do offer/answer, wait for the callee to receive some frames.
  caller()->CreateAndSetAndSignalOffer();
  ASSERT_TRUE_WAIT(SignalingStateStable(), kDefaultTimeout);

  MediaExpectations media_expectations;
  media_expectations.CalleeExpectsSomeAudioAndVideo();
  ASSERT_TRUE(ExpectNewFrames(media_expectations));

  // Get a handle to the remote tracks created, so they can be used as GetStats
  // filters.
  for (auto receiver : callee()->pc()->GetReceivers()) {
    // We received frames, so we definitely should have nonzero "received bytes"
    // stats at this point.
    EXPECT_GT(callee()->OldGetStatsForTrack(receiver->track())->BytesReceived(),
              0);
  }
}

// Test that we can get outgoing byte counts from both audio and video tracks.
TEST_P(PeerConnectionIntegrationTest, GetBytesSentStatsWithOldStatsApi) {
  ASSERT_TRUE(CreatePeerConnectionWrappers());
  ConnectFakeSignaling();
  auto audio_track = caller()->CreateLocalAudioTrack();
  auto video_track = caller()->CreateLocalVideoTrack();
  caller()->AddTrack(audio_track);
  caller()->AddTrack(video_track);
  // Do offer/answer, wait for the callee to receive some frames.
  caller()->CreateAndSetAndSignalOffer();
  ASSERT_TRUE_WAIT(SignalingStateStable(), kDefaultTimeout);
  MediaExpectations media_expectations;
  media_expectations.CalleeExpectsSomeAudioAndVideo();
  ASSERT_TRUE(ExpectNewFrames(media_expectations));

  // The callee received frames, so we definitely should have nonzero "sent
  // bytes" stats at this point.
  EXPECT_GT(caller()->OldGetStatsForTrack(audio_track)->BytesSent(), 0);
  EXPECT_GT(caller()->OldGetStatsForTrack(video_track)->BytesSent(), 0);
}

// Test that we can get capture start ntp time.
TEST_P(PeerConnectionIntegrationTest, GetCaptureStartNtpTimeWithOldStatsApi) {
  ASSERT_TRUE(CreatePeerConnectionWrappers());
  ConnectFakeSignaling();
  caller()->AddAudioTrack();

  callee()->AddAudioTrack();

  // Do offer/answer, wait for the callee to receive some frames.
  caller()->CreateAndSetAndSignalOffer();
  ASSERT_TRUE_WAIT(SignalingStateStable(), kDefaultTimeout);

  // Get the remote audio track created on the receiver, so they can be used as
  // GetStats filters.
  auto receivers = callee()->pc()->GetReceivers();
  ASSERT_EQ(1u, receivers.size());
  auto remote_audio_track = receivers[0]->track();

  // Get the audio output level stats. Note that the level is not available
  // until an RTCP packet has been received.
  EXPECT_TRUE_WAIT(
      callee()->OldGetStatsForTrack(remote_audio_track)->CaptureStartNtpTime() >
          0,
      2 * kMaxWaitForFramesMs);
}

// Test that we can get stats (using the new stats implemnetation) for
// unsignaled streams. Meaning when SSRCs/MSIDs aren't signaled explicitly in
// SDP.
TEST_P(PeerConnectionIntegrationTest,
       GetStatsForUnsignaledStreamWithNewStatsApi) {
  ASSERT_TRUE(CreatePeerConnectionWrappers());
  ConnectFakeSignaling();
  caller()->AddAudioTrack();
  // Remove SSRCs and MSIDs from the received offer SDP.
  callee()->SetReceivedSdpMunger(RemoveSsrcsAndMsids);
  caller()->CreateAndSetAndSignalOffer();
  ASSERT_TRUE_WAIT(SignalingStateStable(), kDefaultTimeout);
  MediaExpectations media_expectations;
  media_expectations.CalleeExpectsSomeAudio(1);
  ASSERT_TRUE(ExpectNewFrames(media_expectations));

  // We received a frame, so we should have nonzero "bytes received" stats for
  // the unsignaled stream, if stats are working for it.
  rtc::scoped_refptr<const webrtc::RTCStatsReport> report =
      callee()->NewGetStats();
  ASSERT_NE(nullptr, report);
  auto inbound_stream_stats =
      report->GetStatsOfType<webrtc::RTCInboundRTPStreamStats>();
  ASSERT_EQ(1U, inbound_stream_stats.size());
  ASSERT_TRUE(inbound_stream_stats[0]->bytes_received.is_defined());
  ASSERT_GT(*inbound_stream_stats[0]->bytes_received, 0U);
  ASSERT_TRUE(inbound_stream_stats[0]->track_id.is_defined());
}

// Same as above but for the legacy stats implementation.
TEST_P(PeerConnectionIntegrationTest,
       GetStatsForUnsignaledStreamWithOldStatsApi) {
  ASSERT_TRUE(CreatePeerConnectionWrappers());
  ConnectFakeSignaling();
  caller()->AddAudioTrack();
  // Remove SSRCs and MSIDs from the received offer SDP.
  callee()->SetReceivedSdpMunger(RemoveSsrcsAndMsids);
  caller()->CreateAndSetAndSignalOffer();
  ASSERT_TRUE_WAIT(SignalingStateStable(), kDefaultTimeout);

  // Note that, since the old stats implementation associates SSRCs with tracks
  // using SDP, when SSRCs aren't signaled in SDP these stats won't have an
  // associated track ID. So we can't use the track "selector" argument.
  //
  // Also, we use "EXPECT_TRUE_WAIT" because the stats collector may decide to
  // return cached stats if not enough time has passed since the last update.
  EXPECT_TRUE_WAIT(callee()->OldGetStats()->BytesReceived() > 0,
                   kDefaultTimeout);
}

// Test that we can successfully get the media related stats (audio level
// etc.) for the unsignaled stream.
TEST_P(PeerConnectionIntegrationTest,
       GetMediaStatsForUnsignaledStreamWithNewStatsApi) {
  ASSERT_TRUE(CreatePeerConnectionWrappers());
  ConnectFakeSignaling();
  caller()->AddAudioVideoTracks();
  // Remove SSRCs and MSIDs from the received offer SDP.
  callee()->SetReceivedSdpMunger(RemoveSsrcsAndMsids);
  caller()->CreateAndSetAndSignalOffer();
  ASSERT_TRUE_WAIT(SignalingStateStable(), kDefaultTimeout);
  MediaExpectations media_expectations;
  media_expectations.CalleeExpectsSomeAudio(1);
  media_expectations.CalleeExpectsSomeVideo(1);
  ASSERT_TRUE(ExpectNewFrames(media_expectations));

  rtc::scoped_refptr<const webrtc::RTCStatsReport> report =
      callee()->NewGetStats();
  ASSERT_NE(nullptr, report);

  auto media_stats = report->GetStatsOfType<webrtc::RTCMediaStreamTrackStats>();
  auto audio_index = FindFirstMediaStatsIndexByKind("audio", media_stats);
  ASSERT_GE(audio_index, 0);
  EXPECT_TRUE(media_stats[audio_index]->audio_level.is_defined());
}

// Helper for test below.
void ModifySsrcs(cricket::SessionDescription* desc) {
  for (ContentInfo& content : desc->contents()) {
    for (StreamParams& stream :
         content.media_description()->mutable_streams()) {
      for (uint32_t& ssrc : stream.ssrcs) {
        ssrc = rtc::CreateRandomId();
      }
    }
  }
}

// Test that the "RTCMediaSteamTrackStats"  object is updated correctly when
// SSRCs are unsignaled, and the SSRC of the received (audio) stream changes.
// This should result in two "RTCInboundRTPStreamStats", but only one
// "RTCMediaStreamTrackStats", whose counters go up continuously rather than
// being reset to 0 once the SSRC change occurs.
//
// Regression test for this bug:
// https://bugs.chromium.org/p/webrtc/issues/detail?id=8158
//
// The bug causes the track stats to only represent one of the two streams:
// whichever one has the higher SSRC. So with this bug, there was a 50% chance
// that the track stat counters would reset to 0 when the new stream is
// received, and a 50% chance that they'll stop updating (while
// "concealed_samples" continues increasing, due to silence being generated for
// the inactive stream).
TEST_P(PeerConnectionIntegrationTest,
       TrackStatsUpdatedCorrectlyWhenUnsignaledSsrcChanges) {
  ASSERT_TRUE(CreatePeerConnectionWrappers());
  ConnectFakeSignaling();
  caller()->AddAudioTrack();
  // Remove SSRCs and MSIDs from the received offer SDP, simulating an endpoint
  // that doesn't signal SSRCs (from the callee's perspective).
  callee()->SetReceivedSdpMunger(RemoveSsrcsAndMsids);
  caller()->CreateAndSetAndSignalOffer();
  ASSERT_TRUE_WAIT(SignalingStateStable(), kDefaultTimeout);
  // Wait for 50 audio frames (500ms of audio) to be received by the callee.
  {
    MediaExpectations media_expectations;
    media_expectations.CalleeExpectsSomeAudio(50);
    ASSERT_TRUE(ExpectNewFrames(media_expectations));
  }
  // Some audio frames were received, so we should have nonzero "samples
  // received" for the track.
  rtc::scoped_refptr<const webrtc::RTCStatsReport> report =
      callee()->NewGetStats();
  ASSERT_NE(nullptr, report);
  auto track_stats = report->GetStatsOfType<webrtc::RTCMediaStreamTrackStats>();
  ASSERT_EQ(1U, track_stats.size());
  ASSERT_TRUE(track_stats[0]->total_samples_received.is_defined());
  ASSERT_GT(*track_stats[0]->total_samples_received, 0U);
  // uint64_t prev_samples_received = *track_stats[0]->total_samples_received;

  // Create a new offer and munge it to cause the caller to use a new SSRC.
  caller()->SetGeneratedSdpMunger(ModifySsrcs);
  caller()->CreateAndSetAndSignalOffer();
  ASSERT_TRUE_WAIT(SignalingStateStable(), kDefaultTimeout);
  // Wait for 25 more audio frames (250ms of audio) to be received, from the new
  // SSRC.
  {
    MediaExpectations media_expectations;
    media_expectations.CalleeExpectsSomeAudio(25);
    ASSERT_TRUE(ExpectNewFrames(media_expectations));
  }

  report = callee()->NewGetStats();
  ASSERT_NE(nullptr, report);
  track_stats = report->GetStatsOfType<webrtc::RTCMediaStreamTrackStats>();
  ASSERT_EQ(1U, track_stats.size());
  ASSERT_TRUE(track_stats[0]->total_samples_received.is_defined());
  // The "total samples received" stat should only be greater than it was
  // before.
  // TODO(deadbeef): Uncomment this assertion once the bug is completely fixed.
  // Right now, the new SSRC will cause the counters to reset to 0.
  // EXPECT_GT(*track_stats[0]->total_samples_received, prev_samples_received);

  // Additionally, the percentage of concealed samples (samples generated to
  // conceal packet loss) should be less than 50%. If it's greater, that's a
  // good sign that we're seeing stats from the old stream that's no longer
  // receiving packets, and is generating concealed samples of silence.
  constexpr double kAcceptableConcealedSamplesPercentage = 0.50;
  ASSERT_TRUE(track_stats[0]->concealed_samples.is_defined());
  EXPECT_LT(*track_stats[0]->concealed_samples,
            *track_stats[0]->total_samples_received *
                kAcceptableConcealedSamplesPercentage);

  // Also ensure that we have two "RTCInboundRTPStreamStats" as expected, as a
  // sanity check that the SSRC really changed.
  // TODO(deadbeef): This isn't working right now, because we're not returning
  // *any* stats for the inactive stream. Uncomment when the bug is completely
  // fixed.
  // auto inbound_stream_stats =
  //     report->GetStatsOfType<webrtc::RTCInboundRTPStreamStats>();
  // ASSERT_EQ(2U, inbound_stream_stats.size());
}

// Test that DTLS 1.0 is used if both sides only support DTLS 1.0.
TEST_P(PeerConnectionIntegrationTest, EndToEndCallWithDtls10) {
  PeerConnectionFactory::Options dtls_10_options;
  dtls_10_options.ssl_max_version = rtc::SSL_PROTOCOL_DTLS_10;
  ASSERT_TRUE(CreatePeerConnectionWrappersWithOptions(dtls_10_options,
                                                      dtls_10_options));
  ConnectFakeSignaling();
  // Do normal offer/answer and wait for some frames to be received in each
  // direction.
  caller()->AddAudioVideoTracks();
  callee()->AddAudioVideoTracks();
  caller()->CreateAndSetAndSignalOffer();
  ASSERT_TRUE_WAIT(SignalingStateStable(), kDefaultTimeout);
  MediaExpectations media_expectations;
  media_expectations.ExpectBidirectionalAudioAndVideo();
  ASSERT_TRUE(ExpectNewFrames(media_expectations));
}

// Test getting cipher stats and UMA metrics when DTLS 1.0 is negotiated.
TEST_P(PeerConnectionIntegrationTest, Dtls10CipherStatsAndUmaMetrics) {
  PeerConnectionFactory::Options dtls_10_options;
  dtls_10_options.ssl_max_version = rtc::SSL_PROTOCOL_DTLS_10;
  ASSERT_TRUE(CreatePeerConnectionWrappersWithOptions(dtls_10_options,
                                                      dtls_10_options));
  ConnectFakeSignaling();
  caller()->AddAudioVideoTracks();
  callee()->AddAudioVideoTracks();
  caller()->CreateAndSetAndSignalOffer();
  ASSERT_TRUE_WAIT(DtlsConnected(), kDefaultTimeout);
  EXPECT_TRUE_WAIT(rtc::SSLStreamAdapter::IsAcceptableCipher(
                       caller()->OldGetStats()->DtlsCipher(), rtc::KT_DEFAULT),
                   kDefaultTimeout);
  EXPECT_EQ_WAIT(rtc::SrtpCryptoSuiteToName(kDefaultSrtpCryptoSuite),
                 caller()->OldGetStats()->SrtpCipher(), kDefaultTimeout);
  // TODO(bugs.webrtc.org/9456): Fix it.
  EXPECT_EQ(1, webrtc::metrics::NumEvents(
                   "WebRTC.PeerConnection.SrtpCryptoSuite.Audio",
                   kDefaultSrtpCryptoSuite));
}

// Test getting cipher stats and UMA metrics when DTLS 1.2 is negotiated.
TEST_P(PeerConnectionIntegrationTest, Dtls12CipherStatsAndUmaMetrics) {
  PeerConnectionFactory::Options dtls_12_options;
  dtls_12_options.ssl_max_version = rtc::SSL_PROTOCOL_DTLS_12;
  ASSERT_TRUE(CreatePeerConnectionWrappersWithOptions(dtls_12_options,
                                                      dtls_12_options));
  ConnectFakeSignaling();
  caller()->AddAudioVideoTracks();
  callee()->AddAudioVideoTracks();
  caller()->CreateAndSetAndSignalOffer();
  ASSERT_TRUE_WAIT(DtlsConnected(), kDefaultTimeout);
  EXPECT_TRUE_WAIT(rtc::SSLStreamAdapter::IsAcceptableCipher(
                       caller()->OldGetStats()->DtlsCipher(), rtc::KT_DEFAULT),
                   kDefaultTimeout);
  EXPECT_EQ_WAIT(rtc::SrtpCryptoSuiteToName(kDefaultSrtpCryptoSuite),
                 caller()->OldGetStats()->SrtpCipher(), kDefaultTimeout);
  // TODO(bugs.webrtc.org/9456): Fix it.
  EXPECT_EQ(1, webrtc::metrics::NumEvents(
                   "WebRTC.PeerConnection.SrtpCryptoSuite.Audio",
                   kDefaultSrtpCryptoSuite));
}

// Test that DTLS 1.0 can be used if the caller supports DTLS 1.2 and the
// callee only supports 1.0.
TEST_P(PeerConnectionIntegrationTest, CallerDtls12ToCalleeDtls10) {
  PeerConnectionFactory::Options caller_options;
  caller_options.ssl_max_version = rtc::SSL_PROTOCOL_DTLS_12;
  PeerConnectionFactory::Options callee_options;
  callee_options.ssl_max_version = rtc::SSL_PROTOCOL_DTLS_10;
  ASSERT_TRUE(
      CreatePeerConnectionWrappersWithOptions(caller_options, callee_options));
  ConnectFakeSignaling();
  // Do normal offer/answer and wait for some frames to be received in each
  // direction.
  caller()->AddAudioVideoTracks();
  callee()->AddAudioVideoTracks();
  caller()->CreateAndSetAndSignalOffer();
  ASSERT_TRUE_WAIT(SignalingStateStable(), kDefaultTimeout);
  MediaExpectations media_expectations;
  media_expectations.ExpectBidirectionalAudioAndVideo();
  ASSERT_TRUE(ExpectNewFrames(media_expectations));
}

// Test that DTLS 1.0 can be used if the caller only supports DTLS 1.0 and the
// callee supports 1.2.
TEST_P(PeerConnectionIntegrationTest, CallerDtls10ToCalleeDtls12) {
  PeerConnectionFactory::Options caller_options;
  caller_options.ssl_max_version = rtc::SSL_PROTOCOL_DTLS_10;
  PeerConnectionFactory::Options callee_options;
  callee_options.ssl_max_version = rtc::SSL_PROTOCOL_DTLS_12;
  ASSERT_TRUE(
      CreatePeerConnectionWrappersWithOptions(caller_options, callee_options));
  ConnectFakeSignaling();
  // Do normal offer/answer and wait for some frames to be received in each
  // direction.
  caller()->AddAudioVideoTracks();
  callee()->AddAudioVideoTracks();
  caller()->CreateAndSetAndSignalOffer();
  ASSERT_TRUE_WAIT(SignalingStateStable(), kDefaultTimeout);
  MediaExpectations media_expectations;
  media_expectations.ExpectBidirectionalAudioAndVideo();
  ASSERT_TRUE(ExpectNewFrames(media_expectations));
}

// The three tests below verify that "enable_aes128_sha1_32_crypto_cipher"
// works as expected; the cipher should only be used if enabled by both sides.
TEST_P(PeerConnectionIntegrationTest,
       Aes128Sha1_32_CipherNotUsedWhenOnlyCallerSupported) {
  PeerConnectionFactory::Options caller_options;
  caller_options.crypto_options.enable_aes128_sha1_32_crypto_cipher = true;
  PeerConnectionFactory::Options callee_options;
  callee_options.crypto_options.enable_aes128_sha1_32_crypto_cipher = false;
  int expected_cipher_suite = rtc::SRTP_AES128_CM_SHA1_80;
  TestNegotiatedCipherSuite(caller_options, callee_options,
                            expected_cipher_suite);
}

TEST_P(PeerConnectionIntegrationTest,
       Aes128Sha1_32_CipherNotUsedWhenOnlyCalleeSupported) {
  PeerConnectionFactory::Options caller_options;
  caller_options.crypto_options.enable_aes128_sha1_32_crypto_cipher = false;
  PeerConnectionFactory::Options callee_options;
  callee_options.crypto_options.enable_aes128_sha1_32_crypto_cipher = true;
  int expected_cipher_suite = rtc::SRTP_AES128_CM_SHA1_80;
  TestNegotiatedCipherSuite(caller_options, callee_options,
                            expected_cipher_suite);
}

TEST_P(PeerConnectionIntegrationTest, Aes128Sha1_32_CipherUsedWhenSupported) {
  PeerConnectionFactory::Options caller_options;
  caller_options.crypto_options.enable_aes128_sha1_32_crypto_cipher = true;
  PeerConnectionFactory::Options callee_options;
  callee_options.crypto_options.enable_aes128_sha1_32_crypto_cipher = true;
  int expected_cipher_suite = rtc::SRTP_AES128_CM_SHA1_32;
  TestNegotiatedCipherSuite(caller_options, callee_options,
                            expected_cipher_suite);
}

// Test that a non-GCM cipher is used if both sides only support non-GCM.
TEST_P(PeerConnectionIntegrationTest, NonGcmCipherUsedWhenGcmNotSupported) {
  bool local_gcm_enabled = false;
  bool remote_gcm_enabled = false;
  int expected_cipher_suite = kDefaultSrtpCryptoSuite;
  TestGcmNegotiationUsesCipherSuite(local_gcm_enabled, remote_gcm_enabled,
                                    expected_cipher_suite);
}

// Test that a GCM cipher is used if both ends support it.
TEST_P(PeerConnectionIntegrationTest, GcmCipherUsedWhenGcmSupported) {
  bool local_gcm_enabled = true;
  bool remote_gcm_enabled = true;
  int expected_cipher_suite = kDefaultSrtpCryptoSuiteGcm;
  TestGcmNegotiationUsesCipherSuite(local_gcm_enabled, remote_gcm_enabled,
                                    expected_cipher_suite);
}

// Test that GCM isn't used if only the offerer supports it.
TEST_P(PeerConnectionIntegrationTest,
       NonGcmCipherUsedWhenOnlyCallerSupportsGcm) {
  bool local_gcm_enabled = true;
  bool remote_gcm_enabled = false;
  int expected_cipher_suite = kDefaultSrtpCryptoSuite;
  TestGcmNegotiationUsesCipherSuite(local_gcm_enabled, remote_gcm_enabled,
                                    expected_cipher_suite);
}

// Test that GCM isn't used if only the answerer supports it.
TEST_P(PeerConnectionIntegrationTest,
       NonGcmCipherUsedWhenOnlyCalleeSupportsGcm) {
  bool local_gcm_enabled = false;
  bool remote_gcm_enabled = true;
  int expected_cipher_suite = kDefaultSrtpCryptoSuite;
  TestGcmNegotiationUsesCipherSuite(local_gcm_enabled, remote_gcm_enabled,
                                    expected_cipher_suite);
}

// Verify that media can be transmitted end-to-end when GCM crypto suites are
// enabled. Note that the above tests, such as GcmCipherUsedWhenGcmSupported,
// only verify that a GCM cipher is negotiated, and not necessarily that SRTP
// works with it.
TEST_P(PeerConnectionIntegrationTest, EndToEndCallWithGcmCipher) {
  PeerConnectionFactory::Options gcm_options;
  gcm_options.crypto_options.enable_gcm_crypto_suites = true;
  ASSERT_TRUE(
      CreatePeerConnectionWrappersWithOptions(gcm_options, gcm_options));
  ConnectFakeSignaling();
  // Do normal offer/answer and wait for some frames to be received in each
  // direction.
  caller()->AddAudioVideoTracks();
  callee()->AddAudioVideoTracks();
  caller()->CreateAndSetAndSignalOffer();
  ASSERT_TRUE_WAIT(SignalingStateStable(), kDefaultTimeout);
  MediaExpectations media_expectations;
  media_expectations.ExpectBidirectionalAudioAndVideo();
  ASSERT_TRUE(ExpectNewFrames(media_expectations));
}

// This test sets up a call between two parties with audio, video and an RTP
// data channel.
TEST_P(PeerConnectionIntegrationTest, EndToEndCallWithRtpDataChannel) {
  PeerConnectionInterface::RTCConfiguration rtc_config;
  rtc_config.enable_rtp_data_channel = true;
  rtc_config.enable_dtls_srtp = false;
  ASSERT_TRUE(CreatePeerConnectionWrappersWithConfig(rtc_config, rtc_config));
  ConnectFakeSignaling();
  // Expect that data channel created on caller side will show up for callee as
  // well.
  caller()->CreateDataChannel();
  caller()->AddAudioVideoTracks();
  callee()->AddAudioVideoTracks();
  caller()->CreateAndSetAndSignalOffer();
  ASSERT_TRUE_WAIT(SignalingStateStable(), kDefaultTimeout);
  // Ensure the existence of the RTP data channel didn't impede audio/video.
  MediaExpectations media_expectations;
  media_expectations.ExpectBidirectionalAudioAndVideo();
  ASSERT_TRUE(ExpectNewFrames(media_expectations));
  ASSERT_NE(nullptr, caller()->data_channel());
  ASSERT_NE(nullptr, callee()->data_channel());
  EXPECT_TRUE_WAIT(caller()->data_observer()->IsOpen(), kDefaultTimeout);
  EXPECT_TRUE_WAIT(callee()->data_observer()->IsOpen(), kDefaultTimeout);

  // Ensure data can be sent in both directions.
  std::string data = "hello world";
  SendRtpDataWithRetries(caller()->data_channel(), data, 5);
  EXPECT_EQ_WAIT(data, callee()->data_observer()->last_message(),
                 kDefaultTimeout);
  SendRtpDataWithRetries(callee()->data_channel(), data, 5);
  EXPECT_EQ_WAIT(data, caller()->data_observer()->last_message(),
                 kDefaultTimeout);
}

// Ensure that an RTP data channel is signaled as closed for the caller when
// the callee rejects it in a subsequent offer.
TEST_P(PeerConnectionIntegrationTest,
       RtpDataChannelSignaledClosedInCalleeOffer) {
  // Same procedure as above test.
  PeerConnectionInterface::RTCConfiguration rtc_config;
  rtc_config.enable_rtp_data_channel = true;
  rtc_config.enable_dtls_srtp = false;
  ASSERT_TRUE(CreatePeerConnectionWrappersWithConfig(rtc_config, rtc_config));
  ConnectFakeSignaling();
  caller()->CreateDataChannel();
  caller()->AddAudioVideoTracks();
  callee()->AddAudioVideoTracks();
  caller()->CreateAndSetAndSignalOffer();
  ASSERT_TRUE_WAIT(SignalingStateStable(), kDefaultTimeout);
  ASSERT_NE(nullptr, caller()->data_channel());
  ASSERT_NE(nullptr, callee()->data_channel());
  ASSERT_TRUE_WAIT(caller()->data_observer()->IsOpen(), kDefaultTimeout);
  ASSERT_TRUE_WAIT(callee()->data_observer()->IsOpen(), kDefaultTimeout);

  // Close the data channel on the callee, and do an updated offer/answer.
  callee()->data_channel()->Close();
  callee()->CreateAndSetAndSignalOffer();
  ASSERT_TRUE_WAIT(SignalingStateStable(), kDefaultTimeout);
  EXPECT_FALSE(caller()->data_observer()->IsOpen());
  EXPECT_FALSE(callee()->data_observer()->IsOpen());
}

// Tests that data is buffered in an RTP data channel until an observer is
// registered for it.
//
// NOTE: RTP data channels can receive data before the underlying
// transport has detected that a channel is writable and thus data can be
// received before the data channel state changes to open. That is hard to test
// but the same buffering is expected to be used in that case.
TEST_P(PeerConnectionIntegrationTest,
       DataBufferedUntilRtpDataChannelObserverRegistered) {
  // Use fake clock and simulated network delay so that we predictably can wait
  // until an SCTP message has been delivered without "sleep()"ing.
  rtc::ScopedFakeClock fake_clock;
  // Some things use a time of "0" as a special value, so we need to start out
  // the fake clock at a nonzero time.
  // TODO(deadbeef): Fix this.
  fake_clock.AdvanceTime(webrtc::TimeDelta::seconds(1));
  virtual_socket_server()->set_delay_mean(5);  // 5 ms per hop.
  virtual_socket_server()->UpdateDelayDistribution();

  PeerConnectionInterface::RTCConfiguration rtc_config;
  rtc_config.enable_rtp_data_channel = true;
  rtc_config.enable_dtls_srtp = false;
  ASSERT_TRUE(CreatePeerConnectionWrappersWithConfig(rtc_config, rtc_config));
  ConnectFakeSignaling();
  caller()->CreateDataChannel();
  caller()->CreateAndSetAndSignalOffer();
  ASSERT_TRUE(caller()->data_channel() != nullptr);
  ASSERT_TRUE_SIMULATED_WAIT(callee()->data_channel() != nullptr,
                             kDefaultTimeout, fake_clock);
  ASSERT_TRUE_SIMULATED_WAIT(caller()->data_observer()->IsOpen(),
                             kDefaultTimeout, fake_clock);
  ASSERT_EQ_SIMULATED_WAIT(DataChannelInterface::kOpen,
                           callee()->data_channel()->state(), kDefaultTimeout,
                           fake_clock);

  // Unregister the observer which is normally automatically registered.
  callee()->data_channel()->UnregisterObserver();
  // Send data and advance fake clock until it should have been received.
  std::string data = "hello world";
  caller()->data_channel()->Send(DataBuffer(data));
  SIMULATED_WAIT(false, 50, fake_clock);

  // Attach data channel and expect data to be received immediately. Note that
  // EXPECT_EQ_WAIT is used, such that the simulated clock is not advanced any
  // further, but data can be received even if the callback is asynchronous.
  MockDataChannelObserver new_observer(callee()->data_channel());
  EXPECT_EQ_SIMULATED_WAIT(data, new_observer.last_message(), kDefaultTimeout,
                           fake_clock);
  // Closing the PeerConnections destroys the ports before the ScopedFakeClock.
  // If this is not done a DCHECK can be hit in ports.cc, because a large
  // negative number is calculated for the rtt due to the global clock changing.
  caller()->pc()->Close();
  callee()->pc()->Close();
}

// This test sets up a call between two parties with audio, video and but only
// the caller client supports RTP data channels.
TEST_P(PeerConnectionIntegrationTest, RtpDataChannelsRejectedByCallee) {
  PeerConnectionInterface::RTCConfiguration rtc_config_1;
  rtc_config_1.enable_rtp_data_channel = true;
  // Must disable DTLS to make negotiation succeed.
  rtc_config_1.enable_dtls_srtp = false;
  PeerConnectionInterface::RTCConfiguration rtc_config_2;
  rtc_config_2.enable_dtls_srtp = false;
  rtc_config_2.enable_dtls_srtp = false;
  ASSERT_TRUE(
      CreatePeerConnectionWrappersWithConfig(rtc_config_1, rtc_config_2));
  ConnectFakeSignaling();
  caller()->CreateDataChannel();
  caller()->AddAudioVideoTracks();
  callee()->AddAudioVideoTracks();
  caller()->CreateAndSetAndSignalOffer();
  ASSERT_TRUE_WAIT(SignalingStateStable(), kDefaultTimeout);
  // The caller should still have a data channel, but it should be closed, and
  // one should ever have been created for the callee.
  EXPECT_TRUE(caller()->data_channel() != nullptr);
  EXPECT_FALSE(caller()->data_observer()->IsOpen());
  EXPECT_EQ(nullptr, callee()->data_channel());
}

// This test sets up a call between two parties with audio, and video. When
// audio and video is setup and flowing, an RTP data channel is negotiated.
TEST_P(PeerConnectionIntegrationTest, AddRtpDataChannelInSubsequentOffer) {
  PeerConnectionInterface::RTCConfiguration rtc_config;
  rtc_config.enable_rtp_data_channel = true;
  rtc_config.enable_dtls_srtp = false;
  ASSERT_TRUE(CreatePeerConnectionWrappersWithConfig(rtc_config, rtc_config));
  ConnectFakeSignaling();
  // Do initial offer/answer with audio/video.
  caller()->AddAudioVideoTracks();
  callee()->AddAudioVideoTracks();
  caller()->CreateAndSetAndSignalOffer();
  ASSERT_TRUE_WAIT(SignalingStateStable(), kDefaultTimeout);
  // Create data channel and do new offer and answer.
  caller()->CreateDataChannel();
  caller()->CreateAndSetAndSignalOffer();
  ASSERT_TRUE_WAIT(SignalingStateStable(), kDefaultTimeout);
  ASSERT_NE(nullptr, caller()->data_channel());
  ASSERT_NE(nullptr, callee()->data_channel());
  EXPECT_TRUE_WAIT(caller()->data_observer()->IsOpen(), kDefaultTimeout);
  EXPECT_TRUE_WAIT(callee()->data_observer()->IsOpen(), kDefaultTimeout);
  // Ensure data can be sent in both directions.
  std::string data = "hello world";
  SendRtpDataWithRetries(caller()->data_channel(), data, 5);
  EXPECT_EQ_WAIT(data, callee()->data_observer()->last_message(),
                 kDefaultTimeout);
  SendRtpDataWithRetries(callee()->data_channel(), data, 5);
  EXPECT_EQ_WAIT(data, caller()->data_observer()->last_message(),
                 kDefaultTimeout);
}

#ifdef HAVE_SCTP

// This test sets up a call between two parties with audio, video and an SCTP
// data channel.
TEST_P(PeerConnectionIntegrationTest, EndToEndCallWithSctpDataChannel) {
  ASSERT_TRUE(CreatePeerConnectionWrappers());
  ConnectFakeSignaling();
  // Expect that data channel created on caller side will show up for callee as
  // well.
  caller()->CreateDataChannel();
  caller()->AddAudioVideoTracks();
  callee()->AddAudioVideoTracks();
  caller()->CreateAndSetAndSignalOffer();
  ASSERT_TRUE_WAIT(SignalingStateStable(), kDefaultTimeout);
  // Ensure the existence of the SCTP data channel didn't impede audio/video.
  MediaExpectations media_expectations;
  media_expectations.ExpectBidirectionalAudioAndVideo();
  ASSERT_TRUE(ExpectNewFrames(media_expectations));
  // Caller data channel should already exist (it created one). Callee data
  // channel may not exist yet, since negotiation happens in-band, not in SDP.
  ASSERT_NE(nullptr, caller()->data_channel());
  ASSERT_TRUE_WAIT(callee()->data_channel() != nullptr, kDefaultTimeout);
  EXPECT_TRUE_WAIT(caller()->data_observer()->IsOpen(), kDefaultTimeout);
  EXPECT_TRUE_WAIT(callee()->data_observer()->IsOpen(), kDefaultTimeout);

  // Ensure data can be sent in both directions.
  std::string data = "hello world";
  caller()->data_channel()->Send(DataBuffer(data));
  EXPECT_EQ_WAIT(data, callee()->data_observer()->last_message(),
                 kDefaultTimeout);
  callee()->data_channel()->Send(DataBuffer(data));
  EXPECT_EQ_WAIT(data, caller()->data_observer()->last_message(),
                 kDefaultTimeout);
}

// Ensure that when the callee closes an SCTP data channel, the closing
// procedure results in the data channel being closed for the caller as well.
TEST_P(PeerConnectionIntegrationTest, CalleeClosesSctpDataChannel) {
  // Same procedure as above test.
  ASSERT_TRUE(CreatePeerConnectionWrappers());
  ConnectFakeSignaling();
  caller()->CreateDataChannel();
  caller()->AddAudioVideoTracks();
  callee()->AddAudioVideoTracks();
  caller()->CreateAndSetAndSignalOffer();
  ASSERT_TRUE_WAIT(SignalingStateStable(), kDefaultTimeout);
  ASSERT_NE(nullptr, caller()->data_channel());
  ASSERT_TRUE_WAIT(callee()->data_channel() != nullptr, kDefaultTimeout);
  ASSERT_TRUE_WAIT(caller()->data_observer()->IsOpen(), kDefaultTimeout);
  ASSERT_TRUE_WAIT(callee()->data_observer()->IsOpen(), kDefaultTimeout);

  // Close the data channel on the callee side, and wait for it to reach the
  // "closed" state on both sides.
  callee()->data_channel()->Close();
  EXPECT_TRUE_WAIT(!caller()->data_observer()->IsOpen(), kDefaultTimeout);
  EXPECT_TRUE_WAIT(!callee()->data_observer()->IsOpen(), kDefaultTimeout);
}

TEST_P(PeerConnectionIntegrationTest, SctpDataChannelConfigSentToOtherSide) {
  ASSERT_TRUE(CreatePeerConnectionWrappers());
  ConnectFakeSignaling();
  webrtc::DataChannelInit init;
  init.id = 53;
  init.maxRetransmits = 52;
  caller()->CreateDataChannel("data-channel", &init);
  caller()->AddAudioVideoTracks();
  callee()->AddAudioVideoTracks();
  caller()->CreateAndSetAndSignalOffer();
  ASSERT_TRUE_WAIT(SignalingStateStable(), kDefaultTimeout);
  ASSERT_TRUE_WAIT(callee()->data_channel() != nullptr, kDefaultTimeout);
  ASSERT_TRUE_WAIT(callee()->data_observer()->IsOpen(), kDefaultTimeout);
  EXPECT_EQ(init.id, callee()->data_channel()->id());
  EXPECT_EQ("data-channel", callee()->data_channel()->label());
  EXPECT_EQ(init.maxRetransmits, callee()->data_channel()->maxRetransmits());
  EXPECT_FALSE(callee()->data_channel()->negotiated());
}

// Test usrsctp's ability to process unordered data stream, where data actually
// arrives out of order using simulated delays. Previously there have been some
// bugs in this area.
TEST_P(PeerConnectionIntegrationTest, StressTestUnorderedSctpDataChannel) {
  // Introduce random network delays.
  // Otherwise it's not a true "unordered" test.
  virtual_socket_server()->set_delay_mean(20);
  virtual_socket_server()->set_delay_stddev(5);
  virtual_socket_server()->UpdateDelayDistribution();
  // Normal procedure, but with unordered data channel config.
  ASSERT_TRUE(CreatePeerConnectionWrappers());
  ConnectFakeSignaling();
  webrtc::DataChannelInit init;
  init.ordered = false;
  caller()->CreateDataChannel(&init);
  caller()->CreateAndSetAndSignalOffer();
  ASSERT_TRUE_WAIT(SignalingStateStable(), kDefaultTimeout);
  ASSERT_NE(nullptr, caller()->data_channel());
  ASSERT_TRUE_WAIT(callee()->data_channel() != nullptr, kDefaultTimeout);
  ASSERT_TRUE_WAIT(caller()->data_observer()->IsOpen(), kDefaultTimeout);
  ASSERT_TRUE_WAIT(callee()->data_observer()->IsOpen(), kDefaultTimeout);

  static constexpr int kNumMessages = 100;
  // Deliberately chosen to be larger than the MTU so messages get fragmented.
  static constexpr size_t kMaxMessageSize = 4096;
  // Create and send random messages.
  std::vector<std::string> sent_messages;
  for (int i = 0; i < kNumMessages; ++i) {
    size_t length =
        (rand() % kMaxMessageSize) + 1;  // NOLINT (rand_r instead of rand)
    std::string message;
    ASSERT_TRUE(rtc::CreateRandomString(length, &message));
    caller()->data_channel()->Send(DataBuffer(message));
    callee()->data_channel()->Send(DataBuffer(message));
    sent_messages.push_back(message);
  }

  // Wait for all messages to be received.
  EXPECT_EQ_WAIT(rtc::checked_cast<size_t>(kNumMessages),
                 caller()->data_observer()->received_message_count(),
                 kDefaultTimeout);
  EXPECT_EQ_WAIT(rtc::checked_cast<size_t>(kNumMessages),
                 callee()->data_observer()->received_message_count(),
                 kDefaultTimeout);

  // Sort and compare to make sure none of the messages were corrupted.
  std::vector<std::string> caller_received_messages =
      caller()->data_observer()->messages();
  std::vector<std::string> callee_received_messages =
      callee()->data_observer()->messages();
  std::sort(sent_messages.begin(), sent_messages.end());
  std::sort(caller_received_messages.begin(), caller_received_messages.end());
  std::sort(callee_received_messages.begin(), callee_received_messages.end());
  EXPECT_EQ(sent_messages, caller_received_messages);
  EXPECT_EQ(sent_messages, callee_received_messages);
}

// This test sets up a call between two parties with audio, and video. When
// audio and video are setup and flowing, an SCTP data channel is negotiated.
TEST_P(PeerConnectionIntegrationTest, AddSctpDataChannelInSubsequentOffer) {
  ASSERT_TRUE(CreatePeerConnectionWrappers());
  ConnectFakeSignaling();
  // Do initial offer/answer with audio/video.
  caller()->AddAudioVideoTracks();
  callee()->AddAudioVideoTracks();
  caller()->CreateAndSetAndSignalOffer();
  ASSERT_TRUE_WAIT(SignalingStateStable(), kDefaultTimeout);
  // Create data channel and do new offer and answer.
  caller()->CreateDataChannel();
  caller()->CreateAndSetAndSignalOffer();
  ASSERT_TRUE_WAIT(SignalingStateStable(), kDefaultTimeout);
  // Caller data channel should already exist (it created one). Callee data
  // channel may not exist yet, since negotiation happens in-band, not in SDP.
  ASSERT_NE(nullptr, caller()->data_channel());
  ASSERT_TRUE_WAIT(callee()->data_channel() != nullptr, kDefaultTimeout);
  EXPECT_TRUE_WAIT(caller()->data_observer()->IsOpen(), kDefaultTimeout);
  EXPECT_TRUE_WAIT(callee()->data_observer()->IsOpen(), kDefaultTimeout);
  // Ensure data can be sent in both directions.
  std::string data = "hello world";
  caller()->data_channel()->Send(DataBuffer(data));
  EXPECT_EQ_WAIT(data, callee()->data_observer()->last_message(),
                 kDefaultTimeout);
  callee()->data_channel()->Send(DataBuffer(data));
  EXPECT_EQ_WAIT(data, caller()->data_observer()->last_message(),
                 kDefaultTimeout);
}

// Set up a connection initially just using SCTP data channels, later upgrading
// to audio/video, ensuring frames are received end-to-end. Effectively the
// inverse of the test above.
// This was broken in M57; see https://crbug.com/711243
TEST_P(PeerConnectionIntegrationTest, SctpDataChannelToAudioVideoUpgrade) {
  ASSERT_TRUE(CreatePeerConnectionWrappers());
  ConnectFakeSignaling();
  // Do initial offer/answer with just data channel.
  caller()->CreateDataChannel();
  caller()->CreateAndSetAndSignalOffer();
  ASSERT_TRUE_WAIT(SignalingStateStable(), kDefaultTimeout);
  // Wait until data can be sent over the data channel.
  ASSERT_TRUE_WAIT(callee()->data_channel() != nullptr, kDefaultTimeout);
  ASSERT_TRUE_WAIT(caller()->data_observer()->IsOpen(), kDefaultTimeout);
  ASSERT_TRUE_WAIT(callee()->data_observer()->IsOpen(), kDefaultTimeout);

  // Do subsequent offer/answer with two-way audio and video. Audio and video
  // should end up bundled on the DTLS/ICE transport already used for data.
  caller()->AddAudioVideoTracks();
  callee()->AddAudioVideoTracks();
  caller()->CreateAndSetAndSignalOffer();
  ASSERT_TRUE_WAIT(SignalingStateStable(), kDefaultTimeout);
  MediaExpectations media_expectations;
  media_expectations.ExpectBidirectionalAudioAndVideo();
  ASSERT_TRUE(ExpectNewFrames(media_expectations));
}

static void MakeSpecCompliantSctpOffer(cricket::SessionDescription* desc) {
  cricket::DataContentDescription* dcd_offer =
      GetFirstDataContentDescription(desc);
  ASSERT_TRUE(dcd_offer);
  dcd_offer->set_use_sctpmap(false);
  dcd_offer->set_protocol("UDP/DTLS/SCTP");
}

// Test that the data channel works when a spec-compliant SCTP m= section is
// offered (using "a=sctp-port" instead of "a=sctpmap", and using
// "UDP/DTLS/SCTP" as the protocol).
TEST_P(PeerConnectionIntegrationTest,
       DataChannelWorksWhenSpecCompliantSctpOfferReceived) {
  ASSERT_TRUE(CreatePeerConnectionWrappers());
  ConnectFakeSignaling();
  caller()->CreateDataChannel();
  caller()->SetGeneratedSdpMunger(MakeSpecCompliantSctpOffer);
  caller()->CreateAndSetAndSignalOffer();
  ASSERT_TRUE_WAIT(SignalingStateStable(), kDefaultTimeout);
  ASSERT_TRUE_WAIT(callee()->data_channel() != nullptr, kDefaultTimeout);
  EXPECT_TRUE_WAIT(caller()->data_observer()->IsOpen(), kDefaultTimeout);
  EXPECT_TRUE_WAIT(callee()->data_observer()->IsOpen(), kDefaultTimeout);

  // Ensure data can be sent in both directions.
  std::string data = "hello world";
  caller()->data_channel()->Send(DataBuffer(data));
  EXPECT_EQ_WAIT(data, callee()->data_observer()->last_message(),
                 kDefaultTimeout);
  callee()->data_channel()->Send(DataBuffer(data));
  EXPECT_EQ_WAIT(data, caller()->data_observer()->last_message(),
                 kDefaultTimeout);
}

#endif  // HAVE_SCTP

// Test that the ICE connection and gathering states eventually reach
// "complete".
TEST_P(PeerConnectionIntegrationTest, IceStatesReachCompletion) {
  ASSERT_TRUE(CreatePeerConnectionWrappers());
  ConnectFakeSignaling();
  // Do normal offer/answer.
  caller()->AddAudioVideoTracks();
  callee()->AddAudioVideoTracks();
  caller()->CreateAndSetAndSignalOffer();
  ASSERT_TRUE_WAIT(SignalingStateStable(), kDefaultTimeout);
  EXPECT_EQ_WAIT(webrtc::PeerConnectionInterface::kIceGatheringComplete,
                 caller()->ice_gathering_state(), kMaxWaitForFramesMs);
  EXPECT_EQ_WAIT(webrtc::PeerConnectionInterface::kIceGatheringComplete,
                 callee()->ice_gathering_state(), kMaxWaitForFramesMs);
  // After the best candidate pair is selected and all candidates are signaled,
  // the ICE connection state should reach "complete".
  // TODO(deadbeef): Currently, the ICE "controlled" agent (the
  // answerer/"callee" by default) only reaches "connected". When this is
  // fixed, this test should be updated.
  EXPECT_EQ_WAIT(webrtc::PeerConnectionInterface::kIceConnectionCompleted,
                 caller()->ice_connection_state(), kDefaultTimeout);
  EXPECT_EQ_WAIT(webrtc::PeerConnectionInterface::kIceConnectionConnected,
                 callee()->ice_connection_state(), kDefaultTimeout);
}

// Replaces the first candidate with a static address and configures a
// MockAsyncResolver to return the replaced address the first time the static
// address is resolved. Candidates past the first will not be signaled.
class ReplaceFirstCandidateAddressDropOthers final
    : public IceCandidateReplacerInterface {
 public:
  ReplaceFirstCandidateAddressDropOthers(
      const SocketAddress& new_address,
      rtc::MockAsyncResolver* mock_async_resolver)
      : mock_async_resolver_(mock_async_resolver), new_address_(new_address) {
    RTC_DCHECK(mock_async_resolver);
  }

  std::unique_ptr<webrtc::IceCandidateInterface> ReplaceCandidate(
      const webrtc::IceCandidateInterface* candidate) override {
    if (replaced_candidate_) {
      return nullptr;
    }

    replaced_candidate_ = true;
    cricket::Candidate new_candidate(candidate->candidate());
    new_candidate.set_address(new_address_);
    EXPECT_CALL(*mock_async_resolver_, GetResolvedAddress(_, _))
        .WillOnce(DoAll(SetArgPointee<1>(candidate->candidate().address()),
                        Return(true)));
    EXPECT_CALL(*mock_async_resolver_, Destroy(_));
    return webrtc::CreateIceCandidate(
        candidate->sdp_mid(), candidate->sdp_mline_index(), new_candidate);
  }

 private:
  rtc::MockAsyncResolver* mock_async_resolver_;
  SocketAddress new_address_;
  bool replaced_candidate_ = false;
};

// Drops all candidates before they are signaled.
class DropAllCandidates final : public IceCandidateReplacerInterface {
 public:
  std::unique_ptr<webrtc::IceCandidateInterface> ReplaceCandidate(
      const webrtc::IceCandidateInterface*) override {
    return nullptr;
  }
};

// Replace the first caller ICE candidate IP with a fake hostname and drop the
// other candidates. Drop all candidates on the callee side (to avoid a prflx
// connection). Use a mock resolver to resolve the hostname back to the original
// IP on the callee side and check that the ice connection connects.
TEST_P(PeerConnectionIntegrationTest,
       IceStatesReachCompletionWithRemoteHostname) {
  webrtc::MockAsyncResolverFactory* callee_mock_async_resolver_factory;
  {
    auto resolver_factory =
        absl::make_unique<webrtc::MockAsyncResolverFactory>();
    callee_mock_async_resolver_factory = resolver_factory.get();
    webrtc::PeerConnectionDependencies callee_deps(nullptr);
    callee_deps.async_resolver_factory = std::move(resolver_factory);

    ASSERT_TRUE(CreatePeerConnectionWrappersWithConfigAndDeps(
        RTCConfiguration(), webrtc::PeerConnectionDependencies(nullptr),
        RTCConfiguration(), std::move(callee_deps)));
  }

  rtc::MockAsyncResolver mock_async_resolver;

  // This also verifies that the injected AsyncResolverFactory is used by
  // P2PTransportChannel.
  EXPECT_CALL(*callee_mock_async_resolver_factory, Create())
      .WillOnce(Return(&mock_async_resolver));
  caller()->SetLocalIceCandidateReplacer(
      absl::make_unique<ReplaceFirstCandidateAddressDropOthers>(
          SocketAddress("a.b", 10000), &mock_async_resolver));
  callee()->SetLocalIceCandidateReplacer(
      absl::make_unique<DropAllCandidates>());

  ConnectFakeSignaling();
  caller()->AddAudioVideoTracks();
  callee()->AddAudioVideoTracks();
  caller()->CreateAndSetAndSignalOffer();
  ASSERT_TRUE_WAIT(SignalingStateStable(), kDefaultTimeout);
  EXPECT_EQ_WAIT(webrtc::PeerConnectionInterface::kIceConnectionCompleted,
                 caller()->ice_connection_state(), kDefaultTimeout);
  EXPECT_EQ_WAIT(webrtc::PeerConnectionInterface::kIceConnectionConnected,
                 callee()->ice_connection_state(), kDefaultTimeout);
}

// Test that firewalling the ICE connection causes the clients to identify the
// disconnected state and then removing the firewall causes them to reconnect.
class PeerConnectionIntegrationIceStatesTest
    : public PeerConnectionIntegrationBaseTest,
      public ::testing::WithParamInterface<
          std::tuple<SdpSemantics, std::tuple<std::string, uint32_t>>> {
 protected:
  PeerConnectionIntegrationIceStatesTest()
      : PeerConnectionIntegrationBaseTest(std::get<0>(GetParam())) {
    port_allocator_flags_ = std::get<1>(std::get<1>(GetParam()));
  }

  void StartStunServer(const SocketAddress& server_address) {
    stun_server_.reset(
        cricket::TestStunServer::Create(network_thread(), server_address));
  }

  bool TestIPv6() {
    return (port_allocator_flags_ & cricket::PORTALLOCATOR_ENABLE_IPV6);
  }

  void SetPortAllocatorFlags() {
    network_thread()->Invoke<void>(
        RTC_FROM_HERE,
        rtc::Bind(&cricket::PortAllocator::set_flags,
                  caller()->port_allocator(), port_allocator_flags_));
    network_thread()->Invoke<void>(
        RTC_FROM_HERE,
        rtc::Bind(&cricket::PortAllocator::set_flags,
                  callee()->port_allocator(), port_allocator_flags_));
  }

  std::vector<SocketAddress> CallerAddresses() {
    std::vector<SocketAddress> addresses;
    addresses.push_back(SocketAddress("1.1.1.1", 0));
    if (TestIPv6()) {
      addresses.push_back(SocketAddress("1111:0:a:b:c:d:e:f", 0));
    }
    return addresses;
  }

  std::vector<SocketAddress> CalleeAddresses() {
    std::vector<SocketAddress> addresses;
    addresses.push_back(SocketAddress("2.2.2.2", 0));
    if (TestIPv6()) {
      addresses.push_back(SocketAddress("2222:0:a:b:c:d:e:f", 0));
    }
    return addresses;
  }

  void SetUpNetworkInterfaces() {
    // Remove the default interfaces added by the test infrastructure.
    caller()->network()->RemoveInterface(kDefaultLocalAddress);
    callee()->network()->RemoveInterface(kDefaultLocalAddress);

    // Add network addresses for test.
    for (const auto& caller_address : CallerAddresses()) {
      caller()->network()->AddInterface(caller_address);
    }
    for (const auto& callee_address : CalleeAddresses()) {
      callee()->network()->AddInterface(callee_address);
    }
  }

 private:
  uint32_t port_allocator_flags_;
  std::unique_ptr<cricket::TestStunServer> stun_server_;
};

// Tests that the PeerConnection goes through all the ICE gathering/connection
// states over the duration of the call. This includes Disconnected and Failed
// states, induced by putting a firewall between the peers and waiting for them
// to time out.
TEST_P(PeerConnectionIntegrationIceStatesTest, VerifyIceStates) {
  // TODO(bugs.webrtc.org/8295): When using a ScopedFakeClock, this test will
  // sometimes hit a DCHECK in platform_thread.cc about the PacerThread being
  // too busy. For now, revert to running without a fake clock.

  const SocketAddress kStunServerAddress =
      SocketAddress("99.99.99.1", cricket::STUN_SERVER_PORT);
  StartStunServer(kStunServerAddress);

  PeerConnectionInterface::RTCConfiguration config;
  PeerConnectionInterface::IceServer ice_stun_server;
  ice_stun_server.urls.push_back(
      "stun:" + kStunServerAddress.HostAsURIString() + ":" +
      kStunServerAddress.PortAsString());
  config.servers.push_back(ice_stun_server);

  ASSERT_TRUE(CreatePeerConnectionWrappersWithConfig(config, config));
  ConnectFakeSignaling();
  SetPortAllocatorFlags();
  SetUpNetworkInterfaces();
  caller()->AddAudioVideoTracks();
  callee()->AddAudioVideoTracks();

  // Initial state before anything happens.
  ASSERT_EQ(PeerConnectionInterface::kIceGatheringNew,
            caller()->ice_gathering_state());
  ASSERT_EQ(PeerConnectionInterface::kIceConnectionNew,
            caller()->ice_connection_state());

  // Start the call by creating the offer, setting it as the local description,
  // then sending it to the peer who will respond with an answer. This happens
  // asynchronously so that we can watch the states as it runs in the
  // background.
  caller()->CreateAndSetAndSignalOffer();

  ASSERT_EQ_WAIT(PeerConnectionInterface::kIceConnectionCompleted,
                 caller()->ice_connection_state(), kDefaultTimeout);

  // Verify that the observer was notified of the intermediate transitions.
  EXPECT_THAT(caller()->ice_connection_state_history(),
              ElementsAre(PeerConnectionInterface::kIceConnectionChecking,
                          PeerConnectionInterface::kIceConnectionConnected,
                          PeerConnectionInterface::kIceConnectionCompleted));
  EXPECT_THAT(caller()->ice_gathering_state_history(),
              ElementsAre(PeerConnectionInterface::kIceGatheringGathering,
                          PeerConnectionInterface::kIceGatheringComplete));

  // Block connections to/from the caller and wait for ICE to become
  // disconnected.
  for (const auto& caller_address : CallerAddresses()) {
    firewall()->AddRule(false, rtc::FP_ANY, rtc::FD_ANY, caller_address);
  }
  RTC_LOG(LS_INFO) << "Firewall rules applied";
  ASSERT_EQ_WAIT(PeerConnectionInterface::kIceConnectionDisconnected,
                 caller()->ice_connection_state(), kDefaultTimeout);

  // Let ICE re-establish by removing the firewall rules.
  firewall()->ClearRules();
  RTC_LOG(LS_INFO) << "Firewall rules cleared";
  ASSERT_EQ_WAIT(PeerConnectionInterface::kIceConnectionCompleted,
                 caller()->ice_connection_state(), kDefaultTimeout);

  // According to RFC7675, if there is no response within 30 seconds then the
  // peer should consider the other side to have rejected the connection. This
  // is signaled by the state transitioning to "failed".
  constexpr int kConsentTimeout = 30000;
  for (const auto& caller_address : CallerAddresses()) {
    firewall()->AddRule(false, rtc::FP_ANY, rtc::FD_ANY, caller_address);
  }
  RTC_LOG(LS_INFO) << "Firewall rules applied again";
  ASSERT_EQ_WAIT(PeerConnectionInterface::kIceConnectionFailed,
                 caller()->ice_connection_state(), kConsentTimeout);
}

// Tests that the best connection is set to the appropriate IPv4/IPv6 connection
// and that the statistics in the metric observers are updated correctly.
TEST_P(PeerConnectionIntegrationIceStatesTest, VerifyBestConnection) {
  ASSERT_TRUE(CreatePeerConnectionWrappers());
  ConnectFakeSignaling();
  SetPortAllocatorFlags();
  SetUpNetworkInterfaces();
  caller()->AddAudioVideoTracks();
  callee()->AddAudioVideoTracks();
  caller()->CreateAndSetAndSignalOffer();

  ASSERT_TRUE_WAIT(SignalingStateStable(), kDefaultTimeout);

  // TODO(bugs.webrtc.org/9456): Fix it.
  const int num_best_ipv4 = webrtc::metrics::NumEvents(
      "WebRTC.PeerConnection.IPMetrics", webrtc::kBestConnections_IPv4);
  const int num_best_ipv6 = webrtc::metrics::NumEvents(
      "WebRTC.PeerConnection.IPMetrics", webrtc::kBestConnections_IPv6);
  if (TestIPv6()) {
    // When IPv6 is enabled, we should prefer an IPv6 connection over an IPv4
    // connection.
    EXPECT_EQ(0, num_best_ipv4);
    EXPECT_EQ(1, num_best_ipv6);
  } else {
    EXPECT_EQ(1, num_best_ipv4);
    EXPECT_EQ(0, num_best_ipv6);
  }

  EXPECT_EQ(0, webrtc::metrics::NumEvents(
                   "WebRTC.PeerConnection.CandidatePairType_UDP",
                   webrtc::kIceCandidatePairHostHost));
  EXPECT_EQ(1, webrtc::metrics::NumEvents(
                   "WebRTC.PeerConnection.CandidatePairType_UDP",
                   webrtc::kIceCandidatePairHostPublicHostPublic));
}

constexpr uint32_t kFlagsIPv4NoStun = cricket::PORTALLOCATOR_DISABLE_TCP |
                                      cricket::PORTALLOCATOR_DISABLE_STUN |
                                      cricket::PORTALLOCATOR_DISABLE_RELAY;
constexpr uint32_t kFlagsIPv6NoStun =
    cricket::PORTALLOCATOR_DISABLE_TCP | cricket::PORTALLOCATOR_DISABLE_STUN |
    cricket::PORTALLOCATOR_ENABLE_IPV6 | cricket::PORTALLOCATOR_DISABLE_RELAY;
constexpr uint32_t kFlagsIPv4Stun =
    cricket::PORTALLOCATOR_DISABLE_TCP | cricket::PORTALLOCATOR_DISABLE_RELAY;

INSTANTIATE_TEST_CASE_P(
    PeerConnectionIntegrationTest,
    PeerConnectionIntegrationIceStatesTest,
    Combine(Values(SdpSemantics::kPlanB, SdpSemantics::kUnifiedPlan),
            Values(std::make_pair("IPv4 no STUN", kFlagsIPv4NoStun),
                   std::make_pair("IPv6 no STUN", kFlagsIPv6NoStun),
                   std::make_pair("IPv4 with STUN", kFlagsIPv4Stun))));

// This test sets up a call between two parties with audio and video.
// During the call, the caller restarts ICE and the test verifies that
// new ICE candidates are generated and audio and video still can flow, and the
// ICE state reaches completed again.
TEST_P(PeerConnectionIntegrationTest, MediaContinuesFlowingAfterIceRestart) {
  ASSERT_TRUE(CreatePeerConnectionWrappers());
  ConnectFakeSignaling();
  // Do normal offer/answer and wait for ICE to complete.
  caller()->AddAudioVideoTracks();
  callee()->AddAudioVideoTracks();
  caller()->CreateAndSetAndSignalOffer();
  ASSERT_TRUE_WAIT(SignalingStateStable(), kDefaultTimeout);
  EXPECT_EQ_WAIT(webrtc::PeerConnectionInterface::kIceConnectionCompleted,
                 caller()->ice_connection_state(), kMaxWaitForFramesMs);
  EXPECT_EQ_WAIT(webrtc::PeerConnectionInterface::kIceConnectionConnected,
                 callee()->ice_connection_state(), kMaxWaitForFramesMs);

  // To verify that the ICE restart actually occurs, get
  // ufrag/password/candidates before and after restart.
  // Create an SDP string of the first audio candidate for both clients.
  const webrtc::IceCandidateCollection* audio_candidates_caller =
      caller()->pc()->local_description()->candidates(0);
  const webrtc::IceCandidateCollection* audio_candidates_callee =
      callee()->pc()->local_description()->candidates(0);
  ASSERT_GT(audio_candidates_caller->count(), 0u);
  ASSERT_GT(audio_candidates_callee->count(), 0u);
  std::string caller_candidate_pre_restart;
  ASSERT_TRUE(
      audio_candidates_caller->at(0)->ToString(&caller_candidate_pre_restart));
  std::string callee_candidate_pre_restart;
  ASSERT_TRUE(
      audio_candidates_callee->at(0)->ToString(&callee_candidate_pre_restart));
  const cricket::SessionDescription* desc =
      caller()->pc()->local_description()->description();
  std::string caller_ufrag_pre_restart =
      desc->transport_infos()[0].description.ice_ufrag;
  desc = callee()->pc()->local_description()->description();
  std::string callee_ufrag_pre_restart =
      desc->transport_infos()[0].description.ice_ufrag;

  // Have the caller initiate an ICE restart.
  caller()->SetOfferAnswerOptions(IceRestartOfferAnswerOptions());
  caller()->CreateAndSetAndSignalOffer();
  ASSERT_TRUE_WAIT(SignalingStateStable(), kDefaultTimeout);
  EXPECT_EQ_WAIT(webrtc::PeerConnectionInterface::kIceConnectionCompleted,
                 caller()->ice_connection_state(), kMaxWaitForFramesMs);
  EXPECT_EQ_WAIT(webrtc::PeerConnectionInterface::kIceConnectionConnected,
                 callee()->ice_connection_state(), kMaxWaitForFramesMs);

  // Grab the ufrags/candidates again.
  audio_candidates_caller = caller()->pc()->local_description()->candidates(0);
  audio_candidates_callee = callee()->pc()->local_description()->candidates(0);
  ASSERT_GT(audio_candidates_caller->count(), 0u);
  ASSERT_GT(audio_candidates_callee->count(), 0u);
  std::string caller_candidate_post_restart;
  ASSERT_TRUE(
      audio_candidates_caller->at(0)->ToString(&caller_candidate_post_restart));
  std::string callee_candidate_post_restart;
  ASSERT_TRUE(
      audio_candidates_callee->at(0)->ToString(&callee_candidate_post_restart));
  desc = caller()->pc()->local_description()->description();
  std::string caller_ufrag_post_restart =
      desc->transport_infos()[0].description.ice_ufrag;
  desc = callee()->pc()->local_description()->description();
  std::string callee_ufrag_post_restart =
      desc->transport_infos()[0].description.ice_ufrag;
  // Sanity check that an ICE restart was actually negotiated in SDP.
  ASSERT_NE(caller_candidate_pre_restart, caller_candidate_post_restart);
  ASSERT_NE(callee_candidate_pre_restart, callee_candidate_post_restart);
  ASSERT_NE(caller_ufrag_pre_restart, caller_ufrag_post_restart);
  ASSERT_NE(callee_ufrag_pre_restart, callee_ufrag_post_restart);

  // Ensure that additional frames are received after the ICE restart.
  MediaExpectations media_expectations;
  media_expectations.ExpectBidirectionalAudioAndVideo();
  ASSERT_TRUE(ExpectNewFrames(media_expectations));
}

// Verify that audio/video can be received end-to-end when ICE renomination is
// enabled.
TEST_P(PeerConnectionIntegrationTest, EndToEndCallWithIceRenomination) {
  PeerConnectionInterface::RTCConfiguration config;
  config.enable_ice_renomination = true;
  ASSERT_TRUE(CreatePeerConnectionWrappersWithConfig(config, config));
  ConnectFakeSignaling();
  // Do normal offer/answer and wait for some frames to be received in each
  // direction.
  caller()->AddAudioVideoTracks();
  callee()->AddAudioVideoTracks();
  caller()->CreateAndSetAndSignalOffer();
  ASSERT_TRUE_WAIT(SignalingStateStable(), kDefaultTimeout);
  // Sanity check that ICE renomination was actually negotiated.
  const cricket::SessionDescription* desc =
      caller()->pc()->local_description()->description();
  for (const cricket::TransportInfo& info : desc->transport_infos()) {
    ASSERT_NE(
        info.description.transport_options.end(),
        std::find(info.description.transport_options.begin(),
                  info.description.transport_options.end(), "renomination"));
  }
  desc = callee()->pc()->local_description()->description();
  for (const cricket::TransportInfo& info : desc->transport_infos()) {
    ASSERT_NE(
        info.description.transport_options.end(),
        std::find(info.description.transport_options.begin(),
                  info.description.transport_options.end(), "renomination"));
  }
  MediaExpectations media_expectations;
  media_expectations.ExpectBidirectionalAudioAndVideo();
  ASSERT_TRUE(ExpectNewFrames(media_expectations));
}

// With a max bundle policy and RTCP muxing, adding a new media description to
// the connection should not affect ICE at all because the new media will use
// the existing connection.
TEST_P(PeerConnectionIntegrationTest,
       AddMediaToConnectedBundleDoesNotRestartIce) {
  PeerConnectionInterface::RTCConfiguration config;
  config.bundle_policy = PeerConnectionInterface::kBundlePolicyMaxBundle;
  config.rtcp_mux_policy = PeerConnectionInterface::kRtcpMuxPolicyRequire;
  ASSERT_TRUE(CreatePeerConnectionWrappersWithConfig(
      config, PeerConnectionInterface::RTCConfiguration()));
  ConnectFakeSignaling();

  caller()->AddAudioTrack();
  caller()->CreateAndSetAndSignalOffer();
  ASSERT_TRUE_WAIT(SignalingStateStable(), kDefaultTimeout);
  ASSERT_EQ_WAIT(PeerConnectionInterface::kIceConnectionCompleted,
                 caller()->ice_connection_state(), kDefaultTimeout);

  caller()->clear_ice_connection_state_history();

  caller()->AddVideoTrack();
  caller()->CreateAndSetAndSignalOffer();
  ASSERT_TRUE_WAIT(SignalingStateStable(), kDefaultTimeout);

  EXPECT_EQ(0u, caller()->ice_connection_state_history().size());
}

// This test sets up a call between two parties with audio and video. It then
// renegotiates setting the video m-line to "port 0", then later renegotiates
// again, enabling video.
TEST_P(PeerConnectionIntegrationTest,
       VideoFlowsAfterMediaSectionIsRejectedAndRecycled) {
  ASSERT_TRUE(CreatePeerConnectionWrappers());
  ConnectFakeSignaling();

  // Do initial negotiation, only sending media from the caller. Will result in
  // video and audio recvonly "m=" sections.
  caller()->AddAudioVideoTracks();
  caller()->CreateAndSetAndSignalOffer();
  ASSERT_TRUE_WAIT(SignalingStateStable(), kDefaultTimeout);

  // Negotiate again, disabling the video "m=" section (the callee will set the
  // port to 0 due to offer_to_receive_video = 0).
  if (sdp_semantics_ == SdpSemantics::kPlanB) {
    PeerConnectionInterface::RTCOfferAnswerOptions options;
    options.offer_to_receive_video = 0;
    callee()->SetOfferAnswerOptions(options);
  } else {
    callee()->SetRemoteOfferHandler([this] {
      callee()->GetFirstTransceiverOfType(cricket::MEDIA_TYPE_VIDEO)->Stop();
    });
  }
  caller()->CreateAndSetAndSignalOffer();
  ASSERT_TRUE_WAIT(SignalingStateStable(), kDefaultTimeout);
  // Sanity check that video "m=" section was actually rejected.
  const ContentInfo* answer_video_content = cricket::GetFirstVideoContent(
      callee()->pc()->local_description()->description());
  ASSERT_NE(nullptr, answer_video_content);
  ASSERT_TRUE(answer_video_content->rejected);

  // Enable video and do negotiation again, making sure video is received
  // end-to-end, also adding media stream to callee.
  if (sdp_semantics_ == SdpSemantics::kPlanB) {
    PeerConnectionInterface::RTCOfferAnswerOptions options;
    options.offer_to_receive_video = 1;
    callee()->SetOfferAnswerOptions(options);
  } else {
    // The caller's transceiver is stopped, so we need to add another track.
    auto caller_transceiver =
        caller()->GetFirstTransceiverOfType(cricket::MEDIA_TYPE_VIDEO);
    EXPECT_TRUE(caller_transceiver->stopped());
    caller()->AddVideoTrack();
  }
  callee()->AddVideoTrack();
  callee()->SetRemoteOfferHandler(nullptr);
  caller()->CreateAndSetAndSignalOffer();
  ASSERT_TRUE_WAIT(SignalingStateStable(), kDefaultTimeout);

  // Verify the caller receives frames from the newly added stream, and the
  // callee receives additional frames from the re-enabled video m= section.
  MediaExpectations media_expectations;
  media_expectations.CalleeExpectsSomeAudio();
  media_expectations.ExpectBidirectionalVideo();
  ASSERT_TRUE(ExpectNewFrames(media_expectations));
}

// This tests that if we negotiate after calling CreateSender but before we
// have a track, then set a track later, frames from the newly-set track are
// received end-to-end.
TEST_F(PeerConnectionIntegrationTestPlanB,
       MediaFlowsAfterEarlyWarmupWithCreateSender) {
  ASSERT_TRUE(CreatePeerConnectionWrappers());
  ConnectFakeSignaling();
  auto caller_audio_sender =
      caller()->pc()->CreateSender("audio", "caller_stream");
  auto caller_video_sender =
      caller()->pc()->CreateSender("video", "caller_stream");
  auto callee_audio_sender =
      callee()->pc()->CreateSender("audio", "callee_stream");
  auto callee_video_sender =
      callee()->pc()->CreateSender("video", "callee_stream");
  caller()->CreateAndSetAndSignalOffer();
  ASSERT_TRUE_WAIT(SignalingStateStable(), kMaxWaitForActivationMs);
  // Wait for ICE to complete, without any tracks being set.
  EXPECT_EQ_WAIT(webrtc::PeerConnectionInterface::kIceConnectionCompleted,
                 caller()->ice_connection_state(), kMaxWaitForFramesMs);
  EXPECT_EQ_WAIT(webrtc::PeerConnectionInterface::kIceConnectionConnected,
                 callee()->ice_connection_state(), kMaxWaitForFramesMs);
  // Now set the tracks, and expect frames to immediately start flowing.
  EXPECT_TRUE(caller_audio_sender->SetTrack(caller()->CreateLocalAudioTrack()));
  EXPECT_TRUE(caller_video_sender->SetTrack(caller()->CreateLocalVideoTrack()));
  EXPECT_TRUE(callee_audio_sender->SetTrack(callee()->CreateLocalAudioTrack()));
  EXPECT_TRUE(callee_video_sender->SetTrack(callee()->CreateLocalVideoTrack()));
  MediaExpectations media_expectations;
  media_expectations.ExpectBidirectionalAudioAndVideo();
  ASSERT_TRUE(ExpectNewFrames(media_expectations));
}

// This tests that if we negotiate after calling AddTransceiver but before we
// have a track, then set a track later, frames from the newly-set tracks are
// received end-to-end.
TEST_F(PeerConnectionIntegrationTestUnifiedPlan,
       MediaFlowsAfterEarlyWarmupWithAddTransceiver) {
  ASSERT_TRUE(CreatePeerConnectionWrappers());
  ConnectFakeSignaling();
  auto audio_result = caller()->pc()->AddTransceiver(cricket::MEDIA_TYPE_AUDIO);
  ASSERT_EQ(RTCErrorType::NONE, audio_result.error().type());
  auto caller_audio_sender = audio_result.MoveValue()->sender();
  auto video_result = caller()->pc()->AddTransceiver(cricket::MEDIA_TYPE_VIDEO);
  ASSERT_EQ(RTCErrorType::NONE, video_result.error().type());
  auto caller_video_sender = video_result.MoveValue()->sender();
  callee()->SetRemoteOfferHandler([this] {
    ASSERT_EQ(2u, callee()->pc()->GetTransceivers().size());
    callee()->pc()->GetTransceivers()[0]->SetDirection(
        RtpTransceiverDirection::kSendRecv);
    callee()->pc()->GetTransceivers()[1]->SetDirection(
        RtpTransceiverDirection::kSendRecv);
  });
  caller()->CreateAndSetAndSignalOffer();
  ASSERT_TRUE_WAIT(SignalingStateStable(), kMaxWaitForActivationMs);
  // Wait for ICE to complete, without any tracks being set.
  EXPECT_EQ_WAIT(webrtc::PeerConnectionInterface::kIceConnectionCompleted,
                 caller()->ice_connection_state(), kMaxWaitForFramesMs);
  EXPECT_EQ_WAIT(webrtc::PeerConnectionInterface::kIceConnectionConnected,
                 callee()->ice_connection_state(), kMaxWaitForFramesMs);
  // Now set the tracks, and expect frames to immediately start flowing.
  auto callee_audio_sender = callee()->pc()->GetSenders()[0];
  auto callee_video_sender = callee()->pc()->GetSenders()[1];
  ASSERT_TRUE(caller_audio_sender->SetTrack(caller()->CreateLocalAudioTrack()));
  ASSERT_TRUE(caller_video_sender->SetTrack(caller()->CreateLocalVideoTrack()));
  ASSERT_TRUE(callee_audio_sender->SetTrack(callee()->CreateLocalAudioTrack()));
  ASSERT_TRUE(callee_video_sender->SetTrack(callee()->CreateLocalVideoTrack()));
  MediaExpectations media_expectations;
  media_expectations.ExpectBidirectionalAudioAndVideo();
  ASSERT_TRUE(ExpectNewFrames(media_expectations));
}

// This test verifies that a remote video track can be added via AddStream,
// and sent end-to-end. For this particular test, it's simply echoed back
// from the caller to the callee, rather than being forwarded to a third
// PeerConnection.
TEST_F(PeerConnectionIntegrationTestPlanB, CanSendRemoteVideoTrack) {
  ASSERT_TRUE(CreatePeerConnectionWrappers());
  ConnectFakeSignaling();
  // Just send a video track from the caller.
  caller()->AddVideoTrack();
  caller()->CreateAndSetAndSignalOffer();
  ASSERT_TRUE_WAIT(SignalingStateStable(), kMaxWaitForActivationMs);
  ASSERT_EQ(1U, callee()->remote_streams()->count());

  // Echo the stream back, and do a new offer/anwer (initiated by callee this
  // time).
  callee()->pc()->AddStream(callee()->remote_streams()->at(0));
  callee()->CreateAndSetAndSignalOffer();
  ASSERT_TRUE_WAIT(SignalingStateStable(), kMaxWaitForActivationMs);

  MediaExpectations media_expectations;
  media_expectations.ExpectBidirectionalVideo();
  ASSERT_TRUE(ExpectNewFrames(media_expectations));
}

// Test that we achieve the expected end-to-end connection time, using a
// fake clock and simulated latency on the media and signaling paths.
// We use a TURN<->TURN connection because this is usually the quickest to
// set up initially, especially when we're confident the connection will work
// and can start sending media before we get a STUN response.
//
// With various optimizations enabled, here are the network delays we expect to
// be on the critical path:
// 1. 2 signaling trips: Signaling offer and offerer's TURN candidate, then
//                       signaling answer (with DTLS fingerprint).
// 2. 9 media hops: Rest of the DTLS handshake. 3 hops in each direction when
//                  using TURN<->TURN pair, and DTLS exchange is 4 packets,
//                  the first of which should have arrived before the answer.
TEST_P(PeerConnectionIntegrationTest, EndToEndConnectionTimeWithTurnTurnPair) {
  rtc::ScopedFakeClock fake_clock;
  // Some things use a time of "0" as a special value, so we need to start out
  // the fake clock at a nonzero time.
  // TODO(deadbeef): Fix this.
  fake_clock.AdvanceTime(webrtc::TimeDelta::seconds(1));

  static constexpr int media_hop_delay_ms = 50;
  static constexpr int signaling_trip_delay_ms = 500;
  // For explanation of these values, see comment above.
  static constexpr int required_media_hops = 9;
  static constexpr int required_signaling_trips = 2;
  // For internal delays (such as posting an event asychronously).
  static constexpr int allowed_internal_delay_ms = 20;
  static constexpr int total_connection_time_ms =
      media_hop_delay_ms * required_media_hops +
      signaling_trip_delay_ms * required_signaling_trips +
      allowed_internal_delay_ms;

  static const rtc::SocketAddress turn_server_1_internal_address{"88.88.88.0",
                                                                 3478};
  static const rtc::SocketAddress turn_server_1_external_address{"88.88.88.1",
                                                                 0};
  static const rtc::SocketAddress turn_server_2_internal_address{"99.99.99.0",
                                                                 3478};
  static const rtc::SocketAddress turn_server_2_external_address{"99.99.99.1",
                                                                 0};
  cricket::TestTurnServer* turn_server_1 = CreateTurnServer(
      turn_server_1_internal_address, turn_server_1_external_address);

  cricket::TestTurnServer* turn_server_2 = CreateTurnServer(
      turn_server_2_internal_address, turn_server_2_external_address);
  // Bypass permission check on received packets so media can be sent before
  // the candidate is signaled.
  network_thread()->Invoke<void>(RTC_FROM_HERE, [turn_server_1] {
    turn_server_1->set_enable_permission_checks(false);
  });
  network_thread()->Invoke<void>(RTC_FROM_HERE, [turn_server_2] {
    turn_server_2->set_enable_permission_checks(false);
  });

  PeerConnectionInterface::RTCConfiguration client_1_config;
  webrtc::PeerConnectionInterface::IceServer ice_server_1;
  ice_server_1.urls.push_back("turn:88.88.88.0:3478");
  ice_server_1.username = "test";
  ice_server_1.password = "test";
  client_1_config.servers.push_back(ice_server_1);
  client_1_config.type = webrtc::PeerConnectionInterface::kRelay;
  client_1_config.presume_writable_when_fully_relayed = true;

  PeerConnectionInterface::RTCConfiguration client_2_config;
  webrtc::PeerConnectionInterface::IceServer ice_server_2;
  ice_server_2.urls.push_back("turn:99.99.99.0:3478");
  ice_server_2.username = "test";
  ice_server_2.password = "test";
  client_2_config.servers.push_back(ice_server_2);
  client_2_config.type = webrtc::PeerConnectionInterface::kRelay;
  client_2_config.presume_writable_when_fully_relayed = true;

  ASSERT_TRUE(
      CreatePeerConnectionWrappersWithConfig(client_1_config, client_2_config));
  // Set up the simulated delays.
  SetSignalingDelayMs(signaling_trip_delay_ms);
  ConnectFakeSignaling();
  virtual_socket_server()->set_delay_mean(media_hop_delay_ms);
  virtual_socket_server()->UpdateDelayDistribution();

  // Set "offer to receive audio/video" without adding any tracks, so we just
  // set up ICE/DTLS with no media.
  PeerConnectionInterface::RTCOfferAnswerOptions options;
  options.offer_to_receive_audio = 1;
  options.offer_to_receive_video = 1;
  caller()->SetOfferAnswerOptions(options);
  caller()->CreateAndSetAndSignalOffer();
  EXPECT_TRUE_SIMULATED_WAIT(DtlsConnected(), total_connection_time_ms,
                             fake_clock);
  // Closing the PeerConnections destroys the ports before the ScopedFakeClock.
  // If this is not done a DCHECK can be hit in ports.cc, because a large
  // negative number is calculated for the rtt due to the global clock changing.
  caller()->pc()->Close();
  callee()->pc()->Close();
}

// Verify that a TurnCustomizer passed in through RTCConfiguration
// is actually used by the underlying TURN candidate pair.
// Note that turnport_unittest.cc contains more detailed, lower-level tests.
TEST_P(PeerConnectionIntegrationTest, TurnCustomizerUsedForTurnConnections) {
  static const rtc::SocketAddress turn_server_1_internal_address{"88.88.88.0",
                                                                 3478};
  static const rtc::SocketAddress turn_server_1_external_address{"88.88.88.1",
                                                                 0};
  static const rtc::SocketAddress turn_server_2_internal_address{"99.99.99.0",
                                                                 3478};
  static const rtc::SocketAddress turn_server_2_external_address{"99.99.99.1",
                                                                 0};
  CreateTurnServer(turn_server_1_internal_address,
                   turn_server_1_external_address);
  CreateTurnServer(turn_server_2_internal_address,
                   turn_server_2_external_address);

  PeerConnectionInterface::RTCConfiguration client_1_config;
  webrtc::PeerConnectionInterface::IceServer ice_server_1;
  ice_server_1.urls.push_back("turn:88.88.88.0:3478");
  ice_server_1.username = "test";
  ice_server_1.password = "test";
  client_1_config.servers.push_back(ice_server_1);
  client_1_config.type = webrtc::PeerConnectionInterface::kRelay;
  auto* customizer1 = CreateTurnCustomizer();
  client_1_config.turn_customizer = customizer1;

  PeerConnectionInterface::RTCConfiguration client_2_config;
  webrtc::PeerConnectionInterface::IceServer ice_server_2;
  ice_server_2.urls.push_back("turn:99.99.99.0:3478");
  ice_server_2.username = "test";
  ice_server_2.password = "test";
  client_2_config.servers.push_back(ice_server_2);
  client_2_config.type = webrtc::PeerConnectionInterface::kRelay;
  auto* customizer2 = CreateTurnCustomizer();
  client_2_config.turn_customizer = customizer2;

  ASSERT_TRUE(
      CreatePeerConnectionWrappersWithConfig(client_1_config, client_2_config));
  ConnectFakeSignaling();

  // Set "offer to receive audio/video" without adding any tracks, so we just
  // set up ICE/DTLS with no media.
  PeerConnectionInterface::RTCOfferAnswerOptions options;
  options.offer_to_receive_audio = 1;
  options.offer_to_receive_video = 1;
  caller()->SetOfferAnswerOptions(options);
  caller()->CreateAndSetAndSignalOffer();
  ASSERT_TRUE_WAIT(DtlsConnected(), kDefaultTimeout);

  ExpectTurnCustomizerCountersIncremented(customizer1);
  ExpectTurnCustomizerCountersIncremented(customizer2);
}

// Verifies that you can use TCP instead of UDP to connect to a TURN server and
// send media between the caller and the callee.
TEST_P(PeerConnectionIntegrationTest, TCPUsedForTurnConnections) {
  static const rtc::SocketAddress turn_server_internal_address{"88.88.88.0",
                                                               3478};
  static const rtc::SocketAddress turn_server_external_address{"88.88.88.1", 0};

  // Enable TCP for the fake turn server.
  CreateTurnServer(turn_server_internal_address, turn_server_external_address,
                   cricket::PROTO_TCP);

  webrtc::PeerConnectionInterface::IceServer ice_server;
  ice_server.urls.push_back("turn:88.88.88.0:3478?transport=tcp");
  ice_server.username = "test";
  ice_server.password = "test";

  PeerConnectionInterface::RTCConfiguration client_1_config;
  client_1_config.servers.push_back(ice_server);
  client_1_config.type = webrtc::PeerConnectionInterface::kRelay;

  PeerConnectionInterface::RTCConfiguration client_2_config;
  client_2_config.servers.push_back(ice_server);
  client_2_config.type = webrtc::PeerConnectionInterface::kRelay;

  ASSERT_TRUE(
      CreatePeerConnectionWrappersWithConfig(client_1_config, client_2_config));

  // Do normal offer/answer and wait for ICE to complete.
  ConnectFakeSignaling();
  caller()->AddAudioVideoTracks();
  callee()->AddAudioVideoTracks();
  caller()->CreateAndSetAndSignalOffer();
  ASSERT_TRUE_WAIT(SignalingStateStable(), kDefaultTimeout);
  EXPECT_EQ_WAIT(webrtc::PeerConnectionInterface::kIceConnectionConnected,
                 callee()->ice_connection_state(), kMaxWaitForFramesMs);

  MediaExpectations media_expectations;
  media_expectations.ExpectBidirectionalAudioAndVideo();
  EXPECT_TRUE(ExpectNewFrames(media_expectations));
}

// Verify that a SSLCertificateVerifier passed in through
// PeerConnectionDependencies is actually used by the underlying SSL
// implementation to determine whether a certificate presented by the TURN
// server is accepted by the client. Note that openssladapter_unittest.cc
// contains more detailed, lower-level tests.
TEST_P(PeerConnectionIntegrationTest,
       SSLCertificateVerifierUsedForTurnConnections) {
  static const rtc::SocketAddress turn_server_internal_address{"88.88.88.0",
                                                               3478};
  static const rtc::SocketAddress turn_server_external_address{"88.88.88.1", 0};

  // Enable TCP-TLS for the fake turn server. We need to pass in 88.88.88.0 so
  // that host name verification passes on the fake certificate.
  CreateTurnServer(turn_server_internal_address, turn_server_external_address,
                   cricket::PROTO_TLS, "88.88.88.0");

  webrtc::PeerConnectionInterface::IceServer ice_server;
  ice_server.urls.push_back("turns:88.88.88.0:3478?transport=tcp");
  ice_server.username = "test";
  ice_server.password = "test";

  PeerConnectionInterface::RTCConfiguration client_1_config;
  client_1_config.servers.push_back(ice_server);
  client_1_config.type = webrtc::PeerConnectionInterface::kRelay;

  PeerConnectionInterface::RTCConfiguration client_2_config;
  client_2_config.servers.push_back(ice_server);
  // Setting the type to kRelay forces the connection to go through a TURN
  // server.
  client_2_config.type = webrtc::PeerConnectionInterface::kRelay;

  // Get a copy to the pointer so we can verify calls later.
  rtc::TestCertificateVerifier* client_1_cert_verifier =
      new rtc::TestCertificateVerifier();
  client_1_cert_verifier->verify_certificate_ = true;
  rtc::TestCertificateVerifier* client_2_cert_verifier =
      new rtc::TestCertificateVerifier();
  client_2_cert_verifier->verify_certificate_ = true;

  // Create the dependencies with the test certificate verifier.
  webrtc::PeerConnectionDependencies client_1_deps(nullptr);
  client_1_deps.tls_cert_verifier =
      std::unique_ptr<rtc::TestCertificateVerifier>(client_1_cert_verifier);
  webrtc::PeerConnectionDependencies client_2_deps(nullptr);
  client_2_deps.tls_cert_verifier =
      std::unique_ptr<rtc::TestCertificateVerifier>(client_2_cert_verifier);

  ASSERT_TRUE(CreatePeerConnectionWrappersWithConfigAndDeps(
      client_1_config, std::move(client_1_deps), client_2_config,
      std::move(client_2_deps)));
  ConnectFakeSignaling();

  // Set "offer to receive audio/video" without adding any tracks, so we just
  // set up ICE/DTLS with no media.
  PeerConnectionInterface::RTCOfferAnswerOptions options;
  options.offer_to_receive_audio = 1;
  options.offer_to_receive_video = 1;
  caller()->SetOfferAnswerOptions(options);
  caller()->CreateAndSetAndSignalOffer();
  ASSERT_TRUE_WAIT(DtlsConnected(), kDefaultTimeout);

  EXPECT_GT(client_1_cert_verifier->call_count_, 0u);
  EXPECT_GT(client_2_cert_verifier->call_count_, 0u);
}

TEST_P(PeerConnectionIntegrationTest,
       SSLCertificateVerifierFailureUsedForTurnConnectionsFailsConnection) {
  static const rtc::SocketAddress turn_server_internal_address{"88.88.88.0",
                                                               3478};
  static const rtc::SocketAddress turn_server_external_address{"88.88.88.1", 0};

  // Enable TCP-TLS for the fake turn server. We need to pass in 88.88.88.0 so
  // that host name verification passes on the fake certificate.
  CreateTurnServer(turn_server_internal_address, turn_server_external_address,
                   cricket::PROTO_TLS, "88.88.88.0");

  webrtc::PeerConnectionInterface::IceServer ice_server;
  ice_server.urls.push_back("turns:88.88.88.0:3478?transport=tcp");
  ice_server.username = "test";
  ice_server.password = "test";

  PeerConnectionInterface::RTCConfiguration client_1_config;
  client_1_config.servers.push_back(ice_server);
  client_1_config.type = webrtc::PeerConnectionInterface::kRelay;

  PeerConnectionInterface::RTCConfiguration client_2_config;
  client_2_config.servers.push_back(ice_server);
  // Setting the type to kRelay forces the connection to go through a TURN
  // server.
  client_2_config.type = webrtc::PeerConnectionInterface::kRelay;

  // Get a copy to the pointer so we can verify calls later.
  rtc::TestCertificateVerifier* client_1_cert_verifier =
      new rtc::TestCertificateVerifier();
  client_1_cert_verifier->verify_certificate_ = false;
  rtc::TestCertificateVerifier* client_2_cert_verifier =
      new rtc::TestCertificateVerifier();
  client_2_cert_verifier->verify_certificate_ = false;

  // Create the dependencies with the test certificate verifier.
  webrtc::PeerConnectionDependencies client_1_deps(nullptr);
  client_1_deps.tls_cert_verifier =
      std::unique_ptr<rtc::TestCertificateVerifier>(client_1_cert_verifier);
  webrtc::PeerConnectionDependencies client_2_deps(nullptr);
  client_2_deps.tls_cert_verifier =
      std::unique_ptr<rtc::TestCertificateVerifier>(client_2_cert_verifier);

  ASSERT_TRUE(CreatePeerConnectionWrappersWithConfigAndDeps(
      client_1_config, std::move(client_1_deps), client_2_config,
      std::move(client_2_deps)));
  ConnectFakeSignaling();

  // Set "offer to receive audio/video" without adding any tracks, so we just
  // set up ICE/DTLS with no media.
  PeerConnectionInterface::RTCOfferAnswerOptions options;
  options.offer_to_receive_audio = 1;
  options.offer_to_receive_video = 1;
  caller()->SetOfferAnswerOptions(options);
  caller()->CreateAndSetAndSignalOffer();
  bool wait_res = true;
  // TODO(bugs.webrtc.org/9219): When IceConnectionState is implemented
  // properly, should be able to just wait for a state of "failed" instead of
  // waiting a fixed 10 seconds.
  WAIT_(DtlsConnected(), kDefaultTimeout, wait_res);
  ASSERT_FALSE(wait_res);

  EXPECT_GT(client_1_cert_verifier->call_count_, 0u);
  EXPECT_GT(client_2_cert_verifier->call_count_, 0u);
}

// Test that audio and video flow end-to-end when codec names don't use the
// expected casing, given that they're supposed to be case insensitive. To test
// this, all but one codec is removed from each media description, and its
// casing is changed.
//
// In the past, this has regressed and caused crashes/black video, due to the
// fact that code at some layers was doing case-insensitive comparisons and
// code at other layers was not.
TEST_P(PeerConnectionIntegrationTest, CodecNamesAreCaseInsensitive) {
  ASSERT_TRUE(CreatePeerConnectionWrappers());
  ConnectFakeSignaling();
  caller()->AddAudioVideoTracks();
  callee()->AddAudioVideoTracks();

  // Remove all but one audio/video codec (opus and VP8), and change the
  // casing of the caller's generated offer.
  caller()->SetGeneratedSdpMunger([](cricket::SessionDescription* description) {
    cricket::AudioContentDescription* audio =
        GetFirstAudioContentDescription(description);
    ASSERT_NE(nullptr, audio);
    auto audio_codecs = audio->codecs();
    audio_codecs.erase(std::remove_if(audio_codecs.begin(), audio_codecs.end(),
                                      [](const cricket::AudioCodec& codec) {
                                        return codec.name != "opus";
                                      }),
                       audio_codecs.end());
    ASSERT_EQ(1u, audio_codecs.size());
    audio_codecs[0].name = "OpUs";
    audio->set_codecs(audio_codecs);

    cricket::VideoContentDescription* video =
        GetFirstVideoContentDescription(description);
    ASSERT_NE(nullptr, video);
    auto video_codecs = video->codecs();
    video_codecs.erase(std::remove_if(video_codecs.begin(), video_codecs.end(),
                                      [](const cricket::VideoCodec& codec) {
                                        return codec.name != "VP8";
                                      }),
                       video_codecs.end());
    ASSERT_EQ(1u, video_codecs.size());
    video_codecs[0].name = "vP8";
    video->set_codecs(video_codecs);
  });

  caller()->CreateAndSetAndSignalOffer();
  ASSERT_TRUE_WAIT(SignalingStateStable(), kDefaultTimeout);

  // Verify frames are still received end-to-end.
  MediaExpectations media_expectations;
  media_expectations.ExpectBidirectionalAudioAndVideo();
  ASSERT_TRUE(ExpectNewFrames(media_expectations));
}

TEST_P(PeerConnectionIntegrationTest, GetSources) {
  ASSERT_TRUE(CreatePeerConnectionWrappers());
  ConnectFakeSignaling();
  caller()->AddAudioTrack();
  caller()->CreateAndSetAndSignalOffer();
  ASSERT_TRUE_WAIT(SignalingStateStable(), kDefaultTimeout);
  // Wait for one audio frame to be received by the callee.
  MediaExpectations media_expectations;
  media_expectations.CalleeExpectsSomeAudio(1);
  ASSERT_TRUE(ExpectNewFrames(media_expectations));
  ASSERT_GT(callee()->pc()->GetReceivers().size(), 0u);
  auto receiver = callee()->pc()->GetReceivers()[0];
  ASSERT_EQ(receiver->media_type(), cricket::MEDIA_TYPE_AUDIO);

  auto contributing_sources = receiver->GetSources();
  ASSERT_GT(receiver->GetParameters().encodings.size(), 0u);
  EXPECT_EQ(receiver->GetParameters().encodings[0].ssrc,
            contributing_sources[0].source_id());
}

// Test that if a track is removed and added again with a different stream ID,
// the new stream ID is successfully communicated in SDP and media continues to
// flow end-to-end.
// TODO(webrtc.bugs.org/8734): This test does not work for Unified Plan because
// it will not reuse a transceiver that has already been sending. After creating
// a new transceiver it tries to create an offer with two senders of the same
// track ids and it fails.
TEST_F(PeerConnectionIntegrationTestPlanB, RemoveAndAddTrackWithNewStreamId) {
  ASSERT_TRUE(CreatePeerConnectionWrappers());
  ConnectFakeSignaling();

  // Add track using stream 1, do offer/answer.
  rtc::scoped_refptr<webrtc::AudioTrackInterface> track =
      caller()->CreateLocalAudioTrack();
  rtc::scoped_refptr<webrtc::RtpSenderInterface> sender =
      caller()->AddTrack(track, {"stream_1"});
  caller()->CreateAndSetAndSignalOffer();
  ASSERT_TRUE_WAIT(SignalingStateStable(), kDefaultTimeout);
  {
    MediaExpectations media_expectations;
    media_expectations.CalleeExpectsSomeAudio(1);
    ASSERT_TRUE(ExpectNewFrames(media_expectations));
  }
  // Remove the sender, and create a new one with the new stream.
  caller()->pc()->RemoveTrack(sender);
  sender = caller()->AddTrack(track, {"stream_2"});
  caller()->CreateAndSetAndSignalOffer();
  ASSERT_TRUE_WAIT(SignalingStateStable(), kDefaultTimeout);
  // Wait for additional audio frames to be received by the callee.
  {
    MediaExpectations media_expectations;
    media_expectations.CalleeExpectsSomeAudio();
    ASSERT_TRUE(ExpectNewFrames(media_expectations));
  }
}

TEST_P(PeerConnectionIntegrationTest, RtcEventLogOutputWriteCalled) {
  ASSERT_TRUE(CreatePeerConnectionWrappers());
  ConnectFakeSignaling();

  auto output = absl::make_unique<testing::NiceMock<MockRtcEventLogOutput>>();
  ON_CALL(*output, IsActive()).WillByDefault(testing::Return(true));
  ON_CALL(*output, Write(::testing::_)).WillByDefault(testing::Return(true));
  EXPECT_CALL(*output, Write(::testing::_)).Times(::testing::AtLeast(1));
  EXPECT_TRUE(caller()->pc()->StartRtcEventLog(
      std::move(output), webrtc::RtcEventLog::kImmediateOutput));

  caller()->AddAudioVideoTracks();
  caller()->CreateAndSetAndSignalOffer();
  ASSERT_TRUE_WAIT(SignalingStateStable(), kDefaultTimeout);
}

// Test that if candidates are only signaled by applying full session
// descriptions (instead of using AddIceCandidate), the peers can connect to
// each other and exchange media.
TEST_P(PeerConnectionIntegrationTest, MediaFlowsWhenCandidatesSetOnlyInSdp) {
  ASSERT_TRUE(CreatePeerConnectionWrappers());
  // Each side will signal the session descriptions but not candidates.
  ConnectFakeSignalingForSdpOnly();

  // Add audio video track and exchange the initial offer/answer with media
  // information only. This will start ICE gathering on each side.
  caller()->AddAudioVideoTracks();
  callee()->AddAudioVideoTracks();
  caller()->CreateAndSetAndSignalOffer();

  // Wait for all candidates to be gathered on both the caller and callee.
  ASSERT_EQ_WAIT(PeerConnectionInterface::kIceGatheringComplete,
                 caller()->ice_gathering_state(), kDefaultTimeout);
  ASSERT_EQ_WAIT(PeerConnectionInterface::kIceGatheringComplete,
                 callee()->ice_gathering_state(), kDefaultTimeout);

  // The candidates will now be included in the session description, so
  // signaling them will start the ICE connection.
  caller()->CreateAndSetAndSignalOffer();
  ASSERT_TRUE_WAIT(SignalingStateStable(), kDefaultTimeout);

  // Ensure that media flows in both directions.
  MediaExpectations media_expectations;
  media_expectations.ExpectBidirectionalAudioAndVideo();
  ASSERT_TRUE(ExpectNewFrames(media_expectations));
}

// Test that SetAudioPlayout can be used to disable audio playout from the
// start, then later enable it. This may be useful, for example, if the caller
// needs to play a local ringtone until some event occurs, after which it
// switches to playing the received audio.
TEST_P(PeerConnectionIntegrationTest, DisableAndEnableAudioPlayout) {
  ASSERT_TRUE(CreatePeerConnectionWrappers());
  ConnectFakeSignaling();

  // Set up audio-only call where audio playout is disabled on caller's side.
  caller()->pc()->SetAudioPlayout(false);
  caller()->AddAudioTrack();
  callee()->AddAudioTrack();
  caller()->CreateAndSetAndSignalOffer();
  ASSERT_TRUE_WAIT(SignalingStateStable(), kDefaultTimeout);

  // Pump messages for a second.
  WAIT(false, 1000);
  // Since audio playout is disabled, the caller shouldn't have received
  // anything (at the playout level, at least).
  EXPECT_EQ(0, caller()->audio_frames_received());
  // As a sanity check, make sure the callee (for which playout isn't disabled)
  // did still see frames on its audio level.
  ASSERT_GT(callee()->audio_frames_received(), 0);

  // Enable playout again, and ensure audio starts flowing.
  caller()->pc()->SetAudioPlayout(true);
  MediaExpectations media_expectations;
  media_expectations.ExpectBidirectionalAudio();
  ASSERT_TRUE(ExpectNewFrames(media_expectations));
}

double GetAudioEnergyStat(PeerConnectionWrapper* pc) {
  auto report = pc->NewGetStats();
  auto track_stats_list =
      report->GetStatsOfType<webrtc::RTCMediaStreamTrackStats>();
  const webrtc::RTCMediaStreamTrackStats* remote_track_stats = nullptr;
  for (const auto* track_stats : track_stats_list) {
    if (track_stats->remote_source.is_defined() &&
        *track_stats->remote_source) {
      remote_track_stats = track_stats;
      break;
    }
  }

  if (!remote_track_stats->total_audio_energy.is_defined()) {
    return 0.0;
  }
  return *remote_track_stats->total_audio_energy;
}

// Test that if audio playout is disabled via the SetAudioPlayout() method, then
// incoming audio is still processed and statistics are generated.
TEST_P(PeerConnectionIntegrationTest,
       DisableAudioPlayoutStillGeneratesAudioStats) {
  ASSERT_TRUE(CreatePeerConnectionWrappers());
  ConnectFakeSignaling();

  // Set up audio-only call where playout is disabled but audio-processing is
  // still active.
  caller()->AddAudioTrack();
  callee()->AddAudioTrack();
  caller()->pc()->SetAudioPlayout(false);

  caller()->CreateAndSetAndSignalOffer();
  ASSERT_TRUE_WAIT(SignalingStateStable(), kDefaultTimeout);

  // Wait for the callee to receive audio stats.
  EXPECT_TRUE_WAIT(GetAudioEnergyStat(caller()) > 0, kMaxWaitForFramesMs);
}

// Test that SetAudioRecording can be used to disable audio recording from the
// start, then later enable it. This may be useful, for example, if the caller
// wants to ensure that no audio resources are active before a certain state
// is reached.
TEST_P(PeerConnectionIntegrationTest, DisableAndEnableAudioRecording) {
  ASSERT_TRUE(CreatePeerConnectionWrappers());
  ConnectFakeSignaling();

  // Set up audio-only call where audio recording is disabled on caller's side.
  caller()->pc()->SetAudioRecording(false);
  caller()->AddAudioTrack();
  callee()->AddAudioTrack();
  caller()->CreateAndSetAndSignalOffer();
  ASSERT_TRUE_WAIT(SignalingStateStable(), kDefaultTimeout);

  // Pump messages for a second.
  WAIT(false, 1000);
  // Since caller has disabled audio recording, the callee shouldn't have
  // received anything.
  EXPECT_EQ(0, callee()->audio_frames_received());
  // As a sanity check, make sure the caller did still see frames on its
  // audio level since audio recording is enabled on the calle side.
  ASSERT_GT(caller()->audio_frames_received(), 0);

  // Enable audio recording again, and ensure audio starts flowing.
  caller()->pc()->SetAudioRecording(true);
  MediaExpectations media_expectations;
  media_expectations.ExpectBidirectionalAudio();
  ASSERT_TRUE(ExpectNewFrames(media_expectations));
}

// Test that after closing PeerConnections, they stop sending any packets (ICE,
// DTLS, RTP...).
TEST_P(PeerConnectionIntegrationTest, ClosingConnectionStopsPacketFlow) {
  // Set up audio/video/data, wait for some frames to be received.
  ASSERT_TRUE(CreatePeerConnectionWrappers());
  ConnectFakeSignaling();
  caller()->AddAudioVideoTracks();
#ifdef HAVE_SCTP
  caller()->CreateDataChannel();
#endif
  caller()->CreateAndSetAndSignalOffer();
  ASSERT_TRUE_WAIT(SignalingStateStable(), kDefaultTimeout);
  MediaExpectations media_expectations;
  media_expectations.CalleeExpectsSomeAudioAndVideo();
  ASSERT_TRUE(ExpectNewFrames(media_expectations));
  // Close PeerConnections.
  caller()->pc()->Close();
  callee()->pc()->Close();
  // Pump messages for a second, and ensure no new packets end up sent.
  uint32_t sent_packets_a = virtual_socket_server()->sent_packets();
  WAIT(false, 1000);
  uint32_t sent_packets_b = virtual_socket_server()->sent_packets();
  EXPECT_EQ(sent_packets_a, sent_packets_b);
}

// Test that transport stats are generated by the RTCStatsCollector for a
// connection that only involves data channels. This is a regression test for
// crbug.com/826972.
#ifdef HAVE_SCTP
TEST_P(PeerConnectionIntegrationTest,
       TransportStatsReportedForDataChannelOnlyConnection) {
  ASSERT_TRUE(CreatePeerConnectionWrappers());
  ConnectFakeSignaling();
  caller()->CreateDataChannel();

  caller()->CreateAndSetAndSignalOffer();
  ASSERT_TRUE_WAIT(SignalingStateStable(), kDefaultTimeout);
  ASSERT_TRUE_WAIT(callee()->data_channel(), kDefaultTimeout);

  auto caller_report = caller()->NewGetStats();
  EXPECT_EQ(1u, caller_report->GetStatsOfType<RTCTransportStats>().size());
  auto callee_report = callee()->NewGetStats();
  EXPECT_EQ(1u, callee_report->GetStatsOfType<RTCTransportStats>().size());
}
#endif  // HAVE_SCTP

<<<<<<< HEAD
=======
TEST_P(PeerConnectionIntegrationTest,
       IceEventsGeneratedAndLoggedInRtcEventLog) {
  ASSERT_TRUE(CreatePeerConnectionWrappersWithFakeRtcEventLog());
  ConnectFakeSignaling();
  PeerConnectionInterface::RTCOfferAnswerOptions options;
  options.offer_to_receive_audio = 1;
  caller()->SetOfferAnswerOptions(options);
  caller()->CreateAndSetAndSignalOffer();
  ASSERT_TRUE_WAIT(DtlsConnected(), kDefaultTimeout);
  ASSERT_NE(nullptr, caller()->event_log_factory());
  ASSERT_NE(nullptr, callee()->event_log_factory());
  webrtc::FakeRtcEventLog* caller_event_log =
      static_cast<webrtc::FakeRtcEventLog*>(
          caller()->event_log_factory()->last_log_created());
  webrtc::FakeRtcEventLog* callee_event_log =
      static_cast<webrtc::FakeRtcEventLog*>(
          callee()->event_log_factory()->last_log_created());
  ASSERT_NE(nullptr, caller_event_log);
  ASSERT_NE(nullptr, callee_event_log);
  int caller_ice_config_count = caller_event_log->GetEventCount(
      webrtc::RtcEvent::Type::IceCandidatePairConfig);
  int caller_ice_event_count = caller_event_log->GetEventCount(
      webrtc::RtcEvent::Type::IceCandidatePairEvent);
  int callee_ice_config_count = callee_event_log->GetEventCount(
      webrtc::RtcEvent::Type::IceCandidatePairConfig);
  int callee_ice_event_count = callee_event_log->GetEventCount(
      webrtc::RtcEvent::Type::IceCandidatePairEvent);
  EXPECT_LT(0, caller_ice_config_count);
  EXPECT_LT(0, caller_ice_event_count);
  EXPECT_LT(0, callee_ice_config_count);
  EXPECT_LT(0, callee_ice_event_count);
}

>>>>>>> a36631cd
INSTANTIATE_TEST_CASE_P(PeerConnectionIntegrationTest,
                        PeerConnectionIntegrationTest,
                        Values(SdpSemantics::kPlanB,
                               SdpSemantics::kUnifiedPlan));

// Tests that verify interoperability between Plan B and Unified Plan
// PeerConnections.
class PeerConnectionIntegrationInteropTest
    : public PeerConnectionIntegrationBaseTest,
      public ::testing::WithParamInterface<
          std::tuple<SdpSemantics, SdpSemantics>> {
 protected:
  // Setting the SdpSemantics for the base test to kDefault does not matter
  // because we specify not to use the test semantics when creating
  // PeerConnectionWrappers.
  PeerConnectionIntegrationInteropTest()
      : PeerConnectionIntegrationBaseTest(SdpSemantics::kPlanB),
        caller_semantics_(std::get<0>(GetParam())),
        callee_semantics_(std::get<1>(GetParam())) {}

  bool CreatePeerConnectionWrappersWithSemantics() {
    return CreatePeerConnectionWrappersWithSdpSemantics(caller_semantics_,
                                                        callee_semantics_);
  }

  const SdpSemantics caller_semantics_;
  const SdpSemantics callee_semantics_;
};

TEST_P(PeerConnectionIntegrationInteropTest, NoMediaLocalToNoMediaRemote) {
  ASSERT_TRUE(CreatePeerConnectionWrappersWithSemantics());
  ConnectFakeSignaling();

  caller()->CreateAndSetAndSignalOffer();
  ASSERT_TRUE_WAIT(SignalingStateStable(), kDefaultTimeout);
}

TEST_P(PeerConnectionIntegrationInteropTest, OneAudioLocalToNoMediaRemote) {
  ASSERT_TRUE(CreatePeerConnectionWrappersWithSemantics());
  ConnectFakeSignaling();
  auto audio_sender = caller()->AddAudioTrack();

  caller()->CreateAndSetAndSignalOffer();
  ASSERT_TRUE_WAIT(SignalingStateStable(), kDefaultTimeout);

  // Verify that one audio receiver has been created on the remote and that it
  // has the same track ID as the sending track.
  auto receivers = callee()->pc()->GetReceivers();
  ASSERT_EQ(1u, receivers.size());
  EXPECT_EQ(cricket::MEDIA_TYPE_AUDIO, receivers[0]->media_type());
  EXPECT_EQ(receivers[0]->track()->id(), audio_sender->track()->id());

  MediaExpectations media_expectations;
  media_expectations.CalleeExpectsSomeAudio();
  ASSERT_TRUE(ExpectNewFrames(media_expectations));
}

TEST_P(PeerConnectionIntegrationInteropTest, OneAudioOneVideoToNoMediaRemote) {
  ASSERT_TRUE(CreatePeerConnectionWrappersWithSemantics());
  ConnectFakeSignaling();
  auto video_sender = caller()->AddVideoTrack();
  auto audio_sender = caller()->AddAudioTrack();

  caller()->CreateAndSetAndSignalOffer();
  ASSERT_TRUE_WAIT(SignalingStateStable(), kDefaultTimeout);

  // Verify that one audio and one video receiver have been created on the
  // remote and that they have the same track IDs as the sending tracks.
  auto audio_receivers =
      callee()->GetReceiversOfType(cricket::MEDIA_TYPE_AUDIO);
  ASSERT_EQ(1u, audio_receivers.size());
  EXPECT_EQ(audio_receivers[0]->track()->id(), audio_sender->track()->id());
  auto video_receivers =
      callee()->GetReceiversOfType(cricket::MEDIA_TYPE_VIDEO);
  ASSERT_EQ(1u, video_receivers.size());
  EXPECT_EQ(video_receivers[0]->track()->id(), video_sender->track()->id());

  MediaExpectations media_expectations;
  media_expectations.CalleeExpectsSomeAudioAndVideo();
  ASSERT_TRUE(ExpectNewFrames(media_expectations));
}

TEST_P(PeerConnectionIntegrationInteropTest,
       OneAudioOneVideoLocalToOneAudioOneVideoRemote) {
  ASSERT_TRUE(CreatePeerConnectionWrappersWithSemantics());
  ConnectFakeSignaling();
  caller()->AddAudioVideoTracks();
  callee()->AddAudioVideoTracks();

  caller()->CreateAndSetAndSignalOffer();
  ASSERT_TRUE_WAIT(SignalingStateStable(), kDefaultTimeout);

  MediaExpectations media_expectations;
  media_expectations.ExpectBidirectionalAudioAndVideo();
  ASSERT_TRUE(ExpectNewFrames(media_expectations));
}

TEST_P(PeerConnectionIntegrationInteropTest,
       ReverseRolesOneAudioLocalToOneVideoRemote) {
  ASSERT_TRUE(CreatePeerConnectionWrappersWithSemantics());
  ConnectFakeSignaling();
  caller()->AddAudioTrack();
  callee()->AddVideoTrack();

  caller()->CreateAndSetAndSignalOffer();
  ASSERT_TRUE_WAIT(SignalingStateStable(), kDefaultTimeout);

  // Verify that only the audio track has been negotiated.
  EXPECT_EQ(0u, caller()->GetReceiversOfType(cricket::MEDIA_TYPE_VIDEO).size());
  // Might also check that the callee's NegotiationNeeded flag is set.

  // Reverse roles.
  callee()->CreateAndSetAndSignalOffer();
  ASSERT_TRUE_WAIT(SignalingStateStable(), kDefaultTimeout);

  MediaExpectations media_expectations;
  media_expectations.CallerExpectsSomeVideo();
  media_expectations.CalleeExpectsSomeAudio();
  ASSERT_TRUE(ExpectNewFrames(media_expectations));
}

INSTANTIATE_TEST_CASE_P(
    PeerConnectionIntegrationTest,
    PeerConnectionIntegrationInteropTest,
    Values(std::make_tuple(SdpSemantics::kPlanB, SdpSemantics::kUnifiedPlan),
           std::make_tuple(SdpSemantics::kUnifiedPlan, SdpSemantics::kPlanB)));

// Test that if the Unified Plan side offers two video tracks then the Plan B
// side will only see the first one and ignore the second.
TEST_F(PeerConnectionIntegrationTestPlanB, TwoVideoUnifiedPlanToNoMediaPlanB) {
  ASSERT_TRUE(CreatePeerConnectionWrappersWithSdpSemantics(
      SdpSemantics::kUnifiedPlan, SdpSemantics::kPlanB));
  ConnectFakeSignaling();
  auto first_sender = caller()->AddVideoTrack();
  caller()->AddVideoTrack();

  caller()->CreateAndSetAndSignalOffer();
  ASSERT_TRUE_WAIT(SignalingStateStable(), kDefaultTimeout);

  // Verify that there is only one receiver and it corresponds to the first
  // added track.
  auto receivers = callee()->pc()->GetReceivers();
  ASSERT_EQ(1u, receivers.size());
  EXPECT_TRUE(receivers[0]->track()->enabled());
  EXPECT_EQ(first_sender->track()->id(), receivers[0]->track()->id());

  MediaExpectations media_expectations;
  media_expectations.CalleeExpectsSomeVideo();
  ASSERT_TRUE(ExpectNewFrames(media_expectations));
}

}  // namespace

#endif  // if !defined(THREAD_SANITIZER)<|MERGE_RESOLUTION|>--- conflicted
+++ resolved
@@ -4554,8 +4554,6 @@
 }
 #endif  // HAVE_SCTP
 
-<<<<<<< HEAD
-=======
 TEST_P(PeerConnectionIntegrationTest,
        IceEventsGeneratedAndLoggedInRtcEventLog) {
   ASSERT_TRUE(CreatePeerConnectionWrappersWithFakeRtcEventLog());
@@ -4589,7 +4587,6 @@
   EXPECT_LT(0, callee_ice_event_count);
 }
 
->>>>>>> a36631cd
 INSTANTIATE_TEST_CASE_P(PeerConnectionIntegrationTest,
                         PeerConnectionIntegrationTest,
                         Values(SdpSemantics::kPlanB,
