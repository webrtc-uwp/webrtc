/*
 *  Copyright 2004 The WebRTC project authors. All Rights Reserved.
 *
 *  Use of this source code is governed by a BSD-style license
 *  that can be found in the LICENSE file in the root of the source
 *  tree. An additional intellectual property rights grant can be found
 *  in the file PATENTS.  All contributing project authors may
 *  be found in the AUTHORS file in the root of the source tree.
 */

#include "pc/mediasession.h"

#include <algorithm>  // For std::find_if, std::sort.
#include <functional>
#include <map>
#include <memory>
#include <set>
#include <unordered_map>
#include <utility>

#include "absl/types/optional.h"
#include "api/cryptoparams.h"
#include "common_types.h"  // NOLINT(build/include)
#include "media/base/h264_profile_level_id.h"
#include "media/base/mediaconstants.h"
#include "p2p/base/p2pconstants.h"
#include "pc/channelmanager.h"
#include "pc/rtpmediautils.h"
#include "pc/srtpfilter.h"
#include "rtc_base/checks.h"
#include "rtc_base/helpers.h"
#include "rtc_base/logging.h"
#include "rtc_base/stringutils.h"
#include "rtc_base/third_party/base64/base64.h"

namespace {

using webrtc::RtpTransceiverDirection;

const char kInline[] = "inline:";

void GetSupportedSdesCryptoSuiteNames(void (*func)(const rtc::CryptoOptions&,
                                                   std::vector<int>*),
                                      const rtc::CryptoOptions& crypto_options,
                                      std::vector<std::string>* names) {
  std::vector<int> crypto_suites;
  func(crypto_options, &crypto_suites);
  for (const auto crypto : crypto_suites) {
    names->push_back(rtc::SrtpCryptoSuiteToName(crypto));
  }
}
}  // namespace

namespace cricket {

// RTP Profile names
// http://www.iana.org/assignments/rtp-parameters/rtp-parameters.xml
// RFC4585
const char kMediaProtocolAvpf[] = "RTP/AVPF";
// RFC5124
const char kMediaProtocolDtlsSavpf[] = "UDP/TLS/RTP/SAVPF";

// We always generate offers with "UDP/TLS/RTP/SAVPF" when using DTLS-SRTP,
// but we tolerate "RTP/SAVPF" in offers we receive, for compatibility.
const char kMediaProtocolSavpf[] = "RTP/SAVPF";

const char kMediaProtocolRtpPrefix[] = "RTP/";

const char kMediaProtocolSctp[] = "SCTP";
const char kMediaProtocolDtlsSctp[] = "DTLS/SCTP";
const char kMediaProtocolUdpDtlsSctp[] = "UDP/DTLS/SCTP";
const char kMediaProtocolTcpDtlsSctp[] = "TCP/DTLS/SCTP";

// Note that the below functions support some protocol strings purely for
// legacy compatibility, as required by JSEP in Section 5.1.2, Profile Names
// and Interoperability.

static bool IsDtlsRtp(const std::string& protocol) {
  // Most-likely values first.
  return protocol == "UDP/TLS/RTP/SAVPF" || protocol == "TCP/TLS/RTP/SAVPF" ||
         protocol == "UDP/TLS/RTP/SAVP" || protocol == "TCP/TLS/RTP/SAVP";
}

static bool IsPlainRtp(const std::string& protocol) {
  // Most-likely values first.
  return protocol == "RTP/SAVPF" || protocol == "RTP/AVPF" ||
         protocol == "RTP/SAVP" || protocol == "RTP/AVP";
}

static bool IsDtlsSctp(const std::string& protocol) {
  return protocol == kMediaProtocolDtlsSctp ||
         protocol == kMediaProtocolUdpDtlsSctp ||
         protocol == kMediaProtocolTcpDtlsSctp;
}

static bool IsPlainSctp(const std::string& protocol) {
  return protocol == kMediaProtocolSctp;
}

static bool IsSctp(const std::string& protocol) {
  return IsPlainSctp(protocol) || IsDtlsSctp(protocol);
}

static RtpTransceiverDirection NegotiateRtpTransceiverDirection(
    RtpTransceiverDirection offer,
    RtpTransceiverDirection wants) {
  bool offer_send = webrtc::RtpTransceiverDirectionHasSend(offer);
  bool offer_recv = webrtc::RtpTransceiverDirectionHasRecv(offer);
  bool wants_send = webrtc::RtpTransceiverDirectionHasSend(wants);
  bool wants_recv = webrtc::RtpTransceiverDirectionHasRecv(wants);
  return webrtc::RtpTransceiverDirectionFromSendRecv(offer_recv && wants_send,
                                                     offer_send && wants_recv);
}

static bool IsMediaContentOfType(const ContentInfo* content,
                                 MediaType media_type) {
  if (!content || !content->media_description()) {
    return false;
  }
  return content->media_description()->type() == media_type;
}

static bool CreateCryptoParams(int tag,
                               const std::string& cipher,
                               CryptoParams* crypto_out) {
  int key_len;
  int salt_len;
  if (!rtc::GetSrtpKeyAndSaltLengths(rtc::SrtpCryptoSuiteFromName(cipher),
                                     &key_len, &salt_len)) {
    return false;
  }

  int master_key_len = key_len + salt_len;
  std::string master_key;
  if (!rtc::CreateRandomData(master_key_len, &master_key)) {
    return false;
  }

  RTC_CHECK_EQ(master_key_len, master_key.size());
  std::string key = rtc::Base64::Encode(master_key);

  crypto_out->tag = tag;
  crypto_out->cipher_suite = cipher;
  crypto_out->key_params = kInline;
  crypto_out->key_params += key;
  return true;
}

static bool AddCryptoParams(const std::string& cipher_suite,
                            CryptoParamsVec* cryptos_out) {
  int size = static_cast<int>(cryptos_out->size());

  cryptos_out->resize(size + 1);
  return CreateCryptoParams(size, cipher_suite, &cryptos_out->at(size));
}

void AddMediaCryptos(const CryptoParamsVec& cryptos,
                     MediaContentDescription* media) {
  for (const CryptoParams& crypto : cryptos) {
    media->AddCrypto(crypto);
  }
}

bool CreateMediaCryptos(const std::vector<std::string>& crypto_suites,
                        MediaContentDescription* media) {
  CryptoParamsVec cryptos;
  for (const std::string& crypto_suite : crypto_suites) {
    if (!AddCryptoParams(crypto_suite, &cryptos)) {
      return false;
    }
  }
  AddMediaCryptos(cryptos, media);
  return true;
}

const CryptoParamsVec* GetCryptos(const ContentInfo* content) {
  if (!content || !content->media_description()) {
    return nullptr;
  }
  return &content->media_description()->cryptos();
}

bool FindMatchingCrypto(const CryptoParamsVec& cryptos,
                        const CryptoParams& crypto,
                        CryptoParams* crypto_out) {
  auto it = std::find_if(
      cryptos.begin(), cryptos.end(),
      [&crypto](const CryptoParams& c) { return crypto.Matches(c); });
  if (it == cryptos.end()) {
    return false;
  }
  *crypto_out = *it;
  return true;
}

// For audio, HMAC 32 (if enabled) is prefered over HMAC 80 because of the
// low overhead.
void GetSupportedAudioSdesCryptoSuites(const rtc::CryptoOptions& crypto_options,
                                       std::vector<int>* crypto_suites) {
  if (crypto_options.enable_gcm_crypto_suites) {
    crypto_suites->push_back(rtc::SRTP_AEAD_AES_256_GCM);
    crypto_suites->push_back(rtc::SRTP_AEAD_AES_128_GCM);
  }
  if (crypto_options.enable_aes128_sha1_32_crypto_cipher) {
    crypto_suites->push_back(rtc::SRTP_AES128_CM_SHA1_32);
  }
  crypto_suites->push_back(rtc::SRTP_AES128_CM_SHA1_80);
}

void GetSupportedAudioSdesCryptoSuiteNames(
    const rtc::CryptoOptions& crypto_options,
    std::vector<std::string>* crypto_suite_names) {
  GetSupportedSdesCryptoSuiteNames(GetSupportedAudioSdesCryptoSuites,
                                   crypto_options, crypto_suite_names);
}

void GetSupportedVideoSdesCryptoSuites(const rtc::CryptoOptions& crypto_options,
                                       std::vector<int>* crypto_suites) {
  if (crypto_options.enable_gcm_crypto_suites) {
    crypto_suites->push_back(rtc::SRTP_AEAD_AES_256_GCM);
    crypto_suites->push_back(rtc::SRTP_AEAD_AES_128_GCM);
  }
  crypto_suites->push_back(rtc::SRTP_AES128_CM_SHA1_80);
}

void GetSupportedVideoSdesCryptoSuiteNames(
    const rtc::CryptoOptions& crypto_options,
    std::vector<std::string>* crypto_suite_names) {
  GetSupportedSdesCryptoSuiteNames(GetSupportedVideoSdesCryptoSuites,
                                   crypto_options, crypto_suite_names);
}

void GetSupportedDataSdesCryptoSuites(const rtc::CryptoOptions& crypto_options,
                                      std::vector<int>* crypto_suites) {
  if (crypto_options.enable_gcm_crypto_suites) {
    crypto_suites->push_back(rtc::SRTP_AEAD_AES_256_GCM);
    crypto_suites->push_back(rtc::SRTP_AEAD_AES_128_GCM);
  }
  crypto_suites->push_back(rtc::SRTP_AES128_CM_SHA1_80);
}

void GetSupportedDataSdesCryptoSuiteNames(
    const rtc::CryptoOptions& crypto_options,
    std::vector<std::string>* crypto_suite_names) {
  GetSupportedSdesCryptoSuiteNames(GetSupportedDataSdesCryptoSuites,
                                   crypto_options, crypto_suite_names);
}

// Support any GCM cipher (if enabled through options). For video support only
// 80-bit SHA1 HMAC. For audio 32-bit HMAC is tolerated (if enabled) unless
// bundle is enabled because it is low overhead.
// Pick the crypto in the list that is supported.
static bool SelectCrypto(const MediaContentDescription* offer,
                         bool bundle,
                         const rtc::CryptoOptions& crypto_options,
                         CryptoParams* crypto_out) {
  bool audio = offer->type() == MEDIA_TYPE_AUDIO;
  const CryptoParamsVec& cryptos = offer->cryptos();

  for (const CryptoParams& crypto : cryptos) {
    if ((crypto_options.enable_gcm_crypto_suites &&
         rtc::IsGcmCryptoSuiteName(crypto.cipher_suite)) ||
        rtc::CS_AES_CM_128_HMAC_SHA1_80 == crypto.cipher_suite ||
        (rtc::CS_AES_CM_128_HMAC_SHA1_32 == crypto.cipher_suite && audio &&
         !bundle && crypto_options.enable_aes128_sha1_32_crypto_cipher)) {
      return CreateCryptoParams(crypto.tag, crypto.cipher_suite, crypto_out);
    }
  }
  return false;
}

// Generate random SSRC values that are not already present in |params_vec|.
// The generated values are added to |ssrcs|.
// |num_ssrcs| is the number of the SSRC will be generated.
static void GenerateSsrcs(const StreamParamsVec& params_vec,
                          int num_ssrcs,
                          std::vector<uint32_t>* ssrcs) {
  for (int i = 0; i < num_ssrcs; i++) {
    uint32_t candidate;
    do {
      candidate = rtc::CreateRandomNonZeroId();
    } while (GetStreamBySsrc(params_vec, candidate) ||
             std::count(ssrcs->begin(), ssrcs->end(), candidate) > 0);
    ssrcs->push_back(candidate);
  }
}

// Finds all StreamParams of all media types and attach them to stream_params.
static void GetCurrentStreamParams(const SessionDescription* sdesc,
                                   StreamParamsVec* stream_params) {
  RTC_DCHECK(stream_params);
  if (!sdesc) {
    return;
  }
  for (const ContentInfo& content : sdesc->contents()) {
    if (!content.media_description()) {
      continue;
    }
    for (const StreamParams& params : content.media_description()->streams()) {
      stream_params->push_back(params);
    }
  }
}

// Filters the data codecs for the data channel type.
void FilterDataCodecs(std::vector<DataCodec>* codecs, bool sctp) {
  // Filter RTP codec for SCTP and vice versa.
  const char* codec_name =
      sctp ? kGoogleRtpDataCodecName : kGoogleSctpDataCodecName;
  codecs->erase(std::remove_if(codecs->begin(), codecs->end(),
                               [&codec_name](const DataCodec& codec) {
                                 return CodecNamesEq(codec.name, codec_name);
                               }),
                codecs->end());
}

template <typename IdStruct>
class UsedIds {
 public:
  UsedIds(int min_allowed_id, int max_allowed_id)
      : min_allowed_id_(min_allowed_id),
        max_allowed_id_(max_allowed_id),
        next_id_(max_allowed_id) {}

  // Loops through all Id in |ids| and changes its id if it is
  // already in use by another IdStruct. Call this methods with all Id
  // in a session description to make sure no duplicate ids exists.
  // Note that typename Id must be a type of IdStruct.
  template <typename Id>
  void FindAndSetIdUsed(std::vector<Id>* ids) {
    for (const Id& id : *ids) {
      FindAndSetIdUsed(&id);
    }
  }

  // Finds and sets an unused id if the |idstruct| id is already in use.
  void FindAndSetIdUsed(IdStruct* idstruct) {
    const int original_id = idstruct->id;
    int new_id = idstruct->id;

    if (original_id > max_allowed_id_ || original_id < min_allowed_id_) {
      // If the original id is not in range - this is an id that can't be
      // dynamically changed.
      return;
    }

    if (IsIdUsed(original_id)) {
      new_id = FindUnusedId();
      RTC_LOG(LS_WARNING) << "Duplicate id found. Reassigning from "
                          << original_id << " to " << new_id;
      idstruct->id = new_id;
    }
    SetIdUsed(new_id);
  }

 private:
  // Returns the first unused id in reverse order.
  // This hopefully reduce the risk of more collisions. We want to change the
  // default ids as little as possible.
  int FindUnusedId() {
    while (IsIdUsed(next_id_) && next_id_ >= min_allowed_id_) {
      --next_id_;
    }
    RTC_DCHECK(next_id_ >= min_allowed_id_);
    return next_id_;
  }

  bool IsIdUsed(int new_id) { return id_set_.find(new_id) != id_set_.end(); }

  void SetIdUsed(int new_id) { id_set_.insert(new_id); }

  const int min_allowed_id_;
  const int max_allowed_id_;
  int next_id_;
  std::set<int> id_set_;
};

// Helper class used for finding duplicate RTP payload types among audio, video
// and data codecs. When bundle is used the payload types may not collide.
class UsedPayloadTypes : public UsedIds<Codec> {
 public:
  UsedPayloadTypes()
      : UsedIds<Codec>(kDynamicPayloadTypeMin, kDynamicPayloadTypeMax) {}

 private:
  static const int kDynamicPayloadTypeMin = 96;
  static const int kDynamicPayloadTypeMax = 127;
};

// Helper class used for finding duplicate RTP Header extension ids among
// audio and video extensions.
class UsedRtpHeaderExtensionIds : public UsedIds<webrtc::RtpExtension> {
 public:
  UsedRtpHeaderExtensionIds()
      : UsedIds<webrtc::RtpExtension>(webrtc::RtpExtension::kMinId,
                                      webrtc::RtpExtension::kMaxId) {}

 private:
};

// Adds a StreamParams for each SenderOptions in |sender_options| to
// content_description.
// |current_params| - All currently known StreamParams of any media type.
template <class C>
static bool AddStreamParams(
    const std::vector<SenderOptions>& sender_options,
    const std::string& rtcp_cname,
    StreamParamsVec* current_streams,
    MediaContentDescriptionImpl<C>* content_description) {
  // SCTP streams are not negotiated using SDP/ContentDescriptions.
  if (IsSctp(content_description->protocol())) {
    return true;
  }

  const bool include_rtx_streams =
      ContainsRtxCodec(content_description->codecs());

  const bool include_flexfec_stream =
      ContainsFlexfecCodec(content_description->codecs());

  for (const SenderOptions& sender : sender_options) {
    // groupid is empty for StreamParams generated using
    // MediaSessionDescriptionFactory.
    StreamParams* param =
        GetStreamByIds(*current_streams, "" /*group_id*/, sender.track_id);
    if (!param) {
      // This is a new sender.
      std::vector<uint32_t> ssrcs;
      GenerateSsrcs(*current_streams, sender.num_sim_layers, &ssrcs);
      StreamParams stream_param;
      stream_param.id = sender.track_id;
      // Add the generated ssrc.
      for (size_t i = 0; i < ssrcs.size(); ++i) {
        stream_param.ssrcs.push_back(ssrcs[i]);
      }
      if (sender.num_sim_layers > 1) {
        SsrcGroup group(kSimSsrcGroupSemantics, stream_param.ssrcs);
        stream_param.ssrc_groups.push_back(group);
      }
      // Generate extra ssrcs for include_rtx_streams case.
      if (include_rtx_streams) {
        // Generate an RTX ssrc for every ssrc in the group.
        std::vector<uint32_t> rtx_ssrcs;
        GenerateSsrcs(*current_streams, static_cast<int>(ssrcs.size()),
                      &rtx_ssrcs);
        for (size_t i = 0; i < ssrcs.size(); ++i) {
          stream_param.AddFidSsrc(ssrcs[i], rtx_ssrcs[i]);
        }
      }
      // Generate extra ssrc for include_flexfec_stream case.
      if (include_flexfec_stream) {
        // TODO(brandtr): Update when we support multistream protection.
        if (ssrcs.size() == 1) {
          std::vector<uint32_t> flexfec_ssrcs;
          GenerateSsrcs(*current_streams, 1, &flexfec_ssrcs);
          stream_param.AddFecFrSsrc(ssrcs[0], flexfec_ssrcs[0]);
        } else if (!ssrcs.empty()) {
          RTC_LOG(LS_WARNING)
              << "Our FlexFEC implementation only supports protecting "
                 "a single media streams. This session has multiple "
                 "media streams however, so no FlexFEC SSRC will be generated.";
        }
      }
      stream_param.cname = rtcp_cname;
      stream_param.set_stream_ids(sender.stream_ids);
      content_description->AddStream(stream_param);

      // Store the new StreamParams in current_streams.
      // This is necessary so that we can use the CNAME for other media types.
      current_streams->push_back(stream_param);
    } else {
      // Use existing generated SSRCs/groups, but update the sync_label if
      // necessary. This may be needed if a MediaStreamTrack was moved from one
      // MediaStream to another.
      param->set_stream_ids(sender.stream_ids);
      content_description->AddStream(*param);
    }
  }
  return true;
}

// Updates the transport infos of the |sdesc| according to the given
// |bundle_group|. The transport infos of the content names within the
// |bundle_group| should be updated to use the ufrag, pwd and DTLS role of the
// first content within the |bundle_group|.
static bool UpdateTransportInfoForBundle(const ContentGroup& bundle_group,
                                         SessionDescription* sdesc) {
  // The bundle should not be empty.
  if (!sdesc || !bundle_group.FirstContentName()) {
    return false;
  }

  // We should definitely have a transport for the first content.
  const std::string& selected_content_name = *bundle_group.FirstContentName();
  const TransportInfo* selected_transport_info =
      sdesc->GetTransportInfoByName(selected_content_name);
  if (!selected_transport_info) {
    return false;
  }

  // Set the other contents to use the same ICE credentials.
  const std::string& selected_ufrag =
      selected_transport_info->description.ice_ufrag;
  const std::string& selected_pwd =
      selected_transport_info->description.ice_pwd;
  ConnectionRole selected_connection_role =
      selected_transport_info->description.connection_role;
  for (TransportInfo& transport_info : sdesc->transport_infos()) {
    if (bundle_group.HasContentName(transport_info.content_name) &&
        transport_info.content_name != selected_content_name) {
      transport_info.description.ice_ufrag = selected_ufrag;
      transport_info.description.ice_pwd = selected_pwd;
      transport_info.description.connection_role = selected_connection_role;
    }
  }
  return true;
}

// Gets the CryptoParamsVec of the given |content_name| from |sdesc|, and
// sets it to |cryptos|.
static bool GetCryptosByName(const SessionDescription* sdesc,
                             const std::string& content_name,
                             CryptoParamsVec* cryptos) {
  if (!sdesc || !cryptos) {
    return false;
  }
  const ContentInfo* content = sdesc->GetContentByName(content_name);
  if (!content || !content->media_description()) {
    return false;
  }
  *cryptos = content->media_description()->cryptos();
  return true;
}

// Prunes the |target_cryptos| by removing the crypto params (cipher_suite)
// which are not available in |filter|.
static void PruneCryptos(const CryptoParamsVec& filter,
                         CryptoParamsVec* target_cryptos) {
  if (!target_cryptos) {
    return;
  }
<<<<<<< HEAD
  target_cryptos->erase(std::remove_if(target_cryptos->begin(),
                                       target_cryptos->end(),
                                       [&filter](const CryptoParams &crypto) { return CryptoNotFound(crypto, &filter); }
                                       ),
                        target_cryptos->end());
=======

  target_cryptos->erase(
      std::remove_if(target_cryptos->begin(), target_cryptos->end(),
                     // Returns true if the |crypto|'s cipher_suite is not
                     // found in |filter|.
                     [&filter](const CryptoParams& crypto) {
                       for (const CryptoParams& entry : filter) {
                         if (entry.cipher_suite == crypto.cipher_suite)
                           return false;
                       }
                       return true;
                     }),
      target_cryptos->end());
>>>>>>> a36631cd
}

bool IsRtpProtocol(const std::string& protocol) {
  return protocol.empty() ||
         (protocol.find(cricket::kMediaProtocolRtpPrefix) != std::string::npos);
}

static bool IsRtpContent(SessionDescription* sdesc,
                         const std::string& content_name) {
  bool is_rtp = false;
  ContentInfo* content = sdesc->GetContentByName(content_name);
  if (content && content->media_description()) {
    is_rtp = IsRtpProtocol(content->media_description()->protocol());
  }
  return is_rtp;
}

// Updates the crypto parameters of the |sdesc| according to the given
// |bundle_group|. The crypto parameters of all the contents within the
// |bundle_group| should be updated to use the common subset of the
// available cryptos.
static bool UpdateCryptoParamsForBundle(const ContentGroup& bundle_group,
                                        SessionDescription* sdesc) {
  // The bundle should not be empty.
  if (!sdesc || !bundle_group.FirstContentName()) {
    return false;
  }

  bool common_cryptos_needed = false;
  // Get the common cryptos.
  const ContentNames& content_names = bundle_group.content_names();
  CryptoParamsVec common_cryptos;
  bool first = true;
  for (const std::string& content_name : content_names) {
    if (!IsRtpContent(sdesc, content_name)) {
      continue;
    }
    // The common cryptos are needed if any of the content does not have DTLS
    // enabled.
    if (!sdesc->GetTransportInfoByName(content_name)->description.secure()) {
      common_cryptos_needed = true;
    }
    if (first) {
      first = false;
      // Initial the common_cryptos with the first content in the bundle group.
      if (!GetCryptosByName(sdesc, content_name, &common_cryptos)) {
        return false;
      }
      if (common_cryptos.empty()) {
        // If there's no crypto params, we should just return.
        return true;
      }
    } else {
      CryptoParamsVec cryptos;
      if (!GetCryptosByName(sdesc, content_name, &cryptos)) {
        return false;
      }
      PruneCryptos(cryptos, &common_cryptos);
    }
  }

  if (common_cryptos.empty() && common_cryptos_needed) {
    return false;
  }

  // Update to use the common cryptos.
  for (const std::string& content_name : content_names) {
    if (!IsRtpContent(sdesc, content_name)) {
      continue;
    }
    ContentInfo* content = sdesc->GetContentByName(content_name);
    if (IsMediaContent(content)) {
      MediaContentDescription* media_desc = content->media_description();
      if (!media_desc) {
        return false;
      }
      media_desc->set_cryptos(common_cryptos);
    }
  }
  return true;
}

template <class C>
static bool ContainsRtxCodec(const std::vector<C>& codecs) {
  for (const auto& codec : codecs) {
    if (IsRtxCodec(codec)) {
      return true;
    }
  }
  return false;
}

template <class C>
static bool IsRtxCodec(const C& codec) {
  return STR_CASE_CMP(codec.name.c_str(), kRtxCodecName) == 0;
}

template <class C>
static bool ContainsFlexfecCodec(const std::vector<C>& codecs) {
  for (const auto& codec : codecs) {
    if (IsFlexfecCodec(codec)) {
      return true;
    }
  }
  return false;
}

template <class C>
static bool IsFlexfecCodec(const C& codec) {
  return STR_CASE_CMP(codec.name.c_str(), kFlexfecCodecName) == 0;
}

// Create a media content to be offered for the given |sender_options|,
// according to the given options.rtcp_mux, session_options.is_muc, codecs,
// secure_transport, crypto, and current_streams. If we don't currently have
// crypto (in current_cryptos) and it is enabled (in secure_policy), crypto is
// created (according to crypto_suites). The created content is added to the
// offer.
template <class C>
static bool CreateMediaContentOffer(
    const std::vector<SenderOptions>& sender_options,
    const MediaSessionOptions& session_options,
    const std::vector<C>& codecs,
    const SecurePolicy& secure_policy,
    const CryptoParamsVec* current_cryptos,
    const std::vector<std::string>& crypto_suites,
    const RtpHeaderExtensions& rtp_extensions,
    StreamParamsVec* current_streams,
    MediaContentDescriptionImpl<C>* offer) {
  offer->AddCodecs(codecs);

  offer->set_rtcp_mux(session_options.rtcp_mux_enabled);
  if (offer->type() == cricket::MEDIA_TYPE_VIDEO) {
    offer->set_rtcp_reduced_size(true);
  }
  offer->set_rtp_header_extensions(rtp_extensions);

  if (!AddStreamParams(sender_options, session_options.rtcp_cname,
                       current_streams, offer)) {
    return false;
  }

  if (secure_policy != SEC_DISABLED) {
    if (current_cryptos) {
      AddMediaCryptos(*current_cryptos, offer);
    }
    if (offer->cryptos().empty()) {
      if (!CreateMediaCryptos(crypto_suites, offer)) {
        return false;
      }
    }
  }

  if (secure_policy == SEC_REQUIRED && offer->cryptos().empty()) {
    return false;
  }
  return true;
}

template <class C>
static bool ReferencedCodecsMatch(const std::vector<C>& codecs1,
                                  const int codec1_id,
                                  const std::vector<C>& codecs2,
                                  const int codec2_id) {
  const C* codec1 = FindCodecById(codecs1, codec1_id);
  const C* codec2 = FindCodecById(codecs2, codec2_id);
  return codec1 != nullptr && codec2 != nullptr && codec1->Matches(*codec2);
}

template <class C>
static void NegotiateCodecs(const std::vector<C>& local_codecs,
                            const std::vector<C>& offered_codecs,
                            std::vector<C>* negotiated_codecs) {
  for (const C& ours : local_codecs) {
    C theirs;
    // Note that we intentionally only find one matching codec for each of our
    // local codecs, in case the remote offer contains duplicate codecs.
    if (FindMatchingCodec(local_codecs, offered_codecs, ours, &theirs)) {
      C negotiated = ours;
      negotiated.IntersectFeedbackParams(theirs);
      if (IsRtxCodec(negotiated)) {
        const auto apt_it =
            theirs.params.find(kCodecParamAssociatedPayloadType);
        // FindMatchingCodec shouldn't return something with no apt value.
        RTC_DCHECK(apt_it != theirs.params.end());
        negotiated.SetParam(kCodecParamAssociatedPayloadType, apt_it->second);
      }
      if (CodecNamesEq(ours.name.c_str(), kH264CodecName)) {
        webrtc::H264::GenerateProfileLevelIdForAnswer(
            ours.params, theirs.params, &negotiated.params);
      }
      negotiated.id = theirs.id;
      negotiated.name = theirs.name;
      negotiated_codecs->push_back(std::move(negotiated));
    }
  }
  // RFC3264: Although the answerer MAY list the formats in their desired
  // order of preference, it is RECOMMENDED that unless there is a
  // specific reason, the answerer list formats in the same relative order
  // they were present in the offer.
  std::unordered_map<int, int> payload_type_preferences;
  int preference = static_cast<int>(offered_codecs.size() + 1);
  for (const C& codec : offered_codecs) {
    payload_type_preferences[codec.id] = preference--;
  }
  std::sort(negotiated_codecs->begin(), negotiated_codecs->end(),
            [&payload_type_preferences](const C& a, const C& b) {
              return payload_type_preferences[a.id] >
                     payload_type_preferences[b.id];
            });
}

// Finds a codec in |codecs2| that matches |codec_to_match|, which is
// a member of |codecs1|. If |codec_to_match| is an RTX codec, both
// the codecs themselves and their associated codecs must match.
template <class C>
static bool FindMatchingCodec(const std::vector<C>& codecs1,
                              const std::vector<C>& codecs2,
                              const C& codec_to_match,
                              C* found_codec) {
  // |codec_to_match| should be a member of |codecs1|, in order to look up RTX
  // codecs' associated codecs correctly. If not, that's a programming error.
  RTC_DCHECK(std::find_if(codecs1.begin(), codecs1.end(),
                          [&codec_to_match](const C& codec) {
                            return &codec == &codec_to_match;
                          }) != codecs1.end());
  for (const C& potential_match : codecs2) {
    if (potential_match.Matches(codec_to_match)) {
      if (IsRtxCodec(codec_to_match)) {
        int apt_value_1 = 0;
        int apt_value_2 = 0;
        if (!codec_to_match.GetParam(kCodecParamAssociatedPayloadType,
                                     &apt_value_1) ||
            !potential_match.GetParam(kCodecParamAssociatedPayloadType,
                                      &apt_value_2)) {
          RTC_LOG(LS_WARNING) << "RTX missing associated payload type.";
          continue;
        }
        if (!ReferencedCodecsMatch(codecs1, apt_value_1, codecs2,
                                   apt_value_2)) {
          continue;
        }
      }
      if (found_codec) {
        *found_codec = potential_match;
      }
      return true;
    }
  }
  return false;
}

// Find the codec in |codec_list| that |rtx_codec| is associated with.
template <class C>
static const C* GetAssociatedCodec(const std::vector<C>& codec_list,
                                   const C& rtx_codec) {
  std::string associated_pt_str;
  if (!rtx_codec.GetParam(kCodecParamAssociatedPayloadType,
                          &associated_pt_str)) {
    RTC_LOG(LS_WARNING) << "RTX codec " << rtx_codec.name
                        << " is missing an associated payload type.";
    return nullptr;
  }

  int associated_pt;
  if (!rtc::FromString(associated_pt_str, &associated_pt)) {
    RTC_LOG(LS_WARNING) << "Couldn't convert payload type " << associated_pt_str
                        << " of RTX codec " << rtx_codec.name
                        << " to an integer.";
    return nullptr;
  }

  // Find the associated reference codec for the reference RTX codec.
  const C* associated_codec = FindCodecById(codec_list, associated_pt);
  if (!associated_codec) {
    RTC_LOG(LS_WARNING) << "Couldn't find associated codec with payload type "
                        << associated_pt << " for RTX codec " << rtx_codec.name
                        << ".";
  }
  return associated_codec;
}

// Adds all codecs from |reference_codecs| to |offered_codecs| that don't
// already exist in |offered_codecs| and ensure the payload types don't
// collide.
template <class C>
static void MergeCodecs(const std::vector<C>& reference_codecs,
                        std::vector<C>* offered_codecs,
                        UsedPayloadTypes* used_pltypes) {
  // Add all new codecs that are not RTX codecs.
  for (const C& reference_codec : reference_codecs) {
    if (!IsRtxCodec(reference_codec) &&
        !FindMatchingCodec<C>(reference_codecs, *offered_codecs,
                              reference_codec, nullptr)) {
      C codec = reference_codec;
      used_pltypes->FindAndSetIdUsed(&codec);
      offered_codecs->push_back(codec);
    }
  }

  // Add all new RTX codecs.
  for (const C& reference_codec : reference_codecs) {
    if (IsRtxCodec(reference_codec) &&
        !FindMatchingCodec<C>(reference_codecs, *offered_codecs,
                              reference_codec, nullptr)) {
      C rtx_codec = reference_codec;
      const C* associated_codec =
          GetAssociatedCodec(reference_codecs, rtx_codec);
      if (!associated_codec) {
        continue;
      }
      // Find a codec in the offered list that matches the reference codec.
      // Its payload type may be different than the reference codec.
      C matching_codec;
      if (!FindMatchingCodec<C>(reference_codecs, *offered_codecs,
                                *associated_codec, &matching_codec)) {
        RTC_LOG(LS_WARNING)
            << "Couldn't find matching " << associated_codec->name << " codec.";
        continue;
      }

      rtx_codec.params[kCodecParamAssociatedPayloadType] =
          rtc::ToString(matching_codec.id);
      used_pltypes->FindAndSetIdUsed(&rtx_codec);
      offered_codecs->push_back(rtx_codec);
    }
  }
}

static bool FindByUriAndEncryption(const RtpHeaderExtensions& extensions,
                                   const webrtc::RtpExtension& ext_to_match,
                                   webrtc::RtpExtension* found_extension) {
  auto it =
      std::find_if(extensions.begin(), extensions.end(),
                   [&ext_to_match](const webrtc::RtpExtension& extension) {
                     // We assume that all URIs are given in a canonical
                     // format.
                     return extension.uri == ext_to_match.uri &&
                            extension.encrypt == ext_to_match.encrypt;
                   });
  if (it == extensions.end()) {
    return false;
  }
  if (found_extension) {
    *found_extension = *it;
  }
  return true;
}

static bool FindByUri(const RtpHeaderExtensions& extensions,
                      const webrtc::RtpExtension& ext_to_match,
                      webrtc::RtpExtension* found_extension) {
  // We assume that all URIs are given in a canonical format.
  const webrtc::RtpExtension* found =
      webrtc::RtpExtension::FindHeaderExtensionByUri(extensions,
                                                     ext_to_match.uri);
  if (!found) {
    return false;
  }
  if (found_extension) {
    *found_extension = *found;
  }
  return true;
}

static bool FindByUriWithEncryptionPreference(
    const RtpHeaderExtensions& extensions,
    const webrtc::RtpExtension& ext_to_match,
    bool encryption_preference,
    webrtc::RtpExtension* found_extension) {
  const webrtc::RtpExtension* unencrypted_extension = nullptr;
  for (const webrtc::RtpExtension& extension : extensions) {
    // We assume that all URIs are given in a canonical format.
    if (extension.uri == ext_to_match.uri) {
      if (!encryption_preference || extension.encrypt) {
        if (found_extension) {
          *found_extension = extension;
        }
        return true;
      }
      unencrypted_extension = &extension;
    }
  }
  if (unencrypted_extension) {
    if (found_extension) {
      *found_extension = *unencrypted_extension;
    }
    return true;
  }
  return false;
}

// Adds all extensions from |reference_extensions| to |offered_extensions| that
// don't already exist in |offered_extensions| and ensure the IDs don't
// collide. If an extension is added, it's also added to |regular_extensions| or
// |encrypted_extensions|, and if the extension is in |regular_extensions| or
// |encrypted_extensions|, its ID is marked as used in |used_ids|.
// |offered_extensions| is for either audio or video while |regular_extensions|
// and |encrypted_extensions| are used for both audio and video. There could be
// overlap between audio extensions and video extensions.
static void MergeRtpHdrExts(const RtpHeaderExtensions& reference_extensions,
                            RtpHeaderExtensions* offered_extensions,
                            RtpHeaderExtensions* regular_extensions,
                            RtpHeaderExtensions* encrypted_extensions,
                            UsedRtpHeaderExtensionIds* used_ids) {
  for (auto reference_extension : reference_extensions) {
    if (!FindByUriAndEncryption(*offered_extensions, reference_extension,
                                nullptr)) {
      webrtc::RtpExtension existing;
      if (reference_extension.encrypt) {
        if (FindByUriAndEncryption(*encrypted_extensions, reference_extension,
                                   &existing)) {
          offered_extensions->push_back(existing);
        } else {
          used_ids->FindAndSetIdUsed(&reference_extension);
          encrypted_extensions->push_back(reference_extension);
          offered_extensions->push_back(reference_extension);
        }
      } else {
        if (FindByUriAndEncryption(*regular_extensions, reference_extension,
                                   &existing)) {
          offered_extensions->push_back(existing);
        } else {
          used_ids->FindAndSetIdUsed(&reference_extension);
          regular_extensions->push_back(reference_extension);
          offered_extensions->push_back(reference_extension);
        }
      }
    }
  }
}

static void AddEncryptedVersionsOfHdrExts(RtpHeaderExtensions* extensions,
                                          RtpHeaderExtensions* all_extensions,
                                          UsedRtpHeaderExtensionIds* used_ids) {
  RtpHeaderExtensions encrypted_extensions;
  for (const webrtc::RtpExtension& extension : *extensions) {
    webrtc::RtpExtension existing;
    // Don't add encrypted extensions again that were already included in a
    // previous offer or regular extensions that are also included as encrypted
    // extensions.
    if (extension.encrypt ||
        !webrtc::RtpExtension::IsEncryptionSupported(extension.uri) ||
        (FindByUriWithEncryptionPreference(*extensions, extension, true,
                                           &existing) &&
         existing.encrypt)) {
      continue;
    }

    if (FindByUri(*all_extensions, extension, &existing)) {
      encrypted_extensions.push_back(existing);
    } else {
      webrtc::RtpExtension encrypted(extension);
      encrypted.encrypt = true;
      used_ids->FindAndSetIdUsed(&encrypted);
      all_extensions->push_back(encrypted);
      encrypted_extensions.push_back(encrypted);
    }
  }
  extensions->insert(extensions->end(), encrypted_extensions.begin(),
                     encrypted_extensions.end());
}

static void NegotiateRtpHeaderExtensions(
    const RtpHeaderExtensions& local_extensions,
    const RtpHeaderExtensions& offered_extensions,
    bool enable_encrypted_rtp_header_extensions,
    RtpHeaderExtensions* negotiated_extenstions) {
  for (const webrtc::RtpExtension& ours : local_extensions) {
    webrtc::RtpExtension theirs;
    if (FindByUriWithEncryptionPreference(
            offered_extensions, ours, enable_encrypted_rtp_header_extensions,
            &theirs)) {
      // We respond with their RTP header extension id.
      negotiated_extenstions->push_back(theirs);
    }
  }
}

static void StripCNCodecs(AudioCodecs* audio_codecs) {
  audio_codecs->erase(std::remove_if(audio_codecs->begin(), audio_codecs->end(),
                                     [](const AudioCodec& codec) {
                                       return STR_CASE_CMP(
                                                  codec.name.c_str(),
                                                  kComfortNoiseCodecName) == 0;
                                     }),
                      audio_codecs->end());
}

// Create a media content to be answered for the given |sender_options|
// according to the given session_options.rtcp_mux, session_options.streams,
// codecs, crypto, and current_streams.  If we don't currently have crypto (in
// current_cryptos) and it is enabled (in secure_policy), crypto is created
// (according to crypto_suites). The codecs, rtcp_mux, and crypto are all
// negotiated with the offer. If the negotiation fails, this method returns
// false.  The created content is added to the offer.
template <class C>
static bool CreateMediaContentAnswer(
    const MediaContentDescriptionImpl<C>* offer,
    const MediaDescriptionOptions& media_description_options,
    const MediaSessionOptions& session_options,
    const std::vector<C>& local_codecs,
    const SecurePolicy& sdes_policy,
    const CryptoParamsVec* current_cryptos,
    const RtpHeaderExtensions& local_rtp_extenstions,
    bool enable_encrypted_rtp_header_extensions,
    StreamParamsVec* current_streams,
    bool bundle_enabled,
    MediaContentDescriptionImpl<C>* answer) {
  std::vector<C> negotiated_codecs;
  NegotiateCodecs(local_codecs, offer->codecs(), &negotiated_codecs);
  answer->AddCodecs(negotiated_codecs);
  answer->set_protocol(offer->protocol());
  RtpHeaderExtensions negotiated_rtp_extensions;
  NegotiateRtpHeaderExtensions(
      local_rtp_extenstions, offer->rtp_header_extensions(),
      enable_encrypted_rtp_header_extensions, &negotiated_rtp_extensions);
  answer->set_rtp_header_extensions(negotiated_rtp_extensions);

  answer->set_rtcp_mux(session_options.rtcp_mux_enabled && offer->rtcp_mux());
  if (answer->type() == cricket::MEDIA_TYPE_VIDEO) {
    answer->set_rtcp_reduced_size(offer->rtcp_reduced_size());
  }

  if (sdes_policy != SEC_DISABLED) {
    CryptoParams crypto;
    if (SelectCrypto(offer, bundle_enabled, session_options.crypto_options,
                     &crypto)) {
      if (current_cryptos) {
        FindMatchingCrypto(*current_cryptos, crypto, &crypto);
      }
      answer->AddCrypto(crypto);
    }
  }

  if (answer->cryptos().empty() && sdes_policy == SEC_REQUIRED) {
    return false;
  }

  if (!AddStreamParams(media_description_options.sender_options,
                       session_options.rtcp_cname, current_streams, answer)) {
    return false;  // Something went seriously wrong.
  }

  answer->set_direction(NegotiateRtpTransceiverDirection(
      offer->direction(), media_description_options.direction));
  return true;
}

static bool IsMediaProtocolSupported(MediaType type,
                                     const std::string& protocol,
                                     bool secure_transport) {
  // Since not all applications serialize and deserialize the media protocol,
  // we will have to accept |protocol| to be empty.
  if (protocol.empty()) {
    return true;
  }

  if (type == MEDIA_TYPE_DATA) {
    // Check for SCTP, but also for RTP for RTP-based data channels.
    // TODO(pthatcher): Remove RTP once RTP-based data channels are gone.
    if (secure_transport) {
      // Most likely scenarios first.
      return IsDtlsSctp(protocol) || IsDtlsRtp(protocol) ||
             IsPlainRtp(protocol);
    } else {
      return IsPlainSctp(protocol) || IsPlainRtp(protocol);
    }
  }

  // Allow for non-DTLS RTP protocol even when using DTLS because that's what
  // JSEP specifies.
  if (secure_transport) {
    // Most likely scenarios first.
    return IsDtlsRtp(protocol) || IsPlainRtp(protocol);
  } else {
    return IsPlainRtp(protocol);
  }
}

static void SetMediaProtocol(bool secure_transport,
                             MediaContentDescription* desc) {
  if (!desc->cryptos().empty())
    desc->set_protocol(kMediaProtocolSavpf);
  else if (secure_transport)
    desc->set_protocol(kMediaProtocolDtlsSavpf);
  else
    desc->set_protocol(kMediaProtocolAvpf);
}

// Gets the TransportInfo of the given |content_name| from the
// |current_description|. If doesn't exist, returns a new one.
static const TransportDescription* GetTransportDescription(
    const std::string& content_name,
    const SessionDescription* current_description) {
  const TransportDescription* desc = NULL;
  if (current_description) {
    const TransportInfo* info =
        current_description->GetTransportInfoByName(content_name);
    if (info) {
      desc = &info->description;
    }
  }
  return desc;
}

// Gets the current DTLS state from the transport description.
static bool IsDtlsActive(const ContentInfo* content,
                         const SessionDescription* current_description) {
  if (!content) {
    return false;
  }

  size_t msection_index = content - &current_description->contents()[0];

  if (current_description->transport_infos().size() <= msection_index) {
    return false;
  }

  return current_description->transport_infos()[msection_index]
      .description.secure();
}

void MediaDescriptionOptions::AddAudioSender(
    const std::string& track_id,
    const std::vector<std::string>& stream_ids) {
  RTC_DCHECK(type == MEDIA_TYPE_AUDIO);
  AddSenderInternal(track_id, stream_ids, 1);
}

void MediaDescriptionOptions::AddVideoSender(
    const std::string& track_id,
    const std::vector<std::string>& stream_ids,
    int num_sim_layers) {
  RTC_DCHECK(type == MEDIA_TYPE_VIDEO);
  AddSenderInternal(track_id, stream_ids, num_sim_layers);
}

void MediaDescriptionOptions::AddRtpDataChannel(const std::string& track_id,
                                                const std::string& stream_id) {
  RTC_DCHECK(type == MEDIA_TYPE_DATA);
  // TODO(steveanton): Is it the case that RtpDataChannel will never have more
  // than one stream?
  AddSenderInternal(track_id, {stream_id}, 1);
}

void MediaDescriptionOptions::AddSenderInternal(
    const std::string& track_id,
    const std::vector<std::string>& stream_ids,
    int num_sim_layers) {
  // TODO(steveanton): Support any number of stream ids.
  RTC_CHECK(stream_ids.size() == 1U);
  sender_options.push_back(SenderOptions{track_id, stream_ids, num_sim_layers});
}

bool MediaSessionOptions::HasMediaDescription(MediaType type) const {
  return std::find_if(media_description_options.begin(),
                      media_description_options.end(),
                      [type](const MediaDescriptionOptions& t) {
                        return t.type == type;
                      }) != media_description_options.end();
}

MediaSessionDescriptionFactory::MediaSessionDescriptionFactory(
    const TransportDescriptionFactory* transport_desc_factory)
    : transport_desc_factory_(transport_desc_factory) {}

MediaSessionDescriptionFactory::MediaSessionDescriptionFactory(
    ChannelManager* channel_manager,
    const TransportDescriptionFactory* transport_desc_factory)
    : transport_desc_factory_(transport_desc_factory) {
  channel_manager->GetSupportedAudioSendCodecs(&audio_send_codecs_);
  channel_manager->GetSupportedAudioReceiveCodecs(&audio_recv_codecs_);
  channel_manager->GetSupportedAudioRtpHeaderExtensions(&audio_rtp_extensions_);
  channel_manager->GetSupportedVideoCodecs(&video_codecs_);
  channel_manager->GetSupportedVideoRtpHeaderExtensions(&video_rtp_extensions_);
  channel_manager->GetSupportedDataCodecs(&data_codecs_);
  ComputeAudioCodecsIntersectionAndUnion();
}

const AudioCodecs& MediaSessionDescriptionFactory::audio_sendrecv_codecs()
    const {
  return audio_sendrecv_codecs_;
}

const AudioCodecs& MediaSessionDescriptionFactory::audio_send_codecs() const {
  return audio_send_codecs_;
}

const AudioCodecs& MediaSessionDescriptionFactory::audio_recv_codecs() const {
  return audio_recv_codecs_;
}

void MediaSessionDescriptionFactory::set_audio_codecs(
    const AudioCodecs& send_codecs,
    const AudioCodecs& recv_codecs) {
  audio_send_codecs_ = send_codecs;
  audio_recv_codecs_ = recv_codecs;
  ComputeAudioCodecsIntersectionAndUnion();
}

SessionDescription* MediaSessionDescriptionFactory::CreateOffer(
    const MediaSessionOptions& session_options,
    const SessionDescription* current_description) const {
  std::unique_ptr<SessionDescription> offer(new SessionDescription());

  StreamParamsVec current_streams;
  GetCurrentStreamParams(current_description, &current_streams);

  AudioCodecs offer_audio_codecs;
  VideoCodecs offer_video_codecs;
  DataCodecs offer_data_codecs;
  GetCodecsForOffer(current_description, &offer_audio_codecs,
                    &offer_video_codecs, &offer_data_codecs);

  if (!session_options.vad_enabled) {
    // If application doesn't want CN codecs in offer.
    StripCNCodecs(&offer_audio_codecs);
  }
  FilterDataCodecs(&offer_data_codecs,
                   session_options.data_channel_type == DCT_SCTP);

  RtpHeaderExtensions audio_rtp_extensions;
  RtpHeaderExtensions video_rtp_extensions;
  GetRtpHdrExtsToOffer(session_options, current_description,
                       &audio_rtp_extensions, &video_rtp_extensions);

  // Must have options for each existing section.
  if (current_description) {
    RTC_DCHECK(current_description->contents().size() <=
               session_options.media_description_options.size());
  }

  // Iterate through the media description options, matching with existing media
  // descriptions in |current_description|.
  size_t msection_index = 0;
  for (const MediaDescriptionOptions& media_description_options :
       session_options.media_description_options) {
    const ContentInfo* current_content = nullptr;
    if (current_description &&
        msection_index < current_description->contents().size()) {
      current_content = &current_description->contents()[msection_index];
      // Media type must match unless this media section is being recycled.
      RTC_DCHECK(current_content->rejected ||
                 IsMediaContentOfType(current_content,
                                      media_description_options.type));
    }
    switch (media_description_options.type) {
      case MEDIA_TYPE_AUDIO:
        if (!AddAudioContentForOffer(media_description_options, session_options,
                                     current_content, current_description,
                                     audio_rtp_extensions, offer_audio_codecs,
                                     &current_streams, offer.get())) {
          return nullptr;
        }
        break;
      case MEDIA_TYPE_VIDEO:
        if (!AddVideoContentForOffer(media_description_options, session_options,
                                     current_content, current_description,
                                     video_rtp_extensions, offer_video_codecs,
                                     &current_streams, offer.get())) {
          return nullptr;
        }
        break;
      case MEDIA_TYPE_DATA:
        if (!AddDataContentForOffer(media_description_options, session_options,
                                    current_content, current_description,
                                    offer_data_codecs, &current_streams,
                                    offer.get())) {
          return nullptr;
        }
        break;
      default:
        RTC_NOTREACHED();
    }
    ++msection_index;
  }

  // Bundle the contents together, if we've been asked to do so, and update any
  // parameters that need to be tweaked for BUNDLE.
  if (session_options.bundle_enabled && offer->contents().size() > 0u) {
    ContentGroup offer_bundle(GROUP_TYPE_BUNDLE);
    for (const ContentInfo& content : offer->contents()) {
      // TODO(deadbeef): There are conditions that make bundling two media
      // descriptions together illegal. For example, they use the same payload
      // type to represent different codecs, or same IDs for different header
      // extensions. We need to detect this and not try to bundle those media
      // descriptions together.
      offer_bundle.AddContentName(content.name);
    }
    offer->AddGroup(offer_bundle);
    if (!UpdateTransportInfoForBundle(offer_bundle, offer.get())) {
      RTC_LOG(LS_ERROR)
          << "CreateOffer failed to UpdateTransportInfoForBundle.";
      return nullptr;
    }
    if (!UpdateCryptoParamsForBundle(offer_bundle, offer.get())) {
      RTC_LOG(LS_ERROR) << "CreateOffer failed to UpdateCryptoParamsForBundle.";
      return nullptr;
    }
  }

  // The following determines how to signal MSIDs to ensure compatibility with
  // older endpoints (in particular, older Plan B endpoints).
  if (session_options.is_unified_plan) {
    // Be conservative and signal using both a=msid and a=ssrc lines. Unified
    // Plan answerers will look at a=msid and Plan B answerers will look at the
    // a=ssrc MSID line.
    offer->set_msid_signaling(cricket::kMsidSignalingMediaSection |
                              cricket::kMsidSignalingSsrcAttribute);
  } else {
    // Plan B always signals MSID using a=ssrc lines.
    offer->set_msid_signaling(cricket::kMsidSignalingSsrcAttribute);
  }

  return offer.release();
}

SessionDescription* MediaSessionDescriptionFactory::CreateAnswer(
    const SessionDescription* offer,
    const MediaSessionOptions& session_options,
    const SessionDescription* current_description) const {
  if (!offer) {
    return nullptr;
  }
  // The answer contains the intersection of the codecs in the offer with the
  // codecs we support. As indicated by XEP-0167, we retain the same payload ids
  // from the offer in the answer.
  std::unique_ptr<SessionDescription> answer(new SessionDescription());

  StreamParamsVec current_streams;
  GetCurrentStreamParams(current_description, &current_streams);

  // If the offer supports BUNDLE, and we want to use it too, create a BUNDLE
  // group in the answer with the appropriate content names.
  const ContentGroup* offer_bundle = offer->GetGroupByName(GROUP_TYPE_BUNDLE);
  ContentGroup answer_bundle(GROUP_TYPE_BUNDLE);
  // Transport info shared by the bundle group.
  std::unique_ptr<TransportInfo> bundle_transport;

  // Get list of all possible codecs that respects existing payload type
  // mappings and uses a single payload type space.
  //
  // Note that these lists may be further filtered for each m= section; this
  // step is done just to establish the payload type mappings shared by all
  // sections.
  AudioCodecs answer_audio_codecs;
  VideoCodecs answer_video_codecs;
  DataCodecs answer_data_codecs;
  GetCodecsForAnswer(current_description, offer, &answer_audio_codecs,
                     &answer_video_codecs, &answer_data_codecs);

  if (!session_options.vad_enabled) {
    // If application doesn't want CN codecs in answer.
    StripCNCodecs(&answer_audio_codecs);
  }
  FilterDataCodecs(&answer_data_codecs,
                   session_options.data_channel_type == DCT_SCTP);

  // Must have options for exactly as many sections as in the offer.
  RTC_DCHECK(offer->contents().size() ==
             session_options.media_description_options.size());
  // Iterate through the media description options, matching with existing
  // media descriptions in |current_description|.
  size_t msection_index = 0;
  for (const MediaDescriptionOptions& media_description_options :
       session_options.media_description_options) {
    const ContentInfo* offer_content = &offer->contents()[msection_index];
    // Media types and MIDs must match between the remote offer and the
    // MediaDescriptionOptions.
    RTC_DCHECK(
        IsMediaContentOfType(offer_content, media_description_options.type));
    RTC_DCHECK(media_description_options.mid == offer_content->name);
    const ContentInfo* current_content = nullptr;
    if (current_description &&
        msection_index < current_description->contents().size()) {
      current_content = &current_description->contents()[msection_index];
    }
    switch (media_description_options.type) {
      case MEDIA_TYPE_AUDIO:
        if (!AddAudioContentForAnswer(
                media_description_options, session_options, offer_content,
                offer, current_content, current_description,
                bundle_transport.get(), answer_audio_codecs, &current_streams,
                answer.get())) {
          return nullptr;
        }
        break;
      case MEDIA_TYPE_VIDEO:
        if (!AddVideoContentForAnswer(
                media_description_options, session_options, offer_content,
                offer, current_content, current_description,
                bundle_transport.get(), answer_video_codecs, &current_streams,
                answer.get())) {
          return nullptr;
        }
        break;
      case MEDIA_TYPE_DATA:
        if (!AddDataContentForAnswer(media_description_options, session_options,
                                     offer_content, offer, current_content,
                                     current_description,
                                     bundle_transport.get(), answer_data_codecs,
                                     &current_streams, answer.get())) {
          return nullptr;
        }
        break;
      default:
        RTC_NOTREACHED();
    }
    ++msection_index;
    // See if we can add the newly generated m= section to the BUNDLE group in
    // the answer.
    ContentInfo& added = answer->contents().back();
    if (!added.rejected && session_options.bundle_enabled && offer_bundle &&
        offer_bundle->HasContentName(added.name)) {
      answer_bundle.AddContentName(added.name);
      bundle_transport.reset(
          new TransportInfo(*answer->GetTransportInfoByName(added.name)));
    }
  }

  // If a BUNDLE group was offered, put a BUNDLE group in the answer even if
  // it's empty. RFC5888 says:
  //
  //   A SIP entity that receives an offer that contains an "a=group" line
  //   with semantics that are understood MUST return an answer that
  //   contains an "a=group" line with the same semantics.
  if (offer_bundle) {
    answer->AddGroup(answer_bundle);
  }

  if (answer_bundle.FirstContentName()) {
    // Share the same ICE credentials and crypto params across all contents,
    // as BUNDLE requires.
    if (!UpdateTransportInfoForBundle(answer_bundle, answer.get())) {
      RTC_LOG(LS_ERROR)
          << "CreateAnswer failed to UpdateTransportInfoForBundle.";
      return NULL;
    }

    if (!UpdateCryptoParamsForBundle(answer_bundle, answer.get())) {
      RTC_LOG(LS_ERROR)
          << "CreateAnswer failed to UpdateCryptoParamsForBundle.";
      return NULL;
    }
  }

  // The following determines how to signal MSIDs to ensure compatibility with
  // older endpoints (in particular, older Plan B endpoints).
  if (session_options.is_unified_plan) {
    // Unified Plan needs to look at what the offer included to find the most
    // compatible answer.
    if (offer->msid_signaling() == 0) {
      // We end up here in one of three cases:
      // 1. An empty offer. We'll reply with an empty answer so it doesn't
      //    matter what we pick here.
      // 2. A data channel only offer. We won't add any MSIDs to the answer so
      //    it also doesn't matter what we pick here.
      // 3. Media that's either sendonly or inactive from the remote endpoint.
      //    We don't have any information to say whether the endpoint is Plan B
      //    or Unified Plan, so be conservative and send both.
      answer->set_msid_signaling(cricket::kMsidSignalingMediaSection |
                                 cricket::kMsidSignalingSsrcAttribute);
    } else if (offer->msid_signaling() ==
               (cricket::kMsidSignalingMediaSection |
                cricket::kMsidSignalingSsrcAttribute)) {
      // If both a=msid and a=ssrc MSID signaling methods were used, we're
      // probably talking to a Unified Plan endpoint so respond with just
      // a=msid.
      answer->set_msid_signaling(cricket::kMsidSignalingMediaSection);
    } else {
      // Otherwise, it's clear which method the offerer is using so repeat that
      // back to them.
      answer->set_msid_signaling(offer->msid_signaling());
    }
  } else {
    // Plan B always signals MSID using a=ssrc lines.
    answer->set_msid_signaling(cricket::kMsidSignalingSsrcAttribute);
  }

  return answer.release();
}

const AudioCodecs& MediaSessionDescriptionFactory::GetAudioCodecsForOffer(
    const RtpTransceiverDirection& direction) const {
  switch (direction) {
    // If stream is inactive - generate list as if sendrecv.
    case RtpTransceiverDirection::kSendRecv:
    case RtpTransceiverDirection::kInactive:
      return audio_sendrecv_codecs_;
    case RtpTransceiverDirection::kSendOnly:
      return audio_send_codecs_;
    case RtpTransceiverDirection::kRecvOnly:
      return audio_recv_codecs_;
  }
  RTC_NOTREACHED();
  return audio_sendrecv_codecs_;
}

const AudioCodecs& MediaSessionDescriptionFactory::GetAudioCodecsForAnswer(
    const RtpTransceiverDirection& offer,
    const RtpTransceiverDirection& answer) const {
  switch (answer) {
    // For inactive and sendrecv answers, generate lists as if we were to accept
    // the offer's direction. See RFC 3264 Section 6.1.
    case RtpTransceiverDirection::kSendRecv:
    case RtpTransceiverDirection::kInactive:
      return GetAudioCodecsForOffer(
          webrtc::RtpTransceiverDirectionReversed(offer));
    case RtpTransceiverDirection::kSendOnly:
      return audio_send_codecs_;
    case RtpTransceiverDirection::kRecvOnly:
      return audio_recv_codecs_;
  }
  RTC_NOTREACHED();
  return audio_sendrecv_codecs_;
}

void MergeCodecsFromDescription(const SessionDescription* description,
                                AudioCodecs* audio_codecs,
                                VideoCodecs* video_codecs,
                                DataCodecs* data_codecs,
                                UsedPayloadTypes* used_pltypes) {
  RTC_DCHECK(description);
  for (const ContentInfo& content : description->contents()) {
    if (IsMediaContentOfType(&content, MEDIA_TYPE_AUDIO)) {
      const AudioContentDescription* audio =
          content.media_description()->as_audio();
      MergeCodecs<AudioCodec>(audio->codecs(), audio_codecs, used_pltypes);
    } else if (IsMediaContentOfType(&content, MEDIA_TYPE_VIDEO)) {
      const VideoContentDescription* video =
          content.media_description()->as_video();
      MergeCodecs<VideoCodec>(video->codecs(), video_codecs, used_pltypes);
    } else if (IsMediaContentOfType(&content, MEDIA_TYPE_DATA)) {
      const DataContentDescription* data =
          content.media_description()->as_data();
      MergeCodecs<DataCodec>(data->codecs(), data_codecs, used_pltypes);
    }
  }
}

// Getting codecs for an offer involves these steps:
//
// 1. Construct payload type -> codec mappings for current description.
// 2. Add any reference codecs that weren't already present
// 3. For each individual media description (m= section), filter codecs based
//    on the directional attribute (happens in another method).
void MediaSessionDescriptionFactory::GetCodecsForOffer(
    const SessionDescription* current_description,
    AudioCodecs* audio_codecs,
    VideoCodecs* video_codecs,
    DataCodecs* data_codecs) const {
  UsedPayloadTypes used_pltypes;
  audio_codecs->clear();
  video_codecs->clear();
  data_codecs->clear();

  // First - get all codecs from the current description if the media type
  // is used. Add them to |used_pltypes| so the payload type is not reused if a
  // new media type is added.
  if (current_description) {
    MergeCodecsFromDescription(current_description, audio_codecs, video_codecs,
                               data_codecs, &used_pltypes);
  }

  // Add our codecs that are not in |current_description|.
  MergeCodecs<AudioCodec>(all_audio_codecs_, audio_codecs, &used_pltypes);
  MergeCodecs<VideoCodec>(video_codecs_, video_codecs, &used_pltypes);
  MergeCodecs<DataCodec>(data_codecs_, data_codecs, &used_pltypes);
}

// Getting codecs for an answer involves these steps:
//
// 1. Construct payload type -> codec mappings for current description.
// 2. Add any codecs from the offer that weren't already present.
// 3. Add any remaining codecs that weren't already present.
// 4. For each individual media description (m= section), filter codecs based
//    on the directional attribute (happens in another method).
void MediaSessionDescriptionFactory::GetCodecsForAnswer(
    const SessionDescription* current_description,
    const SessionDescription* remote_offer,
    AudioCodecs* audio_codecs,
    VideoCodecs* video_codecs,
    DataCodecs* data_codecs) const {
  UsedPayloadTypes used_pltypes;
  audio_codecs->clear();
  video_codecs->clear();
  data_codecs->clear();

  // First - get all codecs from the current description if the media type
  // is used. Add them to |used_pltypes| so the payload type is not reused if a
  // new media type is added.
  if (current_description) {
    MergeCodecsFromDescription(current_description, audio_codecs, video_codecs,
                               data_codecs, &used_pltypes);
  }

  // Second - filter out codecs that we don't support at all and should ignore.
  AudioCodecs filtered_offered_audio_codecs;
  VideoCodecs filtered_offered_video_codecs;
  DataCodecs filtered_offered_data_codecs;
  for (const ContentInfo& content : remote_offer->contents()) {
    if (IsMediaContentOfType(&content, MEDIA_TYPE_AUDIO)) {
      const AudioContentDescription* audio =
          content.media_description()->as_audio();
      for (const AudioCodec& offered_audio_codec : audio->codecs()) {
        if (!FindMatchingCodec<AudioCodec>(audio->codecs(),
                                           filtered_offered_audio_codecs,
                                           offered_audio_codec, nullptr) &&
            FindMatchingCodec<AudioCodec>(audio->codecs(), all_audio_codecs_,
                                          offered_audio_codec, nullptr)) {
          filtered_offered_audio_codecs.push_back(offered_audio_codec);
        }
      }
    } else if (IsMediaContentOfType(&content, MEDIA_TYPE_VIDEO)) {
      const VideoContentDescription* video =
          content.media_description()->as_video();
      for (const VideoCodec& offered_video_codec : video->codecs()) {
        if (!FindMatchingCodec<VideoCodec>(video->codecs(),
                                           filtered_offered_video_codecs,
                                           offered_video_codec, nullptr) &&
            FindMatchingCodec<VideoCodec>(video->codecs(), video_codecs_,
                                          offered_video_codec, nullptr)) {
          filtered_offered_video_codecs.push_back(offered_video_codec);
        }
      }
    } else if (IsMediaContentOfType(&content, MEDIA_TYPE_DATA)) {
      const DataContentDescription* data =
          content.media_description()->as_data();
      for (const DataCodec& offered_data_codec : data->codecs()) {
        if (!FindMatchingCodec<DataCodec>(data->codecs(),
                                          filtered_offered_data_codecs,
                                          offered_data_codec, nullptr) &&
            FindMatchingCodec<DataCodec>(data->codecs(), data_codecs_,
                                         offered_data_codec, nullptr)) {
          filtered_offered_data_codecs.push_back(offered_data_codec);
        }
      }
    }
  }

  // Add codecs that are not in |current_description| but were in
  // |remote_offer|.
  MergeCodecs<AudioCodec>(filtered_offered_audio_codecs, audio_codecs,
                          &used_pltypes);
  MergeCodecs<VideoCodec>(filtered_offered_video_codecs, video_codecs,
                          &used_pltypes);
  MergeCodecs<DataCodec>(filtered_offered_data_codecs, data_codecs,
                         &used_pltypes);
}

void MediaSessionDescriptionFactory::GetRtpHdrExtsToOffer(
    const MediaSessionOptions& session_options,
    const SessionDescription* current_description,
    RtpHeaderExtensions* offer_audio_extensions,
    RtpHeaderExtensions* offer_video_extensions) const {
  // All header extensions allocated from the same range to avoid potential
  // issues when using BUNDLE.
  UsedRtpHeaderExtensionIds used_ids;
  RtpHeaderExtensions all_regular_extensions;
  RtpHeaderExtensions all_encrypted_extensions;
  offer_audio_extensions->clear();
  offer_video_extensions->clear();

  // First - get all extensions from the current description if the media type
  // is used.
  // Add them to |used_ids| so the local ids are not reused if a new media
  // type is added.
  if (current_description) {
    for (const ContentInfo& content : current_description->contents()) {
      if (IsMediaContentOfType(&content, MEDIA_TYPE_AUDIO)) {
        const AudioContentDescription* audio =
            content.media_description()->as_audio();
        MergeRtpHdrExts(audio->rtp_header_extensions(), offer_audio_extensions,
                        &all_regular_extensions, &all_encrypted_extensions,
                        &used_ids);
      } else if (IsMediaContentOfType(&content, MEDIA_TYPE_VIDEO)) {
        const VideoContentDescription* video =
            content.media_description()->as_video();
        MergeRtpHdrExts(video->rtp_header_extensions(), offer_video_extensions,
                        &all_regular_extensions, &all_encrypted_extensions,
                        &used_ids);
      }
    }
  }

  // Add our default RTP header extensions that are not in
  // |current_description|.
  MergeRtpHdrExts(audio_rtp_header_extensions(session_options.is_unified_plan),
                  offer_audio_extensions, &all_regular_extensions,
                  &all_encrypted_extensions, &used_ids);
  MergeRtpHdrExts(video_rtp_header_extensions(session_options.is_unified_plan),
                  offer_video_extensions, &all_regular_extensions,
                  &all_encrypted_extensions, &used_ids);

  // TODO(jbauch): Support adding encrypted header extensions to existing
  // sessions.
  if (enable_encrypted_rtp_header_extensions_ && !current_description) {
    AddEncryptedVersionsOfHdrExts(offer_audio_extensions,
                                  &all_encrypted_extensions, &used_ids);
    AddEncryptedVersionsOfHdrExts(offer_video_extensions,
                                  &all_encrypted_extensions, &used_ids);
  }
}

bool MediaSessionDescriptionFactory::AddTransportOffer(
    const std::string& content_name,
    const TransportOptions& transport_options,
    const SessionDescription* current_desc,
    SessionDescription* offer_desc) const {
  if (!transport_desc_factory_)
    return false;
  const TransportDescription* current_tdesc =
      GetTransportDescription(content_name, current_desc);
  std::unique_ptr<TransportDescription> new_tdesc(
      transport_desc_factory_->CreateOffer(transport_options, current_tdesc));
  bool ret =
      (new_tdesc.get() != NULL &&
       offer_desc->AddTransportInfo(TransportInfo(content_name, *new_tdesc)));
  if (!ret) {
    RTC_LOG(LS_ERROR) << "Failed to AddTransportOffer, content name="
                      << content_name;
  }
  return ret;
}

TransportDescription* MediaSessionDescriptionFactory::CreateTransportAnswer(
    const std::string& content_name,
    const SessionDescription* offer_desc,
    const TransportOptions& transport_options,
    const SessionDescription* current_desc,
    bool require_transport_attributes) const {
  if (!transport_desc_factory_)
    return NULL;
  const TransportDescription* offer_tdesc =
      GetTransportDescription(content_name, offer_desc);
  const TransportDescription* current_tdesc =
      GetTransportDescription(content_name, current_desc);
  return transport_desc_factory_->CreateAnswer(offer_tdesc, transport_options,
                                               require_transport_attributes,
                                               current_tdesc);
}

bool MediaSessionDescriptionFactory::AddTransportAnswer(
    const std::string& content_name,
    const TransportDescription& transport_desc,
    SessionDescription* answer_desc) const {
  if (!answer_desc->AddTransportInfo(
          TransportInfo(content_name, transport_desc))) {
    RTC_LOG(LS_ERROR) << "Failed to AddTransportAnswer, content name="
                      << content_name;
    return false;
  }
  return true;
}

// |audio_codecs| = set of all possible codecs that can be used, with correct
// payload type mappings
//
// |supported_audio_codecs| = set of codecs that are supported for the direction
// of this m= section
//
// acd->codecs() = set of previously negotiated codecs for this m= section
//
// The payload types should come from audio_codecs, but the order should come
// from acd->codecs() and then supported_codecs, to ensure that re-offers don't
// change existing codec priority, and that new codecs are added with the right
// priority.
bool MediaSessionDescriptionFactory::AddAudioContentForOffer(
    const MediaDescriptionOptions& media_description_options,
    const MediaSessionOptions& session_options,
    const ContentInfo* current_content,
    const SessionDescription* current_description,
    const RtpHeaderExtensions& audio_rtp_extensions,
    const AudioCodecs& audio_codecs,
    StreamParamsVec* current_streams,
    SessionDescription* desc) const {
  // Filter audio_codecs (which includes all codecs, with correctly remapped
  // payload types) based on transceiver direction.
  const AudioCodecs& supported_audio_codecs =
      GetAudioCodecsForOffer(media_description_options.direction);

  AudioCodecs filtered_codecs;
  // Add the codecs from current content if it exists and is not being recycled.
  if (current_content && !current_content->rejected) {
    RTC_CHECK(IsMediaContentOfType(current_content, MEDIA_TYPE_AUDIO));
    const AudioContentDescription* acd =
        current_content->media_description()->as_audio();
    for (const AudioCodec& codec : acd->codecs()) {
      if (FindMatchingCodec<AudioCodec>(acd->codecs(), audio_codecs, codec,
                                        nullptr)) {
        filtered_codecs.push_back(codec);
      }
    }
  }
  // Add other supported audio codecs.
  AudioCodec found_codec;
  for (const AudioCodec& codec : supported_audio_codecs) {
    if (FindMatchingCodec<AudioCodec>(supported_audio_codecs, audio_codecs,
                                      codec, &found_codec) &&
        !FindMatchingCodec<AudioCodec>(supported_audio_codecs, filtered_codecs,
                                       codec, nullptr)) {
      // Use the |found_codec| from |audio_codecs| because it has the correctly
      // mapped payload type.
      filtered_codecs.push_back(found_codec);
    }
  }

  cricket::SecurePolicy sdes_policy =
      IsDtlsActive(current_content, current_description) ? cricket::SEC_DISABLED
                                                         : secure();

  std::unique_ptr<AudioContentDescription> audio(new AudioContentDescription());
  std::vector<std::string> crypto_suites;
  GetSupportedAudioSdesCryptoSuiteNames(session_options.crypto_options,
                                        &crypto_suites);
  if (!CreateMediaContentOffer(
          media_description_options.sender_options, session_options,
          filtered_codecs, sdes_policy, GetCryptos(current_content),
          crypto_suites, audio_rtp_extensions, current_streams, audio.get())) {
    return false;
  }

  bool secure_transport = (transport_desc_factory_->secure() != SEC_DISABLED);
  SetMediaProtocol(secure_transport, audio.get());

  audio->set_direction(media_description_options.direction);

  desc->AddContent(media_description_options.mid, MediaProtocolType::kRtp,
                   media_description_options.stopped, audio.release());
  if (!AddTransportOffer(media_description_options.mid,
                         media_description_options.transport_options,
                         current_description, desc)) {
    return false;
  }

  return true;
}

bool MediaSessionDescriptionFactory::AddVideoContentForOffer(
    const MediaDescriptionOptions& media_description_options,
    const MediaSessionOptions& session_options,
    const ContentInfo* current_content,
    const SessionDescription* current_description,
    const RtpHeaderExtensions& video_rtp_extensions,
    const VideoCodecs& video_codecs,
    StreamParamsVec* current_streams,
    SessionDescription* desc) const {
  cricket::SecurePolicy sdes_policy =
      IsDtlsActive(current_content, current_description) ? cricket::SEC_DISABLED
                                                         : secure();

  std::unique_ptr<VideoContentDescription> video(new VideoContentDescription());
  std::vector<std::string> crypto_suites;
  GetSupportedVideoSdesCryptoSuiteNames(session_options.crypto_options,
                                        &crypto_suites);

  VideoCodecs filtered_codecs;
  // Add the codecs from current content if it exists and is not being recycled.
  if (current_content && !current_content->rejected) {
    RTC_CHECK(IsMediaContentOfType(current_content, MEDIA_TYPE_VIDEO));
    const VideoContentDescription* vcd =
        current_content->media_description()->as_video();
    for (const VideoCodec& codec : vcd->codecs()) {
      if (FindMatchingCodec<VideoCodec>(vcd->codecs(), video_codecs, codec,
                                        nullptr)) {
        filtered_codecs.push_back(codec);
      }
    }
  }
  // Add other supported video codecs.
  VideoCodec found_codec;
  for (const VideoCodec& codec : video_codecs_) {
    if (FindMatchingCodec<VideoCodec>(video_codecs_, video_codecs, codec,
                                      &found_codec) &&
        !FindMatchingCodec<VideoCodec>(video_codecs_, filtered_codecs, codec,
                                       nullptr)) {
      // Use the |found_codec| from |video_codecs| because it has the correctly
      // mapped payload type.
      filtered_codecs.push_back(found_codec);
    }
  }

  if (!CreateMediaContentOffer(
          media_description_options.sender_options, session_options,
          filtered_codecs, sdes_policy, GetCryptos(current_content),
          crypto_suites, video_rtp_extensions, current_streams, video.get())) {
    return false;
  }

  video->set_bandwidth(kAutoBandwidth);

  bool secure_transport = (transport_desc_factory_->secure() != SEC_DISABLED);
  SetMediaProtocol(secure_transport, video.get());

  video->set_direction(media_description_options.direction);

  desc->AddContent(media_description_options.mid, MediaProtocolType::kRtp,
                   media_description_options.stopped, video.release());
  if (!AddTransportOffer(media_description_options.mid,
                         media_description_options.transport_options,
                         current_description, desc)) {
    return false;
  }
  return true;
}

bool MediaSessionDescriptionFactory::AddDataContentForOffer(
    const MediaDescriptionOptions& media_description_options,
    const MediaSessionOptions& session_options,
    const ContentInfo* current_content,
    const SessionDescription* current_description,
    const DataCodecs& data_codecs,
    StreamParamsVec* current_streams,
    SessionDescription* desc) const {
  bool secure_transport = (transport_desc_factory_->secure() != SEC_DISABLED);

  std::unique_ptr<DataContentDescription> data(new DataContentDescription());
  bool is_sctp = (session_options.data_channel_type == DCT_SCTP);
  // If the DataChannel type is not specified, use the DataChannel type in
  // the current description.
  if (session_options.data_channel_type == DCT_NONE && current_content) {
    RTC_CHECK(IsMediaContentOfType(current_content, MEDIA_TYPE_DATA));
    is_sctp = (current_content->media_description()->protocol() ==
               kMediaProtocolSctp);
  }

  cricket::SecurePolicy sdes_policy =
      IsDtlsActive(current_content, current_description) ? cricket::SEC_DISABLED
                                                         : secure();
  std::vector<std::string> crypto_suites;
  if (is_sctp) {
    // SDES doesn't make sense for SCTP, so we disable it, and we only
    // get SDES crypto suites for RTP-based data channels.
    sdes_policy = cricket::SEC_DISABLED;
    // Unlike SetMediaProtocol below, we need to set the protocol
    // before we call CreateMediaContentOffer.  Otherwise,
    // CreateMediaContentOffer won't know this is SCTP and will
    // generate SSRCs rather than SIDs.
    // TODO(deadbeef): Offer kMediaProtocolUdpDtlsSctp (or TcpDtlsSctp), once
    // it's safe to do so. Older versions of webrtc would reject these
    // protocols; see https://bugs.chromium.org/p/webrtc/issues/detail?id=7706.
    data->set_protocol(secure_transport ? kMediaProtocolDtlsSctp
                                        : kMediaProtocolSctp);
  } else {
    GetSupportedDataSdesCryptoSuiteNames(session_options.crypto_options,
                                         &crypto_suites);
  }

  // Even SCTP uses a "codec".
  if (!CreateMediaContentOffer(
          media_description_options.sender_options, session_options,
          data_codecs, sdes_policy, GetCryptos(current_content), crypto_suites,
          RtpHeaderExtensions(), current_streams, data.get())) {
    return false;
  }

  if (is_sctp) {
    desc->AddContent(media_description_options.mid, MediaProtocolType::kSctp,
                     data.release());
  } else {
    data->set_bandwidth(kDataMaxBandwidth);
    SetMediaProtocol(secure_transport, data.get());
    desc->AddContent(media_description_options.mid, MediaProtocolType::kRtp,
                     media_description_options.stopped, data.release());
  }
  if (!AddTransportOffer(media_description_options.mid,
                         media_description_options.transport_options,
                         current_description, desc)) {
    return false;
  }
  return true;
}

// |audio_codecs| = set of all possible codecs that can be used, with correct
// payload type mappings
//
// |supported_audio_codecs| = set of codecs that are supported for the direction
// of this m= section
//
// acd->codecs() = set of previously negotiated codecs for this m= section
//
// The payload types should come from audio_codecs, but the order should come
// from acd->codecs() and then supported_codecs, to ensure that re-offers don't
// change existing codec priority, and that new codecs are added with the right
// priority.
bool MediaSessionDescriptionFactory::AddAudioContentForAnswer(
    const MediaDescriptionOptions& media_description_options,
    const MediaSessionOptions& session_options,
    const ContentInfo* offer_content,
    const SessionDescription* offer_description,
    const ContentInfo* current_content,
    const SessionDescription* current_description,
    const TransportInfo* bundle_transport,
    const AudioCodecs& audio_codecs,
    StreamParamsVec* current_streams,
    SessionDescription* answer) const {
  RTC_CHECK(IsMediaContentOfType(offer_content, MEDIA_TYPE_AUDIO));
  const AudioContentDescription* offer_audio_description =
      offer_content->media_description()->as_audio();

  std::unique_ptr<TransportDescription> audio_transport(
      CreateTransportAnswer(media_description_options.mid, offer_description,
                            media_description_options.transport_options,
                            current_description, bundle_transport != nullptr));
  if (!audio_transport) {
    return false;
  }

  // Pick codecs based on the requested communications direction in the offer
  // and the selected direction in the answer.
  // Note these will be filtered one final time in CreateMediaContentAnswer.
  auto wants_rtd = media_description_options.direction;
  auto offer_rtd = offer_audio_description->direction();
  auto answer_rtd = NegotiateRtpTransceiverDirection(offer_rtd, wants_rtd);
  AudioCodecs supported_audio_codecs =
      GetAudioCodecsForAnswer(offer_rtd, answer_rtd);

  AudioCodecs filtered_codecs;
  // Add the codecs from current content if it exists and is not being recycled.
  if (current_content && !current_content->rejected) {
    RTC_CHECK(IsMediaContentOfType(current_content, MEDIA_TYPE_AUDIO));
    const AudioContentDescription* acd =
        current_content->media_description()->as_audio();
    for (const AudioCodec& codec : acd->codecs()) {
      if (FindMatchingCodec<AudioCodec>(acd->codecs(), audio_codecs, codec,
                                        nullptr)) {
        filtered_codecs.push_back(codec);
      }
    }
  }
  // Add other supported audio codecs.
  for (const AudioCodec& codec : supported_audio_codecs) {
    if (FindMatchingCodec<AudioCodec>(supported_audio_codecs, audio_codecs,
                                      codec, nullptr) &&
        !FindMatchingCodec<AudioCodec>(supported_audio_codecs, filtered_codecs,
                                       codec, nullptr)) {
      // We should use the local codec with local parameters and the codec id
      // would be correctly mapped in |NegotiateCodecs|.
      filtered_codecs.push_back(codec);
    }
  }

  bool bundle_enabled = offer_description->HasGroup(GROUP_TYPE_BUNDLE) &&
                        session_options.bundle_enabled;
  std::unique_ptr<AudioContentDescription> audio_answer(
      new AudioContentDescription());
  // Do not require or create SDES cryptos if DTLS is used.
  cricket::SecurePolicy sdes_policy =
      audio_transport->secure() ? cricket::SEC_DISABLED : secure();
  if (!CreateMediaContentAnswer(
          offer_audio_description, media_description_options, session_options,
          filtered_codecs, sdes_policy, GetCryptos(current_content),
          audio_rtp_header_extensions(session_options.is_unified_plan),
          enable_encrypted_rtp_header_extensions_, current_streams,
          bundle_enabled, audio_answer.get())) {
    return false;  // Fails the session setup.
  }

  bool secure = bundle_transport ? bundle_transport->description.secure()
                                 : audio_transport->secure();
  bool rejected = media_description_options.stopped ||
                  offer_content->rejected ||
                  !IsMediaProtocolSupported(MEDIA_TYPE_AUDIO,
                                            audio_answer->protocol(), secure);
  if (!AddTransportAnswer(media_description_options.mid,
                          *(audio_transport.get()), answer)) {
    return false;
  }

  if (rejected) {
    RTC_LOG(LS_INFO) << "Audio m= section '" << media_description_options.mid
                     << "' being rejected in answer.";
  }

  answer->AddContent(media_description_options.mid, offer_content->type,
                     rejected, audio_answer.release());
  return true;
}

bool MediaSessionDescriptionFactory::AddVideoContentForAnswer(
    const MediaDescriptionOptions& media_description_options,
    const MediaSessionOptions& session_options,
    const ContentInfo* offer_content,
    const SessionDescription* offer_description,
    const ContentInfo* current_content,
    const SessionDescription* current_description,
    const TransportInfo* bundle_transport,
    const VideoCodecs& video_codecs,
    StreamParamsVec* current_streams,
    SessionDescription* answer) const {
  RTC_CHECK(IsMediaContentOfType(offer_content, MEDIA_TYPE_VIDEO));
  const VideoContentDescription* offer_video_description =
      offer_content->media_description()->as_video();

  std::unique_ptr<TransportDescription> video_transport(
      CreateTransportAnswer(media_description_options.mid, offer_description,
                            media_description_options.transport_options,
                            current_description, bundle_transport != nullptr));
  if (!video_transport) {
    return false;
  }

  VideoCodecs filtered_codecs;
  // Add the codecs from current content if it exists and is not being recycled.
  if (current_content && !current_content->rejected) {
    RTC_CHECK(IsMediaContentOfType(current_content, MEDIA_TYPE_VIDEO));
    const VideoContentDescription* vcd =
        current_content->media_description()->as_video();
    for (const VideoCodec& codec : vcd->codecs()) {
      if (FindMatchingCodec<VideoCodec>(vcd->codecs(), video_codecs, codec,
                                        nullptr)) {
        filtered_codecs.push_back(codec);
      }
    }
  }
  // Add other supported video codecs.
  for (const VideoCodec& codec : video_codecs_) {
    if (FindMatchingCodec<VideoCodec>(video_codecs_, video_codecs, codec,
                                      nullptr) &&
        !FindMatchingCodec<VideoCodec>(video_codecs_, filtered_codecs, codec,
                                       nullptr)) {
      // We should use the local codec with local parameters and the codec id
      // would be correctly mapped in |NegotiateCodecs|.
      filtered_codecs.push_back(codec);
    }
  }

  bool bundle_enabled = offer_description->HasGroup(GROUP_TYPE_BUNDLE) &&
                        session_options.bundle_enabled;

  std::unique_ptr<VideoContentDescription> video_answer(
      new VideoContentDescription());
  // Do not require or create SDES cryptos if DTLS is used.
  cricket::SecurePolicy sdes_policy =
      video_transport->secure() ? cricket::SEC_DISABLED : secure();
  if (!CreateMediaContentAnswer(
          offer_video_description, media_description_options, session_options,
          filtered_codecs, sdes_policy, GetCryptos(current_content),
          video_rtp_header_extensions(session_options.is_unified_plan),
          enable_encrypted_rtp_header_extensions_, current_streams,
          bundle_enabled, video_answer.get())) {
    return false;  // Failed the sessin setup.
  }
  bool secure = bundle_transport ? bundle_transport->description.secure()
                                 : video_transport->secure();
  bool rejected = media_description_options.stopped ||
                  offer_content->rejected ||
                  !IsMediaProtocolSupported(MEDIA_TYPE_VIDEO,
                                            video_answer->protocol(), secure);
  if (!AddTransportAnswer(media_description_options.mid,
                          *(video_transport.get()), answer)) {
    return false;
  }

  if (!rejected) {
    video_answer->set_bandwidth(kAutoBandwidth);
  } else {
    RTC_LOG(LS_INFO) << "Video m= section '" << media_description_options.mid
                     << "' being rejected in answer.";
  }
  answer->AddContent(media_description_options.mid, offer_content->type,
                     rejected, video_answer.release());
  return true;
}

bool MediaSessionDescriptionFactory::AddDataContentForAnswer(
    const MediaDescriptionOptions& media_description_options,
    const MediaSessionOptions& session_options,
    const ContentInfo* offer_content,
    const SessionDescription* offer_description,
    const ContentInfo* current_content,
    const SessionDescription* current_description,
    const TransportInfo* bundle_transport,
    const DataCodecs& data_codecs,
    StreamParamsVec* current_streams,
    SessionDescription* answer) const {
  std::unique_ptr<TransportDescription> data_transport(
      CreateTransportAnswer(media_description_options.mid, offer_description,
                            media_description_options.transport_options,
                            current_description, bundle_transport != nullptr));
  if (!data_transport) {
    return false;
  }

  std::unique_ptr<DataContentDescription> data_answer(
      new DataContentDescription());
  // Do not require or create SDES cryptos if DTLS is used.
  cricket::SecurePolicy sdes_policy =
      data_transport->secure() ? cricket::SEC_DISABLED : secure();
  bool bundle_enabled = offer_description->HasGroup(GROUP_TYPE_BUNDLE) &&
                        session_options.bundle_enabled;
  RTC_CHECK(IsMediaContentOfType(offer_content, MEDIA_TYPE_DATA));
  const DataContentDescription* offer_data_description =
      offer_content->media_description()->as_data();
  if (!CreateMediaContentAnswer(
          offer_data_description, media_description_options, session_options,
          data_codecs, sdes_policy, GetCryptos(current_content),
          RtpHeaderExtensions(), enable_encrypted_rtp_header_extensions_,
          current_streams, bundle_enabled, data_answer.get())) {
    return false;  // Fails the session setup.
  }

  // Respond with sctpmap if the offer uses sctpmap.
  bool offer_uses_sctpmap = offer_data_description->use_sctpmap();
  data_answer->set_use_sctpmap(offer_uses_sctpmap);

  bool secure = bundle_transport ? bundle_transport->description.secure()
                                 : data_transport->secure();

  bool rejected = session_options.data_channel_type == DCT_NONE ||
                  media_description_options.stopped ||
                  offer_content->rejected ||
                  !IsMediaProtocolSupported(MEDIA_TYPE_DATA,
                                            data_answer->protocol(), secure);
  if (!AddTransportAnswer(media_description_options.mid,
                          *(data_transport.get()), answer)) {
    return false;
  }

  if (!rejected) {
    data_answer->set_bandwidth(kDataMaxBandwidth);
  } else {
    // RFC 3264
    // The answer MUST contain the same number of m-lines as the offer.
    RTC_LOG(LS_INFO) << "Data is not supported in the answer.";
  }
  answer->AddContent(media_description_options.mid, offer_content->type,
                     rejected, data_answer.release());
  return true;
}

void MediaSessionDescriptionFactory::ComputeAudioCodecsIntersectionAndUnion() {
  audio_sendrecv_codecs_.clear();
  all_audio_codecs_.clear();
  // Compute the audio codecs union.
  for (const AudioCodec& send : audio_send_codecs_) {
    all_audio_codecs_.push_back(send);
    if (!FindMatchingCodec<AudioCodec>(audio_send_codecs_, audio_recv_codecs_,
                                       send, nullptr)) {
      // It doesn't make sense to have an RTX codec we support sending but not
      // receiving.
      RTC_DCHECK(!IsRtxCodec(send));
    }
  }
  for (const AudioCodec& recv : audio_recv_codecs_) {
    if (!FindMatchingCodec<AudioCodec>(audio_recv_codecs_, audio_send_codecs_,
                                       recv, nullptr)) {
      all_audio_codecs_.push_back(recv);
    }
  }
  // Use NegotiateCodecs to merge our codec lists, since the operation is
  // essentially the same. Put send_codecs as the offered_codecs, which is the
  // order we'd like to follow. The reasoning is that encoding is usually more
  // expensive than decoding, and prioritizing a codec in the send list probably
  // means it's a codec we can handle efficiently.
  NegotiateCodecs(audio_recv_codecs_, audio_send_codecs_,
                  &audio_sendrecv_codecs_);
}

bool IsMediaContent(const ContentInfo* content) {
  return (content && (content->type == MediaProtocolType::kRtp ||
                      content->type == MediaProtocolType::kSctp));
}

bool IsAudioContent(const ContentInfo* content) {
  return IsMediaContentOfType(content, MEDIA_TYPE_AUDIO);
}

bool IsVideoContent(const ContentInfo* content) {
  return IsMediaContentOfType(content, MEDIA_TYPE_VIDEO);
}

bool IsDataContent(const ContentInfo* content) {
  return IsMediaContentOfType(content, MEDIA_TYPE_DATA);
}

const ContentInfo* GetFirstMediaContent(const ContentInfos& contents,
                                        MediaType media_type) {
  for (const ContentInfo& content : contents) {
    if (IsMediaContentOfType(&content, media_type)) {
      return &content;
    }
  }
  return nullptr;
}

const ContentInfo* GetFirstAudioContent(const ContentInfos& contents) {
  return GetFirstMediaContent(contents, MEDIA_TYPE_AUDIO);
}

const ContentInfo* GetFirstVideoContent(const ContentInfos& contents) {
  return GetFirstMediaContent(contents, MEDIA_TYPE_VIDEO);
}

const ContentInfo* GetFirstDataContent(const ContentInfos& contents) {
  return GetFirstMediaContent(contents, MEDIA_TYPE_DATA);
}

const ContentInfo* GetFirstMediaContent(const SessionDescription* sdesc,
                                        MediaType media_type) {
  if (sdesc == nullptr) {
    return nullptr;
  }

  return GetFirstMediaContent(sdesc->contents(), media_type);
}

const ContentInfo* GetFirstAudioContent(const SessionDescription* sdesc) {
  return GetFirstMediaContent(sdesc, MEDIA_TYPE_AUDIO);
}

const ContentInfo* GetFirstVideoContent(const SessionDescription* sdesc) {
  return GetFirstMediaContent(sdesc, MEDIA_TYPE_VIDEO);
}

const ContentInfo* GetFirstDataContent(const SessionDescription* sdesc) {
  return GetFirstMediaContent(sdesc, MEDIA_TYPE_DATA);
}

const MediaContentDescription* GetFirstMediaContentDescription(
    const SessionDescription* sdesc,
    MediaType media_type) {
  const ContentInfo* content = GetFirstMediaContent(sdesc, media_type);
  return (content ? content->media_description() : nullptr);
}

const AudioContentDescription* GetFirstAudioContentDescription(
    const SessionDescription* sdesc) {
  return static_cast<const AudioContentDescription*>(
      GetFirstMediaContentDescription(sdesc, MEDIA_TYPE_AUDIO));
}

const VideoContentDescription* GetFirstVideoContentDescription(
    const SessionDescription* sdesc) {
  return static_cast<const VideoContentDescription*>(
      GetFirstMediaContentDescription(sdesc, MEDIA_TYPE_VIDEO));
}

const DataContentDescription* GetFirstDataContentDescription(
    const SessionDescription* sdesc) {
  return static_cast<const DataContentDescription*>(
      GetFirstMediaContentDescription(sdesc, MEDIA_TYPE_DATA));
}

//
// Non-const versions of the above functions.
//

ContentInfo* GetFirstMediaContent(ContentInfos* contents,
                                  MediaType media_type) {
  for (ContentInfo& content : *contents) {
    if (IsMediaContentOfType(&content, media_type)) {
      return &content;
    }
  }
  return nullptr;
}

ContentInfo* GetFirstAudioContent(ContentInfos* contents) {
  return GetFirstMediaContent(contents, MEDIA_TYPE_AUDIO);
}

ContentInfo* GetFirstVideoContent(ContentInfos* contents) {
  return GetFirstMediaContent(contents, MEDIA_TYPE_VIDEO);
}

ContentInfo* GetFirstDataContent(ContentInfos* contents) {
  return GetFirstMediaContent(contents, MEDIA_TYPE_DATA);
}

ContentInfo* GetFirstMediaContent(SessionDescription* sdesc,
                                  MediaType media_type) {
  if (sdesc == nullptr) {
    return nullptr;
  }

  return GetFirstMediaContent(&sdesc->contents(), media_type);
}

ContentInfo* GetFirstAudioContent(SessionDescription* sdesc) {
  return GetFirstMediaContent(sdesc, MEDIA_TYPE_AUDIO);
}

ContentInfo* GetFirstVideoContent(SessionDescription* sdesc) {
  return GetFirstMediaContent(sdesc, MEDIA_TYPE_VIDEO);
}

ContentInfo* GetFirstDataContent(SessionDescription* sdesc) {
  return GetFirstMediaContent(sdesc, MEDIA_TYPE_DATA);
}

MediaContentDescription* GetFirstMediaContentDescription(
    SessionDescription* sdesc,
    MediaType media_type) {
  ContentInfo* content = GetFirstMediaContent(sdesc, media_type);
  return (content ? content->media_description() : nullptr);
}

AudioContentDescription* GetFirstAudioContentDescription(
    SessionDescription* sdesc) {
  return static_cast<AudioContentDescription*>(
      GetFirstMediaContentDescription(sdesc, MEDIA_TYPE_AUDIO));
}

VideoContentDescription* GetFirstVideoContentDescription(
    SessionDescription* sdesc) {
  return static_cast<VideoContentDescription*>(
      GetFirstMediaContentDescription(sdesc, MEDIA_TYPE_VIDEO));
}

DataContentDescription* GetFirstDataContentDescription(
    SessionDescription* sdesc) {
  return static_cast<DataContentDescription*>(
      GetFirstMediaContentDescription(sdesc, MEDIA_TYPE_DATA));
}

}  // namespace cricket<|MERGE_RESOLUTION|>--- conflicted
+++ resolved
@@ -539,13 +539,6 @@
   if (!target_cryptos) {
     return;
   }
-<<<<<<< HEAD
-  target_cryptos->erase(std::remove_if(target_cryptos->begin(),
-                                       target_cryptos->end(),
-                                       [&filter](const CryptoParams &crypto) { return CryptoNotFound(crypto, &filter); }
-                                       ),
-                        target_cryptos->end());
-=======
 
   target_cryptos->erase(
       std::remove_if(target_cryptos->begin(), target_cryptos->end(),
@@ -559,7 +552,6 @@
                        return true;
                      }),
       target_cryptos->end());
->>>>>>> a36631cd
 }
 
 bool IsRtpProtocol(const std::string& protocol) {
