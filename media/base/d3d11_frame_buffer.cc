--- conflicted
+++ resolved
@@ -1,557 +1,993 @@
-/*
- *  Copyright (c) 2019 The WebRTC project authors. All Rights Reserved.
- *
- *  Use of this source code is governed by a BSD-style license
- *  that can be found in the LICENSE file in the root of the source
- *  tree. An additional intellectual property rights grant can be found
- *  in the file PATENTS.  All contributing project authors may
- *  be found in the AUTHORS file in the root of the source tree.
- */
-
-#include "d3d11_frame_buffer.h"
-#include "api/video/i420_buffer.h"
-#include "common_video/include/video_frame_buffer.h"
-#include "rtc_base/logging.h"
-#include "third_party/libyuv/include/libyuv/convert.h"
-#include "third_party/libyuv/include/libyuv/convert_from_argb.h"
-
-using namespace webrtc;
-
-namespace hlr {
-rtc::scoped_refptr<D3D11VideoFrameBuffer> D3D11VideoFrameBuffer::Create(
-    ID3D11DeviceContext* context,
-    ID3D11Texture2D* staging_texture,
-    ID3D11Texture2D* rendered_image,
-    int width,
-    int height,
-    DXGI_FORMAT format,
-    uint32_t subresource_index) {
-  return new rtc::RefCountedObject<D3D11VideoFrameBuffer>(
-      context, staging_texture, rendered_image, width, height, format, subresource_index);
-}
-
-rtc::scoped_refptr<D3D11VideoFrameBuffer> D3D11VideoFrameBuffer::Create(
-    ID3D11DeviceContext* context,
-    ID3D11Texture2D* staging_texture,
-    ID3D11Texture2D* rendered_image,
-<<<<<<< HEAD
-    ID3D11Texture2D* staging_depth_texture,
-    ID3D11Texture2D* staging_depth_texture_array,
-    ID3D11Texture2D* rendered_depth_image,
-    uint8_t* dst_y,
-    uint8_t* dst_u,
-    uint8_t* dst_v,
-    D3D11_TEXTURE2D_DESC rendered_image_desc,
-    int32_t width,
-    int32_t height) {
-  return new rtc::RefCountedObject<D3D11VideoFrameBuffer>(
-      context, staging_texture, rendered_image, staging_depth_texture,
-      staging_depth_texture_array, rendered_depth_image, dst_y, dst_u, dst_v,
-      rendered_image_desc, width, height);
-=======
-    D3D11_TEXTURE2D_DESC rendered_image_desc) {
-  return new rtc::RefCountedObject<D3D11VideoFrameBuffer>(
-      context, staging_texture, rendered_image, rendered_image_desc);
->>>>>>> bc472e92
-}
-
-VideoFrameBuffer::Type D3D11VideoFrameBuffer::type() const {
-  return VideoFrameBuffer::Type::kNative;
-}
-
-D3D11VideoFrameBuffer::D3D11VideoFrameBuffer(ID3D11DeviceContext* context,
-                                             ID3D11Texture2D* staging_texture,
-                                             ID3D11Texture2D* rendered_image,
-                                             int width,
-                                             int height,
-<<<<<<< HEAD
-                                             DXGI_FORMAT color_format)
-    : width_(width),
-      height_(height),
-      dst_y_(nullptr),
-      dst_u_(nullptr),
-      dst_v_(nullptr),
-      color_texture_format_(color_format) {
-=======
-                                             DXGI_FORMAT format,
-                                             uint32_t subresource_index)
-    : subresource_index_(subresource_index),
-      width_(width),
-      height_(height),
-      texture_format_(format) {
->>>>>>> bc472e92
-  RTC_CHECK(rendered_image != nullptr);
-  staging_texture_.copy_from(staging_texture);
-  rendered_image_.copy_from(rendered_image);
-  context_.copy_from(context);
-}
-
-<<<<<<< HEAD
-D3D11VideoFrameBuffer::D3D11VideoFrameBuffer(
-    ID3D11DeviceContext* context,
-    ID3D11Texture2D* staging_texture,
-    ID3D11Texture2D* rendered_image,
-    ID3D11Texture2D* staging_depth_texture,
-    ID3D11Texture2D* staging_depth_texture_array,
-    ID3D11Texture2D* rendered_depth_image,
-    uint8_t* dst_y,
-    uint8_t* dst_u,
-    uint8_t* dst_v,
-    D3D11_TEXTURE2D_DESC rendered_image_desc,
-    int32_t width,
-    int32_t height)
-    : width_(width),
-      height_(height),
-      dst_y_(dst_y),
-      dst_u_(dst_u),
-      dst_v_(dst_v),
-      rendered_image_desc_(rendered_image_desc) {
-=======
-D3D11VideoFrameBuffer::D3D11VideoFrameBuffer(ID3D11DeviceContext* context,
-                                             ID3D11Texture2D* staging_texture,
-                                             ID3D11Texture2D* rendered_image,
-                                             D3D11_TEXTURE2D_DESC rendered_image_desc)
-    : rendered_image_desc_(rendered_image_desc), subresource_index_(0) {
-  // instead of getting width, height and format as args we could pass desc
-  // (staging or rendered?) and set members based on that here
->>>>>>> bc472e92
-  RTC_CHECK(rendered_image != nullptr);
-  context_.copy_from(context);
-  staging_texture_.copy_from(staging_texture);
-  staging_depth_texture_.copy_from(staging_depth_texture);
-  staging_depth_texture_array_.copy_from(staging_depth_texture_array);
-  rendered_image_.copy_from(rendered_image);
-  rendered_depth_image_.copy_from(rendered_depth_image);
-  color_texture_format_ = rendered_image_desc.Format;
-
-  if (rendered_depth_image_.get() != nullptr) {
-    D3D11_TEXTURE2D_DESC depth_desc = {};
-    rendered_depth_image->GetDesc(&depth_desc);
-    depth_texture_format_ = depth_desc.Format;
-  }
-}
-
-D3D11VideoFrameBuffer::~D3D11VideoFrameBuffer() {}
-
-int D3D11VideoFrameBuffer::width() const {
-  // if (rendered_image_desc_.ArraySize == 2) {
-  //   return rendered_image_desc_.Width * 2;
-  // } else {
-  //   return rendered_image_desc_.Width;
-  // }
-  return width_;
-}
-
-int D3D11VideoFrameBuffer::height() const {
-  // return rendered_image_desc_.Height;
-  return height_;
-}
-
-<<<<<<< HEAD
-/// Downloads color data from staging texture to CPU and writes into
-/// intermediate buffers. If depth/alpha is enabled it also gets alpha data
-/// and writes into the 2nd half of the V plane (double-high).
-/// Returns true if successful.
-bool D3D11VideoFrameBuffer::DownloadColor() {
-  D3D11_MAPPED_SUBRESOURCE mapped = {};
-  HRESULT hr =
-      context_->Map(staging_texture_.get(), 0, D3D11_MAP_READ, 0, &mapped);
-  int32_t color_height = 0;
-  if (rendered_depth_image_.get() != nullptr) {
-    color_height = height_ / 2;
-  } else {
-    color_height = height_;
-  }
-
-  if (SUCCEEDED(hr)) {
-    int stride_y = width_;
-    int stride_uv = stride_y / 2;
-
-    if (color_texture_format_ == DXGI_FORMAT_R8G8B8A8_UNORM ||
-        color_texture_format_ == DXGI_FORMAT_R8G8B8A8_TYPELESS) {
-      int32_t conversion_result = libyuv::ARGBToI420(
-          static_cast<uint8_t*>(mapped.pData), mapped.RowPitch, dst_y_, width_,
-          dst_u_, stride_uv, dst_v_, stride_uv, width_, color_height);
-
-      if (conversion_result != 0) {
-        RTC_LOG(LS_ERROR) << "i420 conversion failed with error code"
-                          << conversion_result;
-        // crash in debug mode so we can find out what went wrong
-        RTC_DCHECK(conversion_result == 0);
-      }
-
-      if (rendered_depth_image_.get() != nullptr) {
-        // Alpha: pack stuff into V plane of depth data to test if it works
-        // very unfortunate to loop over this same data twice :/
-        // maybe use ARGBToUVRow instead of this at some point (not public api
-        // :/ but CopyPlane is, maybe useful)
-        uint8_t* ptr = static_cast<uint8_t*>(mapped.pData);
-        uint32_t width_in_pixels =
-            mapped.RowPitch / 4;  // 4 because 4 components, 8-bit each
-        uint32_t uv_write_index = width_ / 2 * height_ / 4;  // same as below
-
-        for (int y = 0; y < height_ / 2; y++) {
-          for (uint32_t x = 0; x < width_in_pixels; x++) {
-            if ((y % 2 == 0) && (x % 2 == 0)) {
-              // maybe instead of taking the raw value of this pixel, take the
-              // average or something.
-              // https://docs.microsoft.com/en-us/windows/win32/api/dxgiformat/ne-dxgiformat-dxgi_format#portable-coding-for-endian-independence
-              dst_v_[uv_write_index] = ptr[3];
-              uv_write_index++;
-            }
-
-            // 1 pixel = 4 bytes for RGBA
-            ptr += 4;
-          }
-        }
-      }
-    } else {
-      FATAL() << "Unsupported texture format";
-    }
-
-    context_->Unmap(staging_texture_.get(), 0);
-    return true;
-  }
-
-  return false;
-}
-
-/// Downloads depth data and writes it into the 2nd half of Y and U planes if
-/// the image is double-high.
-void D3D11VideoFrameBuffer::DownloadDepth() {
-  if (rendered_depth_image_.get() != nullptr) {
-    // Theoretically we should check depth_image_desc (which we don't have here
-    // right now) but if color is a texture array, depth is too.
-    D3D11_MAPPED_SUBRESOURCE mapped = {};
-    HRESULT hr = context_->Map(staging_depth_texture_.get(), 0, D3D11_MAP_READ,
-                               0, &mapped);
-
-    if (SUCCEEDED(hr)) {
-      if (depth_texture_format_ == DXGI_FORMAT_R16_TYPELESS) {
-        uint16_t* pixel_ptr = reinterpret_cast<uint16_t*>(mapped.pData);
-        // RowPitch can be higher than width_, which breaks things (out of
-        // bounds writes). Note that this could theoretically send the wrong
-        // image if there's i.e. padding in the front instead of in the back
-        // of a row of pixels.
-        uint32_t uv_write_index = width_ / 2 * height_ / 4;
-
-        for (int y = 0; y < height_ / 2; y++) {
-          for (uint32_t x = 0; x < static_cast<uint32_t>(width_); x++) {
-            uint8_t high = *pixel_ptr >> 8;
-            uint8_t low = static_cast<uint8_t>(*pixel_ptr);
-
-            // Write high 8 bits into Y plane
-            int32_t y_offset = width_ * height_ / 2;
-            dst_y_[y * width_ + x + y_offset] = high;
-
-            if ((y % 2 == 0) && (x % 2 == 0)) {
-              // Low 8 bits go into U plane
-              dst_u_[uv_write_index] = low;
-              uv_write_index++;
-            }
-
-            pixel_ptr++;
-          }
-        }
-      } else {
-        RTC_LOG(LS_WARNING) << "Unsupported depth texture format; depth data "
-                               "will not be sent";
-      }
-
-      context_->Unmap(staging_depth_texture_.get(), 0);
-    }
-  }
-}
-
-// Copies contents of rendered_image_ to staging_texture_, then downloads it
-// to the CPU and converts to i420 via libyuv.
-=======
->>>>>>> bc472e92
-rtc::scoped_refptr<webrtc::I420BufferInterface>
-D3D11VideoFrameBuffer::ToI420() {
-  FATAL() << "this interface is shit and forces us to create a new buffer for every call instead of passing it as a parameter";
-  return nullptr;
-}
-
-<<<<<<< HEAD
-  if (rendered_image_desc_.ArraySize == 1) {
-    // Double-wide texture
-    context_->CopySubresourceRegion(staging_texture_.get(), 0, 0, 0, 0,
-                                    rendered_image_.get(), subresource_index_,
-                                    nullptr);
-
-    // We want depth to be optional, so check for existence before each
-    // access.
-    if (rendered_depth_image_.get() != nullptr) {
-      context_->CopyResource(staging_depth_texture_.get(),
-                             rendered_depth_image_.get());
-    }
-
-  } else if (rendered_image_desc_.ArraySize == 2) {
-    // Texture array (2 images)
-    UINT left_eye_subresource =
-        D3D11CalcSubresource(0, 0, rendered_image_desc_.MipLevels);
-    UINT right_eye_subresource =
-        D3D11CalcSubresource(0, 1, rendered_image_desc_.MipLevels);
-=======
-// TODO: (move staging texture out of here and) create a Use method with a predicate to map/unmap internally
-// Stages, downloads and converts texture to i420
-rtc::scoped_refptr<webrtc::I420BufferInterface>
-D3D11VideoFrameBuffer::ToI420(uint8_t* buffer, int capacity) {
-  RTC_CHECK(buffer != nullptr);
-  int width = this->width(), height = this->height();
-  int stride_y = width;
-  int size_y = width * height;
-  int stride_uv = div_ceiled_fast(width, 2);
-  int size_u = stride_uv * div_ceiled_fast(height, 2);
-  RTC_CHECK(capacity >= (size_y + 2 * size_u));
-
-  StageTexture();
-
-  D3D11_MAPPED_SUBRESOURCE mapped;
-  HRESULT hr = context_->Map(staging_texture_.get(), 0, D3D11_MAP_READ, 0, &mapped);
->>>>>>> bc472e92
-
-  if (SUCCEEDED(hr)) {
-    // int width = this->width(), height = this->height();
-    // int stride_y = width;
-    // int size_y = width * height;
-    // int stride_uv = div_ceiled_fast(width, 2);
-    // int size_u = stride_uv * div_ceiled_fast(height, 2);
-    uint8_t* dst_y = buffer;
-    uint8_t* dst_u = dst_y + size_y;
-    uint8_t* dst_v = dst_u + size_u;
-
-<<<<<<< HEAD
-    context_->CopySubresourceRegion(
-        staging_texture_.get(), 0, rendered_image_desc_.Width, 0, 0,
-        rendered_image_.get(), right_eye_subresource, nullptr);
-
-    if (rendered_depth_image_.get() != nullptr) {
-      // for single pass copy to staging texture array first, then copy to
-      // double-wide/high texture
-      context_->CopyResource(staging_depth_texture_array_.get(),
-                             rendered_depth_image_.get());
-
-      context_->CopySubresourceRegion(staging_depth_texture_.get(), 0, 0, 0, 0,
-                                      staging_depth_texture_array_.get(),
-                                      left_eye_subresource, nullptr);
-
-      context_->CopySubresourceRegion(
-          staging_depth_texture_.get(), 0, rendered_image_desc_.Width, 0, 0,
-          staging_depth_texture_array_.get(), right_eye_subresource, nullptr);
-=======
-    if (texture_format_ == DXGI_FORMAT_R8G8B8A8_UNORM || texture_format_ == DXGI_FORMAT_R8G8B8A8_TYPELESS) {
-      int32_t conversion_result = libyuv::ARGBToI420(
-          static_cast<uint8_t*>(mapped.pData), mapped.RowPitch, OUT dst_y, width,
-          OUT dst_u, stride_uv, OUT dst_v, stride_uv, width, height);
-
-      if (conversion_result != 0) {
-        RTC_LOG(LS_ERROR) << "i420 conversion failed with error code" << conversion_result;
-        // crash in debug mode so we can find out what went wrong
-        RTC_DCHECK(conversion_result == 0);
-      }
-    } else {
-      FATAL() << "Unsupported texture format";
-    }
-
-    context_->Unmap(staging_texture_.get(), 0);
-
-    rtc::Callback0<void> unused;
-    // TODO: not needed, see ToNV12
-    return webrtc::WrapI420Buffer(width, height, dst_y, stride_y, dst_u, stride_uv, dst_v, stride_uv, unused);
-  }
-
-  return nullptr;
-}
-
-rtc::scoped_refptr<webrtc::I420BufferInterface>
-D3D11VideoFrameBuffer::ToI420_New(uint8_t* buffer, int capacity) {
-  RTC_CHECK(buffer != nullptr);
-  int width = this->width(), height = this->height();
-  int stride_y = width;
-  int size_y = width * height;
-  int stride_uv = div_ceiled_fast(width, 2);
-  int size_u = stride_uv * div_ceiled_fast(height, 2);
-  RTC_CHECK(capacity >= (size_y + 2 * size_u));
-
-  uint8_t* dst_y = buffer;
-  uint8_t* dst_u = dst_y + size_y;
-  uint8_t* dst_v = dst_u + size_u;
-
-  auto convertToI420 = [&](void* src_data, int src_stride) {
-    if (texture_format_ == DXGI_FORMAT_R8G8B8A8_UNORM || texture_format_ == DXGI_FORMAT_R8G8B8A8_TYPELESS) {
-      int32_t conversion_result = libyuv::ARGBToI420(
-          static_cast<uint8_t*>(src_data), src_stride, OUT dst_y, width,
-          OUT dst_u, stride_uv, OUT dst_v, stride_uv, width, height);
-
-      if (conversion_result != 0) {
-        RTC_LOG(LS_ERROR) << "i420 conversion failed with error code" << conversion_result;
-        // crash in debug mode so we can find out what went wrong
-        RTC_DCHECK(conversion_result == 0);
-      }
-    } else {
-      FATAL() << "Unsupported texture format";
-    }
-  };
-
-  if(UseMappedResource(convertToI420))
-  {
-    rtc::Callback0<void> unused;
-    // TODO: not needed, see ToNV12
-    return webrtc::WrapI420Buffer(width, height, dst_y, stride_y, dst_u, stride_uv, dst_v, stride_uv, unused);
-  }
-
-  return nullptr;
-}
-
-// Stages, downloads and converts texture to NV12
-uint8_t* D3D11VideoFrameBuffer::ToNV12(uint8_t* buffer, int capacity) {
-  RTC_CHECK(buffer != nullptr);
-  int width = this->width(), height = this->height();
-  int stride_y = width;
-  int size_y = width * height;
-  int stride_uv = div_ceiled_fast(width, 2);
-  int size_u = stride_uv * div_ceiled_fast(height, 2);
-  RTC_CHECK(capacity >= size_y + 2 * size_u);
-
-  StageTexture();
-
-  D3D11_MAPPED_SUBRESOURCE mapped;
-  HRESULT hr = context_->Map(staging_texture_.get(), 0, D3D11_MAP_READ, 0, &mapped);
-
-  if (SUCCEEDED(hr)) {
-    // int width = this->width(), height = this->height();
-    // int stride_y = width;
-    // int size_y = width * height;
-    // int stride_uv = div_ceiled_fast(width, 2);
-    // int size_u = stride_uv * div_ceiled_fast(height, 2);
-    // uint8_t* dst_y = buffer;
-    // uint8_t* dst_uv = buffer + size_y;
-    // uint8_t* dst_v = dst_u + size_u;
-
-    if (texture_format_ == DXGI_FORMAT_R8G8B8A8_UNORM || texture_format_ == DXGI_FORMAT_R8G8B8A8_TYPELESS) {
-      int32_t conversion_result = libyuv::ARGBToNV12(
-          static_cast<uint8_t*>(mapped.pData), mapped.RowPitch, OUT buffer, stride_y,
-          OUT buffer + size_y, stride_uv, width, height);
-
-      if (conversion_result != 0) {
-        RTC_LOG(LS_ERROR) << "nv12 conversion failed with error code" << conversion_result;
-        // crash in debug mode so we can find out what went wrong
-        RTC_DCHECK(conversion_result == 0);
-      }
-    } else {
-      FATAL() << "Unsupported texture format";
->>>>>>> bc472e92
-    }
-  } else {
-    RTC_LOG(LS_WARNING)
-        << "Got frame with ArraySize > 2, not sure what to do with this";
-  }
-
-  int stride_y = width_;
-  int stride_uv = stride_y / 2;
-  if (DownloadColor()) {
-    DownloadDepth();
-
-    return buffer;
-    // rtc::Callback0<void> unused;
-    // return webrtc::WrapI420Buffer(width, height, dst_y, stride_y, dst_u, stride_uv, dst_v, stride_uv, unused);
-  }
-
-  return nullptr;
-}
-
-// Stages, downloads and converts texture to NV12
-uint8_t* D3D11VideoFrameBuffer::ToNV12_New(uint8_t* buffer, int capacity) {
-  RTC_CHECK(buffer != nullptr);
-  int width = this->width(), height = this->height();
-  int stride_y = width;
-  int size_y = width * height;
-  int stride_uv = div_ceiled_fast(width, 2);
-  int size_u = stride_uv * div_ceiled_fast(height, 2);
-  RTC_CHECK(capacity >= size_y + 2 * size_u);
-
-  auto convertToNV12 = [&](void* src_data, int src_stride) {
-    if (texture_format_ == DXGI_FORMAT_R8G8B8A8_UNORM || texture_format_ == DXGI_FORMAT_R8G8B8A8_TYPELESS) {
-      int32_t conversion_result = libyuv::ARGBToNV12(
-          static_cast<uint8_t*>(src_data), src_stride, OUT buffer, stride_y,
-          OUT buffer + size_y, stride_uv, width, height);
-
-      if (conversion_result != 0) {
-        RTC_LOG(LS_ERROR) << "nv12 conversion failed with error code" << conversion_result;
-        // crash in debug mode so we can find out what went wrong
-        RTC_DCHECK(conversion_result == 0);
-      }
-    } else {
-      FATAL() << "Unsupported texture format";
-    }
-  };
-
-  if(UseMappedResource(convertToNV12))
-  {
-    return buffer;
-  }
-  return nullptr;
-}
-
-// Copies contents of rendered_image_ to staging_texture_ and downloads it to
-// the CPU.
-// uint8_t* D3D11VideoFrameBuffer::LoadToMemory(uint8_t* OUT destination, size_t capacity)
-// {
-//   RTC_CHECK(destination != nullptr);
-//   int width = this->width(), height = this->height();
-//   int stride_y = width;
-//   int size_y = width * height;
-//   int stride_uv = div_ceiled_fast(width, 2);
-//   int size_u = stride_uv * div_ceiled_fast(height, 2);
-//   RTC_CHECK(capacity >= size_y + 2 * size_u);
-// }
-
-// Stages the GPU texture for usage in memory
-void D3D11VideoFrameBuffer::StageTexture() {
-  // TODO: Last arg should use the number of mip levels from rendered_image_,
-  // which I guess is part of its description. Also, we need 2
-  // CopySubresourceRegion calls that use the dimensions of the texture....so we need desc again?
-  // D3D11_TEXTURE2D_DESC rendered_image_desc = {};
-  // rendered_image_->GetDesc(&rendered_image_desc);
-
-  if (rendered_image_desc_.ArraySize == 1) {
-    // old code, just like before
-    context_->CopySubresourceRegion(
-      staging_texture_.get(), 0, 0, 0, 0, rendered_image_.get(), subresource_index_, nullptr);
-
-  } else if (rendered_image_desc_.ArraySize == 2) {
-    UINT left_eye_subresource = D3D11CalcSubresource(0, 0, rendered_image_desc_.MipLevels);
-    UINT right_eye_subresource = D3D11CalcSubresource(0, 1, rendered_image_desc_.MipLevels);
-
-    context_->CopySubresourceRegion(
-      staging_texture_.get(), 0, 0, 0, 0, rendered_image_.get(), left_eye_subresource, nullptr);
-    context_->CopySubresourceRegion(
-      staging_texture_.get(), 0, rendered_image_desc_.Width, 0, 0, rendered_image_.get(), right_eye_subresource, nullptr);
-  } else {
-    RTC_LOG(LS_WARNING) << "Got frame with ArraySize > 2, not sure what to do with this";
-    // send black frame maybe? I think there were methods for that.
-    // or we use the subresource index that has been set in the decoder (in case
-    // of client), copy that to staging and whatever. Then again, if the decoder
-    // allocates just 2 textures we treat them as eyes even though they're not.
-    // Not sure what the best solution is here.
-  }
-
-}
-
-template<typename T>
-HRESULT D3D11VideoFrameBuffer::UseMappedResource(T/*void T(void*data, int stride)*/ action) {
-
-  StageTexture();
-
-  D3D11_MAPPED_SUBRESOURCE mapped;
-  HRESULT hr = context_->Map(staging_texture_.get(), 0, D3D11_MAP_READ, 0, &mapped);
-  if (SUCCEEDED(hr)) {
-    action(mapped.pData, mapped.RowPitch);
-    context_->Unmap(staging_texture_.get(), 0);
-  }
-  return hr;
-}
-
-}  // namespace hlr
+/*
+ *  Copyright (c) 2019 The WebRTC project authors. All Rights Reserved.
+ *
+ *  Use of this source code is governed by a BSD-style license
+ *  that can be found in the LICENSE file in the root of the source
+ *  tree. An additional intellectual property rights grant can be found
+ *  in the file PATENTS.  All contributing project authors may
+ *  be found in the AUTHORS file in the root of the source tree.
+ */
+
+#include "d3d11_frame_buffer.h"
+#include "api/video/i420_buffer.h"
+#include "common_video/include/video_frame_buffer.h"
+#include "rtc_base/logging.h"
+#include "third_party/libyuv/include/libyuv/convert.h"
+#include "third_party/libyuv/include/libyuv/convert_from_argb.h"
+
+#define ON_SUCCEEDED(act) if (SUCCEEDED(hr)) { hr = act; if (FAILED(hr)) { RTC_LOG(LS_WARNING) << "ERROR:" << #act; } }
+
+using namespace webrtc;
+
+namespace hlr {
+
+rtc::scoped_refptr<D3D11VideoFrameBuffer> D3D11VideoFrameBuffer::Create(
+    ID3D11DeviceContext* context,
+    ID3D11Texture2D* color_texture,
+    ID3D11Texture2D* color_staging_texture,
+    int width,
+    int height,
+    uint32_t subresource_index) {
+  return new rtc::RefCountedObject<D3D11VideoFrameBuffer>(
+      context, color_texture, color_staging_texture, width, height, subresource_index);
+}
+
+rtc::scoped_refptr<D3D11VideoFrameBuffer> D3D11VideoFrameBuffer::Create(
+    ID3D11DeviceContext* context,
+    ID3D11Texture2D* color_texture,
+    ID3D11Texture2D* color_staging_texture,
+    ID3D11Texture2D* depth_texture,
+    ID3D11Texture2D* depth_staging_texture,
+    ID3D11Texture2D* depth_staging_texture_array) {
+  return new rtc::RefCountedObject<D3D11VideoFrameBuffer>(
+      context,
+      color_texture, color_staging_texture,
+      depth_texture, depth_staging_texture, depth_staging_texture_array);
+}
+
+VideoFrameBuffer::Type D3D11VideoFrameBuffer::type() const {
+  return VideoFrameBuffer::Type::kNative;
+}
+
+D3D11VideoFrameBuffer::D3D11VideoFrameBuffer(
+    ID3D11DeviceContext* context,
+    ID3D11Texture2D* color_texture,
+    ID3D11Texture2D* color_staging_texture,
+    int /* width */,
+    int /* height */,
+    uint32_t subresource_index)
+    : subresource_index_(subresource_index)//,
+      // width_(width),
+      // height_(height)
+{
+  RTC_CHECK(color_texture != nullptr);
+  context_.copy_from(context);
+  color_texture_.copy_from(color_texture);
+  color_staging_texture_.copy_from(color_staging_texture);
+
+  D3D11_TEXTURE2D_DESC color_texture_desc = {};
+  color_texture->GetDesc(&color_texture_desc);
+  color_texture_desc_ = color_texture_desc;
+  // color_texture_format_ = color_texture_desc.Format;
+  width_ = color_texture_desc.Width;
+  if (color_texture_desc.ArraySize == 2) {
+    width_ *= 2;
+  }
+  height_ = color_texture_desc.Height;
+
+  depth_texture_ = nullptr;
+  depth_staging_texture_ = nullptr;
+  depth_texture_desc_ = {};
+}
+
+D3D11VideoFrameBuffer::D3D11VideoFrameBuffer(
+    ID3D11DeviceContext* context,
+    ID3D11Texture2D* color_texture,
+    ID3D11Texture2D* color_staging_texture,
+    ID3D11Texture2D* depth_texture,
+    ID3D11Texture2D* depth_staging_texture,
+    ID3D11Texture2D* depth_staging_texture_array)
+    : subresource_index_(0) {
+  RTC_CHECK(color_texture != nullptr);
+  context_.copy_from(context);
+  color_staging_texture_.copy_from(color_staging_texture);
+  color_texture_.copy_from(color_texture);
+  depth_staging_texture_.copy_from(depth_staging_texture);
+  depth_staging_texture_array_.copy_from(depth_staging_texture_array);
+  depth_texture_.copy_from(depth_texture);
+
+  D3D11_TEXTURE2D_DESC color_texture_desc = {};
+  color_texture->GetDesc(&color_texture_desc);
+  color_texture_desc_ = color_texture_desc;
+  // color_texture_format_ = color_texture_desc.Format;
+  width_ = color_texture_desc.Width;
+  if (color_texture_desc.ArraySize == 2) {
+    width_ *= 2;
+  }
+  height_ = color_texture_desc.Height;
+
+  depth_texture_desc_ = {};
+  if (depth_texture != nullptr) {
+    D3D11_TEXTURE2D_DESC depth_desc = {};
+    depth_texture->GetDesc(&depth_desc);
+    depth_texture_desc_ = depth_desc;
+    height_ *= 2;
+  }
+}
+
+D3D11VideoFrameBuffer::~D3D11VideoFrameBuffer() {}
+
+int D3D11VideoFrameBuffer::width() const {
+  return width_;
+}
+
+int D3D11VideoFrameBuffer::height() const {
+  return height_;
+}
+
+#if false
+/// Downloads color data from staging texture to CPU and writes into
+/// intermediate buffers. If depth/alpha is enabled it also gets alpha data
+/// and writes into the 2nd half of the V plane (double-high).
+/// Returns true if successful.
+bool D3D11VideoFrameBuffer::DownloadColor() {
+  D3D11_MAPPED_SUBRESOURCE mapped = {};
+  HRESULT hr = context_->Map(color_staging_texture_.get(), 0, D3D11_MAP_READ, 0, &mapped);
+  int32_t color_height = 0;
+  if (depth_texture_.get() != nullptr) {
+    color_height = height_ / 2;
+  } else {
+    color_height = height_;
+  }
+
+  if (SUCCEEDED(hr)) {
+    int stride_y = width_;
+    int stride_uv = stride_y / 2;
+
+    if (color_texture_format_ == DXGI_FORMAT_R8G8B8A8_UNORM ||
+        color_texture_format_ == DXGI_FORMAT_R8G8B8A8_TYPELESS) {
+      int32_t conversion_result = libyuv::ARGBToI420(
+          static_cast<uint8_t*>(mapped.pData), mapped.RowPitch, dst_y_, width_,
+          dst_u_, stride_uv, dst_v_, stride_uv, width_, color_height);
+
+      if (conversion_result != 0) {
+        RTC_LOG(LS_ERROR) << "i420 conversion failed with error code"
+                          << conversion_result;
+        // crash in debug mode so we can find out what went wrong
+        RTC_DCHECK(conversion_result == 0);
+      }
+
+      if (depth_texture_.get() != nullptr) {
+        // Alpha: pack stuff into V plane of depth data to test if it works
+        // very unfortunate to loop over this same data twice :/
+        // maybe use ARGBToUVRow instead of this at some point (not public api
+        // :/ but CopyPlane is, maybe useful)
+        uint8_t* ptr = static_cast<uint8_t*>(mapped.pData);
+        uint32_t width_in_pixels =
+            mapped.RowPitch / 4;  // 4 because 4 components, 8-bit each
+        uint32_t uv_write_index = width_ / 2 * height_ / 4;  // same as below
+
+        for (int y = 0; y < height_ / 2; y++) {
+          for (uint32_t x = 0; x < width_in_pixels; x++) {
+            if ((y % 2 == 0) && (x % 2 == 0)) {
+              // maybe instead of taking the raw value of this pixel, take the
+              // average or something.
+              // https://docs.microsoft.com/en-us/windows/win32/api/dxgiformat/ne-dxgiformat-dxgi_format#portable-coding-for-endian-independence
+              dst_v_[uv_write_index] = ptr[3];
+              uv_write_index++;
+            }
+
+            // 1 pixel = 4 bytes for RGBA
+            ptr += 4;
+          }
+        }
+      }
+    } else {
+      FATAL() << "Unsupported texture format";
+    }
+
+    context_->Unmap(color_staging_texture_.get(), 0);
+    return true;
+  }
+
+  return false;
+}
+
+/// Downloads depth data and writes it into the 2nd half of Y and U planes if
+/// the image is double-high.
+void D3D11VideoFrameBuffer::DownloadDepth() {
+  if (depth_texture_.get() != nullptr) {
+    // Theoretically we should check depth_image_desc (which we don't have here
+    // right now) but if color is a texture array, depth is too.
+    D3D11_MAPPED_SUBRESOURCE mapped = {};
+    HRESULT hr = context_->Map(depth_staging_texture_.get(), 0, D3D11_MAP_READ,
+                               0, &mapped);
+
+    if (SUCCEEDED(hr)) {
+      if (depth_texture_format_ == DXGI_FORMAT_R16_TYPELESS) {
+        uint16_t* pixel_ptr = reinterpret_cast<uint16_t*>(mapped.pData);
+        // RowPitch can be higher than width_, which breaks things (out of
+        // bounds writes). Note that this could theoretically send the wrong
+        // image if there's i.e. padding in the front instead of in the back
+        // of a row of pixels.
+        uint32_t uv_write_index = width_ / 2 * height_ / 4;
+
+        for (int y = 0; y < height_ / 2; y++) {
+          for (uint32_t x = 0; x < static_cast<uint32_t>(width_); x++) {
+            uint8_t high = *pixel_ptr >> 8;
+            uint8_t low = static_cast<uint8_t>(*pixel_ptr);
+
+            // Write high 8 bits into Y plane
+            int32_t y_offset = width_ * height_ / 2;
+            dst_y_[y * width_ + x + y_offset] = high;
+
+            if ((y % 2 == 0) && (x % 2 == 0)) {
+              // Low 8 bits go into U plane
+              dst_u_[uv_write_index] = low;
+              uv_write_index++;
+            }
+
+            pixel_ptr++;
+          }
+        }
+      } else {
+        RTC_LOG(LS_WARNING) << "Unsupported depth texture format; depth data "
+                               "will not be sent";
+      }
+
+      context_->Unmap(depth_staging_texture_.get(), 0);
+    }
+  }
+}
+#endif
+
+// Copies contents of color_texture_ to color_staging_texture_, then downloads it
+// to the CPU and converts to i420 via libyuv.
+rtc::scoped_refptr<webrtc::I420BufferInterface>
+D3D11VideoFrameBuffer::ToI420() {
+  FATAL() << "this interface is shit and forces us to create a new buffer for every call instead of passing it as a parameter";
+  return nullptr;
+}
+
+// TODO: (move staging texture out of here and) create a Use method with a predicate to map/unmap internally
+// Stages, downloads and converts texture to i420
+rtc::scoped_refptr<webrtc::I420BufferInterface>
+D3D11VideoFrameBuffer::ToI420(uint8_t* buffer, int capacity) {
+  RTC_CHECK(buffer != nullptr);
+  int frame_width = width_, frame_height = height_;
+  int stride_y = frame_width;
+  int size_y = frame_width * frame_height;
+  int stride_uv = div_ceiled_fast(frame_width, 2);
+  int size_u = stride_uv * div_ceiled_fast(frame_height, 2);
+  RTC_CHECK(capacity >= (size_y + 2 * size_u));
+
+  StageTextures();
+
+  D3D11_MAPPED_SUBRESOURCE mapped;
+  HRESULT hr = context_->Map(color_staging_texture_.get(), 0, D3D11_MAP_READ, 0, &mapped);
+
+  if (SUCCEEDED(hr)) {
+    // int frame_width = width_, frame_height = height_;
+    // int stride_y = frame_width;
+    // int size_y = frame_width * frame_height;
+    // int stride_uv = div_ceiled_fast(frame_width, 2);
+    // int size_u = stride_uv * div_ceiled_fast(frame_height, 2);
+    uint8_t* dst_y = buffer;
+    uint8_t* dst_u = dst_y + size_y;
+    uint8_t* dst_v = dst_u + size_u;
+
+    if (color_texture_desc_.Format == DXGI_FORMAT_R8G8B8A8_UNORM
+     || color_texture_desc_.Format == DXGI_FORMAT_R8G8B8A8_TYPELESS) {
+      int32_t conversion_result = libyuv::ARGBToI420(
+          static_cast<uint8_t*>(mapped.pData), mapped.RowPitch,
+          OUT dst_y, stride_y,
+          OUT dst_u, stride_uv,
+          OUT dst_v, stride_uv,
+          frame_width, frame_height);
+
+      if (conversion_result != 0) {
+        RTC_LOG(LS_ERROR) << "i420 conversion failed with error code" << conversion_result;
+        // crash in debug mode so we can find out what went wrong
+        RTC_DCHECK(conversion_result == 0);
+      }
+    } else {
+      FATAL() << "Unsupported texture format";
+    }
+
+    context_->Unmap(color_staging_texture_.get(), 0);
+
+    rtc::Callback0<void> unused;
+    // TODO: not needed, see ToNV12
+    return webrtc::WrapI420Buffer(width_, height_, dst_y, stride_y, dst_u, stride_uv, dst_v, stride_uv, unused);
+  }
+
+  return nullptr;
+}
+
+static __forceinline int toIndex(int x, int y, int frame_width) {
+  return x + y * frame_width;
+};
+
+rtc::scoped_refptr<webrtc::I420BufferInterface>
+D3D11VideoFrameBuffer::ToI420AlphaDepth(uint8_t* buffer, int capacity) {
+  RTC_CHECK(buffer != nullptr);
+
+  const int has_depth_alpha = (int)(depth_texture_.get() != nullptr);
+
+  const int frame_width = width_;
+  const int frame_height = div_ceiled_fast(height_, 1 + has_depth_alpha);
+
+  const int& width_y = frame_width;
+  const int& height_y = frame_height;
+  const int& stride_y = width_y;
+  const int size_y = width_y * height_y;
+
+  const int width_u = div_ceiled_fast(width_y, 2);
+  const int height_u = div_ceiled_fast(height_y, 2);
+  const int stride_u = width_u;
+  const int size_u = width_u * height_u;
+
+  // const int& width_v = width_u;
+  // const int& height_v = height_u;
+  const int& stride_v = stride_u;
+  const int& size_v = size_u;
+  const int size_yuv = size_y + size_u + size_v;
+  RTC_CHECK(capacity >= size_yuv * (1 + has_depth_alpha));
+
+  uint8_t* dst_y  = buffer;
+  uint8_t* dst_dh = dst_y + (size_y * has_depth_alpha);
+
+  uint8_t* dst_u  = dst_dh + size_y;
+  uint8_t* dst_dl = dst_u + (size_u * has_depth_alpha);
+  uint8_t* dst_v  = dst_dl + size_u;
+  uint8_t* dst_a  = dst_v + (size_v * has_depth_alpha);
+
+  auto convertToI420Alpha = [&](void* src_data, int src_row_pitch, int /* src_depth_pitch */) {
+    if (!(color_texture_desc_.Format == DXGI_FORMAT_R8G8B8A8_UNORM
+       || color_texture_desc_.Format == DXGI_FORMAT_R8G8B8A8_TYPELESS)) {
+      FATAL() << "Unsupported color texture format";
+      return;
+    }
+
+    uint8_t* src_data8 = static_cast<uint8_t*>(src_data);
+    int conversion_result = libyuv::ARGBToI420(
+        src_data8, src_row_pitch,
+        OUT dst_y, stride_y,
+        OUT dst_u, stride_u,
+        OUT dst_v, stride_v,
+        frame_width, frame_height);
+
+    if (conversion_result != 0) {
+      RTC_LOG(LS_ERROR) << "i420 conversion failed with error code" << conversion_result;
+      // crash in debug mode so we can find out what went wrong
+      RTC_DCHECK(conversion_result == 0);
+    }
+
+    if (depth_texture_.get() != nullptr) {
+      // Alpha: pack stuff into V plane of depth data to test if it works
+      // very unfortunate to loop over this same data twice :/
+      // maybe use ARGBToUVRow instead of this at some point (not public api :/ but CopyPlane is, maybe useful)
+
+#ifdef viktor
+      // uint32_t width_in_pixels = src_row_pitch / 4;  // 4 because 4 components, 8-bit each
+      // uint32_t uv_write_index = (width_ / 2 * height_ / 2) / 2;  // same as below
+      // libyuv::CopyPlane(src_data8+3, src_row_pitch, dst_a, size_u, stride_u, height_u);
+
+      // skip every second value in every direction
+      // TODO: apply filter e.g. bicubic instead of throwing away values
+      constexpr int rgba_width = 4;
+      int dst_i = 0;
+      // for (int src_y = 0; src_y < frame_height; src_y += 1 * 2) {
+      //   for (int src_x = 3 /* rgb_a_ */; src_x < frame_width * rgba_width; src_x += rgba_width /* argb */ * 2) {
+      //     // if ((src_y % 2 == 0) && (src_x % 2 == 0)) {
+      //       // maybe instead of taking the raw value of this pixel, take the average or something.
+      //       // https://docs.microsoft.com/en-us/windows/win32/api/dxgiformat/ne-dxgiformat-dxgi_format#portable-coding-for-endian-independence
+      //       dst_a[dst_i++] = src_data8[toIndex(src_x, src_y, frame_width * rgba_width)];
+      //     // }
+      //   }
+      // }
+
+      for (int src_y = 0; src_y < frame_height; src_y += 2)
+      for (int src_x = 0; src_x < frame_width;  src_x += 2) {
+          // if ((src_y % 2 == 0) && (src_x % 2 == 0)) {
+            // maybe instead of taking the raw value of this pixel, take the average or something.
+            // https://docs.microsoft.com/en-us/windows/win32/api/dxgiformat/ne-dxgiformat-dxgi_format#portable-coding-for-endian-independence
+            int alpha_sum = 0;
+            alpha_sum = src_data8[toIndex( src_x      * rgba_width + 3, src_y    , frame_width * rgba_width)];
+            alpha_sum = src_data8[toIndex((src_x + 1) * rgba_width + 3, src_y    , frame_width * rgba_width)];
+            alpha_sum = src_data8[toIndex( src_x      * rgba_width + 3, src_y + 1, frame_width * rgba_width)];
+            alpha_sum = src_data8[toIndex((src_x + 1) * rgba_width + 3, src_y + 1, frame_width * rgba_width)];
+            dst_a[dst_i++] = alpha_sum / 4;
+          // }
+      }
+
+      // cpu avg filter attempt
+      // {
+      //   auto toIndex = [](int x, int y, int frame_width) {
+      //     return x+y*frame_width;
+      //   };
+
+      //   int src_row_pitch = 4, dst_width = 2;
+      //   int dst_x = 0, dst_y = 0;
+
+      //   constexpr int ratio = 2 /* src_row_pitch / dst_width */;
+
+      //   memset(dst_a, 0, size_u);
+      //   for (int src_y = 0; src_y < frame_height; src_y++)
+      //   for (int src_x = 0; src_x < frame_width;  src_x++)
+      //   {
+      //     dst_x = div_ceiled_fast(src_x, ratio);
+      //     dst_y = div_ceiled_fast(src_y, ratio);
+      //     dst_a[toIndex(dst_x, dst_y, dst_width)] += src_data8[toIndex(src_x, src_y, frame_width)];
+      //   }
+
+      //   for (size_t i = 0; i < size_u; i++)
+      //   {
+      //     dst_a[i] /= 4;
+      //   }
+      // }
+#else // krzysztof
+      size_t dst_i = 0;
+      size_t x_write = 0, y_write = 0;
+#ifdef ISAR_BRANCHLESS
+      memset(dst_a, 0, size_v);
+#endif
+      for (size_t y = 0; y < (size_t)frame_height; y++) {
+        for (size_t x = 0; x < (size_t)frame_width; x++) {
+
+#ifndef ISAR_BRANCHLESS
+            // with branch
+          if (x_write && y_write) {
+            // maybe instead of taking the raw value of this pixel, take the
+            // average or something.
+            // https://docs.microsoft.com/en-us/windows/win32/api/dxgiformat/ne-dxgiformat-dxgi_format#portable-coding-for-endian-independence
+            dst_a[dst_i] = src_data8[3];
+            dst_i++;
+          }
+#else
+            // branchless (significantly worse! branch predictor handles it pretty well)
+            size_t should_write = x_write * y_write;
+            dst_a[dst_i] += src_data8[3] * should_write;
+            dst_i += should_write;
+#endif
+
+          // 1 pixel = 4 bytes for RGBA
+          src_data8 += 4;
+          x_write = 1 - x_write;
+        }
+        y_write = 1 - y_write;
+      }
+#endif
+
+    }
+  };
+
+  auto convertToDepth = [&](void* src_data, int src_row_pitch, int /* src_depth_pitch */) {
+    if (!(depth_texture_desc_.Format == DXGI_FORMAT_R16_TYPELESS)) {
+      FATAL() << "Unsupported depth texture format";
+      return;
+    }
+
+    // int src_width_depth = src_row_pitch / 2;
+    // RowPitch can be higher than width_, which breaks things (out of bounds writes).
+    // Note that this could theoretically send the wrong image
+    // i.e. if there's padding in the front instead of in the back of a row of pixels.
+
+    // libyuv::CopyPlane(src_data8, src_row_pitch, dst_dh, size_u, stride_u, height_u);
+    uint16_t* src_data16 = reinterpret_cast<uint16_t*>(src_data);
+    // for (int i = 0; i < size_y; i++) {
+    //   dst_dh[i] = src_data16[i] >> 8;
+    // }
+
+#ifdef viktor
+    uint8_t* src_data8 = reinterpret_cast<uint8_t*>(src_data);
+    constexpr int r16_width = 2;
+    // int dst_i = 0;
+    // for (int src_y = 0; src_y < frame_height; src_y += 1 * 2) {
+    //   for (int src_x = 1 /* dh _dl_ */; src_x < frame_width * r16_width; src_x += r16_width /* dh dl */ * 2) {
+    //     // maybe instead of taking the raw value of this pixel, take the average or something.
+    //     // https://docs.microsoft.com/en-us/windows/win32/api/dxgiformat/ne-dxgiformat-dxgi_format#portable-coding-for-endian-independence
+    //     dst_dl[dst_i] = src_data8[toIndex(src_x, src_y, frame_width * r16_width)];
+    //     dst_i++;
+    //   }
+    // }
+    int i = 0;
+    for (int src_y = 0; src_y < frame_height; src_y+=2)
+    for (int src_x = 0; src_x < frame_width;  src_x+=2) {
+      // TODO: 16x2 -> 8x1 like libyuv::ARGBToUVRow_SSSE3
+      dst_dh[toIndex(src_x    , src_y    , frame_width)] = src_data8[toIndex( src_x      * r16_width, src_y    , frame_width * r16_width)];
+      dst_dh[toIndex(src_x + 1, src_y    , frame_width)] = src_data8[toIndex((src_x + 1) * r16_width, src_y    , frame_width * r16_width)];
+      dst_dh[toIndex(src_x    , src_y + 1, frame_width)] = src_data8[toIndex( src_x      * r16_width, src_y + 1, frame_width * r16_width)];
+      dst_dh[toIndex(src_x + 1, src_y + 1, frame_width)] = src_data8[toIndex((src_x + 1) * r16_width, src_y + 1, frame_width * r16_width)];
+
+      int low_byte_offset = 1;
+      unsigned dl_sum = 0;
+      assert(toIndex( src_x      * r16_width + low_byte_offset, src_y    , frame_width * r16_width) == toIndex( src_x      * r16_width + low_byte_offset, src_y    , frame_width * r16_width) + low_byte_offset);
+      dl_sum += src_data8[toIndex( src_x      * r16_width + low_byte_offset, src_y    , frame_width * r16_width)];
+      dl_sum += src_data8[toIndex((src_x + 1) * r16_width + low_byte_offset, src_y    , frame_width * r16_width)];
+      dl_sum += src_data8[toIndex( src_x      * r16_width + low_byte_offset, src_y + 1, frame_width * r16_width)];
+      dl_sum += src_data8[toIndex((src_x + 1) * r16_width + low_byte_offset, src_y + 1, frame_width * r16_width)];
+      dst_dl[i++] = dl_sum / 4;
+    }
+
+    // for (int y = 0; y < height_ / 2; y++) {
+    //   for (uint32_t x = 0; x < static_cast<uint32_t>(width_); x++) {
+    //     uint8_t high = *pixel_ptr >> 8;
+    //     uint8_t low = static_cast<uint8_t>(*pixel_ptr);
+
+    //     // Write high 8 bits into Y plane
+    //     int32_t y_offset = width_ * height_ / 2;
+    //     dst_y_[y * width_ + x + y_offset] = high;
+
+    //     if ((y % 2 == 0) && (x % 2 == 0)) {
+    //       // Low 8 bits go into U plane
+    //       dst_u_[uv_write_index] = low;
+    //       uv_write_index++;
+    //     }
+
+    //     pixel_ptr++;
+    //   }
+    // }
+#else // krzysztof
+#ifndef ISAR_PRODUCTION
+        LARGE_INTEGER startingTime, endingTime, elapsedMicroseconds;
+        LARGE_INTEGER frequency;
+        static LONGLONG mean = 0; // running mean/avg: https://nullbuffer.com/articles/welford_algorithm.html
+        static int i = 1;
+        QueryPerformanceFrequency(&frequency);
+        QueryPerformanceCounter(&startingTime);
+#endif
+
+        size_t dst_i = 0;
+        size_t x_write = 1, y_write = 1;
+#ifdef ISAR_BRANCHLESS
+        memset(dst_dl, 0, size_u);
+#endif
+        // RowPitch can be higher than width_, which breaks things (out of
+        // bounds writes). Note that this could theoretically send the wrong
+        // image if there's i.e. padding in the front instead of in the back
+        // of a row of pixels.
+        for (size_t y = 0; y < (size_t)frame_height; y++) {
+          for (size_t x = 0; x < (size_t)frame_width; x++) {
+            uint8_t high = *src_data16 >> 8;
+            uint8_t low = static_cast<uint8_t>(*src_data16);
+
+            // Write high 8 bits into Y plane
+            dst_dh[y * (size_t)frame_width + x] = high;
+
+#ifndef ISAR_BRANCHLESS
+            // with branch
+            if (x_write && y_write) {
+              // Low 8 bits go into U plane
+              dst_dl[dst_i] = low;
+              dst_i++;
+            }
+#else
+            // branchless (significantly worse! branch predictor handles it pretty well)
+            size_t should_write = x_write * y_write;
+            dst_dl[dst_i] += low * should_write;
+            dst_i += should_write;
+#endif
+
+            src_data16++;
+            x_write = 1 - x_write;
+          }
+          y_write = 1 - y_write;
+        }
+#endif
+#ifndef ISAR_PRODUCTION
+        QueryPerformanceCounter(&endingTime);
+        elapsedMicroseconds.QuadPart = endingTime.QuadPart - startingTime.QuadPart;
+        elapsedMicroseconds.QuadPart *= 1000000;
+        elapsedMicroseconds.QuadPart /= frequency.QuadPart;
+        mean += (elapsedMicroseconds.QuadPart - mean) / i;
+        if (i == 1000 || i == 1500 || i == 2000 || i == 5000) {
+          RTC_LOG(LS_WARNING) << "Sample: " << i << " took " << elapsedMicroseconds.QuadPart << " microseconds. Mean: " << mean;
+        }
+        i++;
+#endif
+  };
+
+  StageTextures();
+
+  HRESULT hr = S_OK;
+  ON_SUCCEEDED(UseStagedResource(color_staging_texture_.get(), convertToI420Alpha));
+  if(depth_texture_.get())
+    ON_SUCCEEDED(UseStagedResource(depth_staging_texture_.get(), convertToDepth));
+  if(SUCCEEDED(hr))
+  {
+    rtc::Callback0<void> unused;
+    // TODO: not needed, see ToNV12
+    return webrtc::WrapI420Buffer(width_, height_, dst_y, stride_y, dst_u, stride_u, dst_v, stride_v, unused);
+  }
+
+  return nullptr;
+}
+
+rtc::scoped_refptr<webrtc::I420BufferInterface>
+D3D11VideoFrameBuffer::ToI420_New(uint8_t* buffer, int capacity) {
+  RTC_CHECK(buffer != nullptr);
+
+  const int has_depth_alpha = (int)(depth_texture_.get() != nullptr);
+
+  const int frame_width = width_;
+  const int frame_height = height_ / (1 + has_depth_alpha);
+
+  const int stride_y = frame_width;
+  const int size_y = frame_width * frame_height;
+  const int stride_u = div_ceiled_fast(frame_width, 2);
+  const int& stride_v = stride_u;
+  const int size_u = stride_u * div_ceiled_fast(frame_height, 2);
+  const int& size_v = size_u;
+  RTC_CHECK(capacity >= (size_y + size_u + size_v));
+
+  uint8_t* dst_y = buffer;
+  uint8_t* dst_u = dst_y + size_y;
+  uint8_t* dst_v = dst_u + size_u;
+  // uint8_t* dst_a = dst_v + size_u + size_y + size_u;
+
+  auto convertToI420 = [&](void* src_data, int src_row_pitch, int /* src_depth_pitch */) {
+    if (color_texture_desc_.Format == DXGI_FORMAT_R8G8B8A8_UNORM
+     || color_texture_desc_.Format == DXGI_FORMAT_R8G8B8A8_TYPELESS) {
+      int32_t conversion_result = libyuv::ARGBToI420(
+          static_cast<uint8_t*>(src_data), src_row_pitch,
+          OUT dst_y, stride_y,
+          OUT dst_u, stride_u,
+          OUT dst_v, stride_v,
+          frame_width, frame_height);
+
+      if (conversion_result != 0) {
+        RTC_LOG(LS_ERROR) << "i420 conversion failed with error code" << conversion_result;
+        // crash in debug mode so we can find out what went wrong
+        RTC_DCHECK(conversion_result == 0);
+      }
+
+      if (depth_texture_.get() != nullptr) {
+        // Alpha: pack stuff into V plane of depth data to test if it works
+        // very unfortunate to loop over this same data twice :/
+        // maybe use ARGBToUVRow instead of this at some point (not public api :/ but CopyPlane is, maybe useful)
+
+
+      }
+    } else {
+      FATAL() << "Unsupported texture format";
+    }
+  };
+
+  StageTextures();
+
+  if(SUCCEEDED(UseStagedResource(color_staging_texture_.get(), convertToI420)))
+  {
+    rtc::Callback0<void> unused;
+    // TODO: not needed, see ToNV12
+    return webrtc::WrapI420Buffer(width_, height_, dst_y, stride_y, dst_u, stride_u, dst_v, stride_v, unused);
+  }
+
+  return nullptr;
+}
+
+// Stages, downloads and converts texture to NV12
+uint8_t* D3D11VideoFrameBuffer::ToNV12(uint8_t* buffer, int capacity) {
+  RTC_CHECK(buffer != nullptr);
+  int frame_width = width_, frame_height = height_;
+  int stride_y = frame_width;
+  int size_y = frame_width * frame_height;
+  int stride_uv = div_ceiled_fast(frame_width, 2);
+  int size_u = stride_uv * div_ceiled_fast(frame_height, 2);
+  RTC_CHECK(capacity >= size_y + 2 * size_u);
+
+  StageTextures();
+
+  D3D11_MAPPED_SUBRESOURCE mapped;
+  HRESULT hr = context_->Map(color_staging_texture_.get(), 0, D3D11_MAP_READ, 0, &mapped);
+
+  if (SUCCEEDED(hr)) {
+    // int frame_width = width_, frame_height = height_;
+    // int stride_y = frame_width;
+    // int size_y = frame_width * frame_height;
+    // int stride_uv = div_ceiled_fast(frame_width, 2);
+    // int size_u = stride_uv * div_ceiled_fast(frame_height, 2);
+    // uint8_t* dst_y = buffer;
+    // uint8_t* dst_uv = buffer + size_y;
+    // uint8_t* dst_v = dst_u + size_u;
+
+    if (color_texture_desc_.Format == DXGI_FORMAT_R8G8B8A8_UNORM
+     || color_texture_desc_.Format == DXGI_FORMAT_R8G8B8A8_TYPELESS) {
+      int32_t conversion_result = libyuv::ARGBToNV12(
+          static_cast<uint8_t*>(mapped.pData), mapped.RowPitch,
+          OUT buffer, stride_y,
+          OUT buffer + size_y, stride_uv,
+          frame_width, frame_height);
+
+      if (conversion_result != 0) {
+        RTC_LOG(LS_ERROR) << "nv12 conversion failed with error code" << conversion_result;
+        // crash in debug mode so we can find out what went wrong
+        RTC_DCHECK(conversion_result == 0);
+      }
+    } else {
+      FATAL() << "Unsupported texture format";
+    }
+
+    context_->Unmap(color_staging_texture_.get(), 0);
+
+    return buffer;
+    // rtc::Callback0<void> unused;
+    // return webrtc::WrapI420Buffer(width_, height_, dst_y, stride_y, dst_u, stride_uv, dst_v, stride_uv, unused);
+  }
+
+  return nullptr;
+}
+
+uint8_t* D3D11VideoFrameBuffer::ToNV12AlphaDepth(uint8_t* buffer, int capacity) {
+  RTC_CHECK(buffer != nullptr);
+  const int has_depth_alpha = (int)(depth_texture_.get() != nullptr);
+
+  const int frame_width = width_;
+  const int frame_height = height_ / (1 + has_depth_alpha);
+
+  const int& width_y = frame_width;
+  const int& height_y = frame_height;
+  const int& stride_y = width_y;
+  const int size_y = width_y * height_y;
+
+  const int width_u = div_ceiled_fast(width_y, 2);
+  const int height_u = div_ceiled_fast(height_y, 2);
+  const int stride_u = width_u;
+  const int size_u = width_u * height_u;
+
+  // const int& width_v = width_u;
+  // const int& height_v = height_u;
+  // const int& stride_v = stride_u;
+  const int& size_v = size_u;
+  const int size_yuv = size_y + size_u + size_v;
+  RTC_CHECK(capacity >= size_yuv * (1 + has_depth_alpha));
+
+  uint8_t* dst_y  = buffer;
+  uint8_t* dst_dh = dst_y + size_y;
+
+  uint8_t* dst_u  = dst_dh + size_y;
+  uint8_t* dst_v  = dst_u + size_u;
+  uint8_t* dst_dl = dst_v + size_v;
+  uint8_t* dst_a  = dst_dl + size_u;
+
+  auto convertToNV12Alpha = [&](void* src_data, int src_row_pitch, int /* src_depth_pitch */) {
+    if (!(color_texture_desc_.Format == DXGI_FORMAT_R8G8B8A8_UNORM
+       || color_texture_desc_.Format == DXGI_FORMAT_R8G8B8A8_TYPELESS)) {
+      FATAL() << "Unsupported color texture format";
+      return;
+    }
+
+    uint8_t* src_data8 = static_cast<uint8_t*>(src_data);
+    int32_t conversion_result = libyuv::ARGBToNV12(
+        src_data8, src_row_pitch,
+        OUT dst_y, stride_y,
+        OUT dst_u, stride_u,
+        frame_width, frame_height);
+
+    if (conversion_result != 0) {
+      RTC_LOG(LS_ERROR) << "i420 conversion failed with error code" << conversion_result;
+      // crash in debug mode so we can find out what went wrong
+      RTC_DCHECK(conversion_result == 0);
+    }
+
+    if (depth_texture_.get() != nullptr) {
+      // Alpha: pack stuff into V plane of depth data to test if it works
+      // very unfortunate to loop over this same data twice :/
+      // maybe use ARGBToUVRow instead of this at some point (not public api :/ but CopyPlane is, maybe useful)
+
+      // uint32_t width_in_pixels = src_row_pitch / 4;  // 4 because 4 components, 8-bit each
+      // uint32_t uv_write_index = (width_ / 2 * height_ / 2) / 2;  // same as below
+      // libyuv::CopyPlane(src_data8+3, src_row_pitch, dst_a, size_u, stride_u, height_u);
+
+      // skip every second value in every direction
+      // TODO: apply filter e.g. bicubic instead of throwing away values
+      int dst_i = 0;
+      for (int src_y = 0; src_y < frame_height; src_y += 1 * 2) {
+        for (int src_x = 3 /* rgb_a_ */; src_x < frame_width; src_x += 4 /* argb */ * 2) {
+          // if ((src_y % 2 == 0) && (src_x % 2 == 0)) {
+            // maybe instead of taking the raw value of this pixel, take the average or something.
+            // https://docs.microsoft.com/en-us/windows/win32/api/dxgiformat/ne-dxgiformat-dxgi_format#portable-coding-for-endian-independence
+            dst_a[dst_i++] = src_data8[toIndex(src_x, src_y, frame_width)];
+          // }
+        }
+      }
+
+      // cpu avg filter attempt
+      // {
+      //   int src_row_pitch = 4, dst_width = 2;
+      //   int dst_x = 0, dst_y = 0;
+
+      //   constexpr int ratio = 2 /* src_row_pitch / dst_width */;
+
+      //   memset(dst_a, 0, size_u);
+      //   for (int src_y = 0; src_y < frame_height; src_y++)
+      //   for (int src_x = 0; src_x < frame_width;  src_x++)
+      //   {
+      //     dst_x = div_ceiled_fast(src_x, ratio);
+      //     dst_y = div_ceiled_fast(src_y, ratio);
+      //     dst_a[toIndex(dst_x, dst_y, dst_width)] += src_data8[toIndex(src_x, src_y, frame_width)];
+      //   }
+
+      //   for (size_t i = 0; i < size_u; i++)
+      //   {
+      //     dst_a[i] /= 4;
+      //   }
+      // }
+
+    }
+  };
+
+  auto convertToDepth = [&](void* src_data, int src_row_pitch, int /* src_depth_pitch */) {
+    if (!(depth_texture_desc_.Format == DXGI_FORMAT_R16_TYPELESS)) {
+      FATAL() << "Unsupported depth texture format";
+      return;
+    }
+
+    // int src_width_depth = src_row_pitch / 2;
+    // RowPitch can be higher than width_, which breaks things (out of bounds writes).
+    // Note that this could theoretically send the wrong image
+    // i.e. if there's padding in the front instead of in the back of a row of pixels.
+
+    // libyuv::CopyPlane(src_data8, src_row_pitch, dst_dh, size_u, stride_u, height_u);
+    uint16_t* src_data16 = reinterpret_cast<uint16_t*>(src_data);
+    for (int i = 0; i < size_y; i++) {
+      dst_dh[i] = src_data16[i] >> 8;
+    }
+
+    uint8_t* src_data8 = reinterpret_cast<uint8_t*>(src_data);
+    int dst_i = 0;
+    for (int src_y = 0; src_y < frame_height; src_y += 1 * 2) {
+      for (int src_x = 1 /* dh _dl_ */; src_x < frame_width; src_x += 2 /* dh dl */ * 2) {
+        // maybe instead of taking the raw value of this pixel, take the average or something.
+        // https://docs.microsoft.com/en-us/windows/win32/api/dxgiformat/ne-dxgiformat-dxgi_format#portable-coding-for-endian-independence
+        dst_dl[dst_i] = src_data8[toIndex(src_x, src_y, frame_width)];
+        dst_i++;
+      }
+    }
+
+    // for (int y = 0; y < height_ / 2; y++) {
+    //   for (uint32_t x = 0; x < static_cast<uint32_t>(width_); x++) {
+    //     uint8_t high = *pixel_ptr >> 8;
+    //     uint8_t low = static_cast<uint8_t>(*pixel_ptr);
+
+    //     // Write high 8 bits into Y plane
+    //     int32_t y_offset = width_ * height_ / 2;
+    //     dst_y_[y * width_ + x + y_offset] = high;
+
+    //     if ((y % 2 == 0) && (x % 2 == 0)) {
+    //       // Low 8 bits go into U plane
+    //       dst_u_[uv_write_index] = low;
+    //       uv_write_index++;
+    //     }
+
+    //     pixel_ptr++;
+    //   }
+    // }
+  };
+
+  StageTextures();
+
+  HRESULT hr = S_OK;
+  ON_SUCCEEDED(UseStagedResource(color_staging_texture_.get(), convertToNV12Alpha));
+  if(depth_texture_.get())
+    ON_SUCCEEDED(UseStagedResource(depth_staging_texture_.get(), convertToDepth));
+  if(SUCCEEDED(hr))
+  {
+    return buffer;
+  }
+
+  return nullptr;
+}
+
+// Stages, downloads and converts texture to NV12
+uint8_t* D3D11VideoFrameBuffer::ToNV12_New(uint8_t* buffer, int capacity) {
+  RTC_CHECK(buffer != nullptr);
+  int frame_width = width_, frame_height = height_;
+  int stride_y = frame_width;
+  int size_y = frame_width * frame_height;
+  int stride_uv = div_ceiled_fast(frame_width, 2);
+  int size_u = stride_uv * div_ceiled_fast(frame_height, 2);
+  RTC_CHECK(capacity >= size_y + 2 * size_u);
+
+  auto convertToNV12 = [&](void* src_data, int src_row_pitch, int /* src_depth_pitch */) {
+    if (color_texture_desc_.Format == DXGI_FORMAT_R8G8B8A8_UNORM
+     || color_texture_desc_.Format == DXGI_FORMAT_R8G8B8A8_TYPELESS) {
+      int32_t conversion_result = libyuv::ARGBToNV12(
+          static_cast<uint8_t*>(src_data), src_row_pitch,
+          OUT buffer, stride_y,
+          OUT buffer + size_y, stride_uv,
+          frame_width, frame_height);
+
+      if (conversion_result != 0) {
+        RTC_LOG(LS_ERROR) << "nv12 conversion failed with error code" << conversion_result;
+        // crash in debug mode so we can find out what went wrong
+        RTC_DCHECK(conversion_result == 0);
+      }
+    } else {
+      FATAL() << "Unsupported texture format";
+    }
+  };
+
+  StageTextures();
+
+  if(SUCCEEDED(UseStagedResource(color_staging_texture_.get(), convertToNV12)))
+  {
+    return buffer;
+  }
+  return nullptr;
+}
+
+// Copies contents of color_texture_ to color_staging_texture_ and downloads it to
+// the CPU.
+// uint8_t* D3D11VideoFrameBuffer::LoadToMemory(uint8_t* OUT destination, size_t capacity)
+// {
+//   RTC_CHECK(destination != nullptr);
+//   int frame_width = width_, frame_height = height_;
+//   int stride_y = frame_width;
+//   int size_y = frame_width * frame_height;
+//   int stride_uv = div_ceiled_fast(frame_width, 2);
+//   int size_u = stride_uv * div_ceiled_fast(frame_height, 2);
+//   RTC_CHECK(capacity >= size_y + 2 * size_u);
+// }
+
+// Stages the GPU texture for usage in CPU memory
+void D3D11VideoFrameBuffer::StageTextures() {
+  // TODO: Last arg should use the number of mip levels from color_texture_,
+  // which I guess is part of its description. Also, we need 2
+  // CopySubresourceRegion calls that use the dimensions of the texture....so we need desc again?
+  // D3D11_TEXTURE2D_DESC color_texture_desc = {};
+  // color_texture_->GetDesc(&color_texture_desc);
+
+  if (color_texture_desc_.ArraySize == 1) {
+    // single double-wide texture
+    context_->CopySubresourceRegion(color_staging_texture_.get(), 0, 0, 0, 0, color_texture_.get(), subresource_index_, nullptr);
+
+    if (depth_texture_.get() != nullptr) {
+      context_->CopyResource(depth_staging_texture_.get(), depth_texture_.get());
+    }
+
+  } else if (color_texture_desc_.ArraySize == 2) {
+    // texture array (2 images)
+    UINT left_eye_color_subresource = D3D11CalcSubresource(0, 0, color_texture_desc_.MipLevels);
+    UINT right_eye_color_subresource = D3D11CalcSubresource(0, 1, color_texture_desc_.MipLevels);
+
+    context_->CopySubresourceRegion(color_staging_texture_.get(), 0, 0, 0, 0, color_texture_.get(), left_eye_color_subresource, nullptr);
+    context_->CopySubresourceRegion(color_staging_texture_.get(), 0, color_texture_desc_.Width, 0, 0, color_texture_.get(), right_eye_color_subresource, nullptr);
+
+    if (depth_texture_.get() != nullptr) {
+      // for single pass copy to staging texture array first, then copy to double-wide/high texture
+      UINT left_eye_depth_subresource = D3D11CalcSubresource(0, 0, depth_texture_desc_.MipLevels);
+      UINT right_eye_depth_subresource = D3D11CalcSubresource(0, 1, depth_texture_desc_.MipLevels);
+#if true
+      context_->CopyResource(depth_staging_texture_array_.get(), depth_texture_.get());
+      context_->CopySubresourceRegion(depth_staging_texture_.get(), 0, 0, 0, 0, depth_staging_texture_array_.get(), left_eye_depth_subresource, nullptr);
+      context_->CopySubresourceRegion(depth_staging_texture_.get(), 0, color_texture_desc_.Width, 0, 0, depth_staging_texture_array_.get(), right_eye_depth_subresource, nullptr);
+#else
+      context_->CopySubresourceRegion(depth_staging_texture_.get(), 0, 0, 0, 0, depth_texture_.get(), left_eye_depth_subresource, nullptr);
+      context_->CopySubresourceRegion(depth_staging_texture_.get(), 0, color_texture_desc_.Width, 0, 0, depth_texture_.get(), right_eye_depth_subresource, nullptr);
+#endif
+    }
+
+  } else {
+    RTC_LOG(LS_WARNING) << "Got frame with ArraySize > 2, not sure what to do with this";
+    // send black frame maybe? I think there were methods for that.
+    // or we use the subresource index that has been set in the decoder (in case
+    // of client), copy that to staging and whatever. Then again, if the decoder
+    // allocates just 2 textures we treat them as eyes even though they're not.
+    // Not sure what the best solution is here.
+  }
+
+}
+
+template<typename T>
+HRESULT D3D11VideoFrameBuffer::UseStagedResource(ID3D11Resource *resource, T/*void T(void*data, int stride)*/ action) {
+  D3D11_MAPPED_SUBRESOURCE mapped = {};
+  HRESULT hr = context_->Map(resource, 0, D3D11_MAP_READ, 0, &mapped);
+  if (SUCCEEDED(hr)) {
+    action(mapped.pData, mapped.RowPitch, mapped.DepthPitch);
+    context_->Unmap(resource, 0);
+  }
+  return hr;
+}
+
+}  // namespace hlr