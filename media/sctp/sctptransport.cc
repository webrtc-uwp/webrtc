/*
 *  Copyright (c) 2012 The WebRTC project authors. All Rights Reserved.
 *
 *  Use of this source code is governed by a BSD-style license
 *  that can be found in the LICENSE file in the root of the source
 *  tree. An additional intellectual property rights grant can be found
 *  in the file PATENTS.  All contributing project authors may
 *  be found in the AUTHORS file in the root of the source tree.
 */

#include <errno.h>
namespace {
// Some ERRNO values get re-#defined to WSA* equivalents in some talk/
// headers. We save the original ones in an enum.
enum PreservedErrno {
  SCTP_EINPROGRESS = EINPROGRESS,
  SCTP_EWOULDBLOCK = EWOULDBLOCK
};
}  // namespace

#include "media/sctp/sctptransport.h"

#include <stdarg.h>
#include <stdio.h>

#include <algorithm>
#include <memory>

#include "media/base/codec.h"
#include "media/base/mediaconstants.h"
#include "media/base/streamparams.h"
#include "p2p/base/dtlstransportinternal.h"  // For PF_NORMAL
#include "rtc_base/arraysize.h"
#include "rtc_base/copyonwritebuffer.h"
#include "rtc_base/criticalsection.h"
#include "rtc_base/helpers.h"
#include "rtc_base/logging.h"
#include "rtc_base/numerics/safe_conversions.h"
#include "rtc_base/stringutils.h"
#include "rtc_base/thread_checker.h"
#include "rtc_base/trace_event.h"
#include "usrsctplib/usrsctp.h"

namespace {

// The biggest SCTP packet. Starting from a 'safe' wire MTU value of 1280,
// take off 80 bytes for DTLS/TURN/TCP/IP overhead.
static constexpr size_t kSctpMtu = 1200;

// The size of the SCTP association send buffer. 256kB, the usrsctp default.
static constexpr int kSendBufferSize = 256 * 1024;

// Set the initial value of the static SCTP Data Engines reference count.
int g_usrsctp_usage_count = 0;
rtc::GlobalLockPod g_usrsctp_lock_;

// DataMessageType is used for the SCTP "Payload Protocol Identifier", as
// defined in http://tools.ietf.org/html/rfc4960#section-14.4
//
// For the list of IANA approved values see:
// http://www.iana.org/assignments/sctp-parameters/sctp-parameters.xml
// The value is not used by SCTP itself. It indicates the protocol running
// on top of SCTP.
enum PayloadProtocolIdentifier {
  PPID_NONE = 0,  // No protocol is specified.
  // Matches the PPIDs in mozilla source and
  // https://datatracker.ietf.org/doc/draft-ietf-rtcweb-data-protocol Sec. 9
  // They're not yet assigned by IANA.
  PPID_CONTROL = 50,
  PPID_BINARY_PARTIAL = 52,
  PPID_BINARY_LAST = 53,
  PPID_TEXT_PARTIAL = 54,
  PPID_TEXT_LAST = 51
};

<<<<<<< HEAD
typedef std::set<uint32_t> StreamSet;

// Returns a comma-separated, human-readable list of the stream IDs in 's'
std::string ListStreams(const StreamSet& s) {
  std::stringstream result;
  bool first = true;
  for (StreamSet::const_iterator it = s.begin(); it != s.end(); ++it) {
    if (!first) {
      result << ", " << *it;
    } else {
      result << *it;
      first = false;
    }
  }
  return result.str();
}

// Returns a pipe-separated, human-readable list of the SCTP_STREAM_RESET
// flags in 'flags'
std::string ListFlags(int flags) {
  std::stringstream result;
  bool first = true;
// Skip past the first 12 chars (strlen("SCTP_STREAM_"))
#define MAKEFLAG(X) \
  { X, const_cast<char *>(#X) + 12 }
  struct flaginfo_t {
    int value;
    const char* name;
  } flaginfo[] = {MAKEFLAG(SCTP_STREAM_RESET_INCOMING_SSN),
                  MAKEFLAG(SCTP_STREAM_RESET_OUTGOING_SSN),
                  MAKEFLAG(SCTP_STREAM_RESET_DENIED),
                  MAKEFLAG(SCTP_STREAM_RESET_FAILED),
                  MAKEFLAG(SCTP_STREAM_CHANGE_DENIED)};
#undef MAKEFLAG
  for (uint32_t i = 0; i < arraysize(flaginfo); ++i) {
    if (flags & flaginfo[i].value) {
      if (!first)
        result << " | ";
      result << flaginfo[i].name;
      first = false;
    }
  }
  return result.str();
}

// Returns a comma-separated, human-readable list of the integers in 'array'.
// All 'num_elems' of them.
std::string ListArray(const uint16_t* array, int num_elems) {
  std::stringstream result;
  for (int i = 0; i < num_elems; ++i) {
    if (i) {
      result << ", " << array[i];
    } else {
      result << array[i];
    }
  }
  return result.str();
}

=======
>>>>>>> a36631cd
// Helper for logging SCTP messages.
#if defined(__GNUC__)
__attribute__((__format__(__printf__, 1, 2)))
#endif
void DebugSctpPrintf(const char* format, ...) {
#if RTC_DCHECK_IS_ON
  char s[255];
  va_list ap;
  va_start(ap, format);
  vsnprintf(s, sizeof(s), format, ap);
  RTC_LOG(LS_INFO) << "SCTP: " << s;
  va_end(ap);
#endif
}

// Get the PPID to use for the terminating fragment of this type.
PayloadProtocolIdentifier GetPpid(cricket::DataMessageType type) {
  switch (type) {
    default:
    case cricket::DMT_NONE:
      return PPID_NONE;
    case cricket::DMT_CONTROL:
      return PPID_CONTROL;
    case cricket::DMT_BINARY:
      return PPID_BINARY_LAST;
    case cricket::DMT_TEXT:
      return PPID_TEXT_LAST;
  }
}

bool GetDataMediaType(PayloadProtocolIdentifier ppid,
                      cricket::DataMessageType* dest) {
  RTC_DCHECK(dest != NULL);
  switch (ppid) {
    case PPID_BINARY_PARTIAL:
    case PPID_BINARY_LAST:
      *dest = cricket::DMT_BINARY;
      return true;

    case PPID_TEXT_PARTIAL:
    case PPID_TEXT_LAST:
      *dest = cricket::DMT_TEXT;
      return true;

    case PPID_CONTROL:
      *dest = cricket::DMT_CONTROL;
      return true;

    case PPID_NONE:
      *dest = cricket::DMT_NONE;
      return true;

    default:
      return false;
  }
}

// Log the packet in text2pcap format, if log level is at LS_VERBOSE.
//
// In order to turn these logs into a pcap file you can use, first filter the
// "SCTP_PACKET" log lines:
//
//   cat chrome_debug.log | grep SCTP_PACKET > filtered.log
//
// Then run through text2pcap:
//
//   text2pcap -t "%H:%M:%S." -D -u 1024,1024 filtered.log filtered.pcap
//
// The value "1024" isn't important, we just need a port for the dummy UDP
// headers generated. Lastly, you should be able to open filtered.pcap in
// Wireshark, then right click a packet and "Decode As..." SCTP.
//
// Why do all this? Because SCTP goes over DTLS, which is encrypted. So just
// getting a normal packet capture won't help you, unless you have the DTLS
// keying material.
void VerboseLogPacket(const void* data, size_t length, int direction) {
  if (RTC_LOG_CHECK_LEVEL(LS_VERBOSE) && length > 0) {
    char* dump_buf;
    // Some downstream project uses an older version of usrsctp that expects
    // a non-const "void*" as first parameter when dumping the packet, so we
    // need to cast the const away here to avoid a compiler error.
    if ((dump_buf = usrsctp_dumppacket(const_cast<void*>(data), length,
                                       direction)) != NULL) {
      RTC_LOG(LS_VERBOSE) << dump_buf;
      usrsctp_freedumpbuffer(dump_buf);
    }
  }
}

}  // namespace

namespace cricket {

// Handles global init/deinit, and mapping from usrsctp callbacks to
// SctpTransport calls.
class SctpTransport::UsrSctpWrapper {
 public:
  static void InitializeUsrSctp() {
    RTC_LOG(LS_INFO) << __FUNCTION__;
    // First argument is udp_encapsulation_port, which is not releveant for our
    // AF_CONN use of sctp.
    usrsctp_init(0, &UsrSctpWrapper::OnSctpOutboundPacket, &DebugSctpPrintf);

    // To turn on/off detailed SCTP debugging. You will also need to have the
    // SCTP_DEBUG cpp defines flag.
    // usrsctp_sysctl_set_sctp_debug_on(SCTP_DEBUG_ALL);

    // TODO(ldixon): Consider turning this on/off.
    usrsctp_sysctl_set_sctp_ecn_enable(0);

    // This is harmless, but we should find out when the library default
    // changes.
    int send_size = usrsctp_sysctl_get_sctp_sendspace();
    if (send_size != kSendBufferSize) {
      RTC_LOG(LS_ERROR) << "Got different send size than expected: "
                        << send_size;
    }

    // TODO(ldixon): Consider turning this on/off.
    // This is not needed right now (we don't do dynamic address changes):
    // If SCTP Auto-ASCONF is enabled, the peer is informed automatically
    // when a new address is added or removed. This feature is enabled by
    // default.
    // usrsctp_sysctl_set_sctp_auto_asconf(0);

    // TODO(ldixon): Consider turning this on/off.
    // Add a blackhole sysctl. Setting it to 1 results in no ABORTs
    // being sent in response to INITs, setting it to 2 results
    // in no ABORTs being sent for received OOTB packets.
    // This is similar to the TCP sysctl.
    //
    // See: http://lakerest.net/pipermail/sctp-coders/2012-January/009438.html
    // See: http://svnweb.freebsd.org/base?view=revision&revision=229805
    // usrsctp_sysctl_set_sctp_blackhole(2);

    // Set the number of default outgoing streams. This is the number we'll
    // send in the SCTP INIT message.
    usrsctp_sysctl_set_sctp_nr_outgoing_streams_default(kMaxSctpStreams);
  }

  static void UninitializeUsrSctp() {
    RTC_LOG(LS_INFO) << __FUNCTION__;
    // usrsctp_finish() may fail if it's called too soon after the transports
    // are
    // closed. Wait and try again until it succeeds for up to 3 seconds.
    for (size_t i = 0; i < 300; ++i) {
      if (usrsctp_finish() == 0) {
        return;
      }

      rtc::Thread::SleepMs(10);
    }
    RTC_LOG(LS_ERROR) << "Failed to shutdown usrsctp.";
  }

  static void IncrementUsrSctpUsageCount() {
    rtc::GlobalLockScope lock(&g_usrsctp_lock_);
    if (!g_usrsctp_usage_count) {
      InitializeUsrSctp();
    }
    ++g_usrsctp_usage_count;
  }

  static void DecrementUsrSctpUsageCount() {
    rtc::GlobalLockScope lock(&g_usrsctp_lock_);
    --g_usrsctp_usage_count;
    if (!g_usrsctp_usage_count) {
      UninitializeUsrSctp();
    }
  }

  // This is the callback usrsctp uses when there's data to send on the network
  // that has been wrapped appropriatly for the SCTP protocol.
  static int OnSctpOutboundPacket(void* addr,
                                  void* data,
                                  size_t length,
                                  uint8_t tos,
                                  uint8_t set_df) {
    SctpTransport* transport = static_cast<SctpTransport*>(addr);
    RTC_LOG(LS_VERBOSE) << "global OnSctpOutboundPacket():"
                        << "addr: " << addr << "; length: " << length
                        << "; tos: " << rtc::ToHex(tos)
                        << "; set_df: " << rtc::ToHex(set_df);

    VerboseLogPacket(data, length, SCTP_DUMP_OUTBOUND);
    // Note: We have to copy the data; the caller will delete it.
    rtc::CopyOnWriteBuffer buf(reinterpret_cast<uint8_t*>(data), length);
    // TODO(deadbeef): Why do we need an AsyncInvoke here? We're already on the
    // right thread and don't need to unwind the stack.
    transport->invoker_.AsyncInvoke<void>(
        RTC_FROM_HERE, transport->network_thread_,
        rtc::Bind(&SctpTransport::OnPacketFromSctpToNetwork, transport, buf));
    return 0;
  }

  // This is the callback called from usrsctp when data has been received, after
  // a packet has been interpreted and parsed by usrsctp and found to contain
  // payload data. It is called by a usrsctp thread. It is assumed this function
  // will free the memory used by 'data'.
  static int OnSctpInboundPacket(struct socket* sock,
                                 union sctp_sockstore addr,
                                 void* data,
                                 size_t length,
                                 struct sctp_rcvinfo rcv,
                                 int flags,
                                 void* ulp_info) {
    SctpTransport* transport = static_cast<SctpTransport*>(ulp_info);
    // Post data to the transport's receiver thread (copying it).
    // TODO(ldixon): Unclear if copy is needed as this method is responsible for
    // memory cleanup. But this does simplify code.
    const PayloadProtocolIdentifier ppid =
        static_cast<PayloadProtocolIdentifier>(
            rtc::HostToNetwork32(rcv.rcv_ppid));
    DataMessageType type = DMT_NONE;
    if (!GetDataMediaType(ppid, &type) && !(flags & MSG_NOTIFICATION)) {
      // It's neither a notification nor a recognized data packet.  Drop it.
      RTC_LOG(LS_ERROR) << "Received an unknown PPID " << ppid
                        << " on an SCTP packet.  Dropping.";
      free(data);
    } else {
      ReceiveDataParams params;

      // Expect only continuation messages belonging to the same sid, usrsctp
      // ensures this.
      RTC_CHECK(transport->partial_message_.size() == 0 ||
                rcv.rcv_sid == transport->partial_message_sid_);

      transport->partial_message_.AppendData(reinterpret_cast<uint8_t*>(data),
                                             length);
      transport->partial_message_sid_ = rcv.rcv_sid;

      free(data);

      // Merge partial messages until they exceed the maximum send buffer size.
      // This enables messages from a single send to be delivered in a single
      // callback. Larger messages (originating from other implementations) will
      // still be delivered in chunks.
      if (!(flags & MSG_EOR) &&
          (transport->partial_message_.size() < kSendBufferSize)) {
        return 1;
      }

      params.sid = rcv.rcv_sid;
      params.seq_num = rcv.rcv_ssn;
      params.timestamp = rcv.rcv_tsn;
      params.type = type;

      // The ownership of the packet transfers to |invoker_|. Using
      // CopyOnWriteBuffer is the most convenient way to do this.
      transport->invoker_.AsyncInvoke<void>(
          RTC_FROM_HERE, transport->network_thread_,
          rtc::Bind(&SctpTransport::OnInboundPacketFromSctpToTransport,
                    transport, transport->partial_message_, params, flags));

      transport->partial_message_.Clear();
    }
    return 1;
  }

  static SctpTransport* GetTransportFromSocket(struct socket* sock) {
    struct sockaddr* addrs = nullptr;
    int naddrs = usrsctp_getladdrs(sock, 0, &addrs);
    if (naddrs <= 0 || addrs[0].sa_family != AF_CONN) {
      return nullptr;
    }
    // usrsctp_getladdrs() returns the addresses bound to this socket, which
    // contains the SctpTransport* as sconn_addr.  Read the pointer,
    // then free the list of addresses once we have the pointer.  We only open
    // AF_CONN sockets, and they should all have the sconn_addr set to the
    // pointer that created them, so [0] is as good as any other.
    struct sockaddr_conn* sconn =
        reinterpret_cast<struct sockaddr_conn*>(&addrs[0]);
    SctpTransport* transport =
        reinterpret_cast<SctpTransport*>(sconn->sconn_addr);
    usrsctp_freeladdrs(addrs);

    return transport;
  }

  static int SendThresholdCallback(struct socket* sock, uint32_t sb_free) {
    // Fired on our I/O thread. SctpTransport::OnPacketReceived() gets
    // a packet containing acknowledgments, which goes into usrsctp_conninput,
    // and then back here.
    SctpTransport* transport = GetTransportFromSocket(sock);
    if (!transport) {
      RTC_LOG(LS_ERROR)
          << "SendThresholdCallback: Failed to get transport for socket "
          << sock;
      return 0;
    }
    transport->OnSendThresholdCallback();
    return 0;
  }
};

SctpTransport::SctpTransport(rtc::Thread* network_thread,
                             rtc::PacketTransportInternal* transport)
    : network_thread_(network_thread),
      transport_(transport),
      was_ever_writable_(transport->writable()) {
  RTC_DCHECK(network_thread_);
  RTC_DCHECK(transport_);
  RTC_DCHECK_RUN_ON(network_thread_);
  ConnectTransportSignals();
}

SctpTransport::~SctpTransport() {
  // Close abruptly; no reset procedure.
  CloseSctpSocket();
}

void SctpTransport::SetDtlsTransport(rtc::PacketTransportInternal* transport) {
  RTC_DCHECK_RUN_ON(network_thread_);
  DisconnectTransportSignals();
  transport_ = transport;
  ConnectTransportSignals();
  if (!was_ever_writable_ && transport && transport->writable()) {
    was_ever_writable_ = true;
    // New transport is writable, now we can start the SCTP connection if Start
    // was called already.
    if (started_) {
      RTC_DCHECK(!sock_);
      Connect();
    }
  }
}

bool SctpTransport::Start(int local_sctp_port, int remote_sctp_port) {
  RTC_DCHECK_RUN_ON(network_thread_);
  if (local_sctp_port == -1) {
    local_sctp_port = kSctpDefaultPort;
  }
  if (remote_sctp_port == -1) {
    remote_sctp_port = kSctpDefaultPort;
  }
  if (started_) {
    if (local_sctp_port != local_port_ || remote_sctp_port != remote_port_) {
      RTC_LOG(LS_ERROR)
          << "Can't change SCTP port after SCTP association formed.";
      return false;
    }
    return true;
  }
  local_port_ = local_sctp_port;
  remote_port_ = remote_sctp_port;
  started_ = true;
  RTC_DCHECK(!sock_);
  // Only try to connect if the DTLS transport has been writable before
  // (indicating that the DTLS handshake is complete).
  if (was_ever_writable_) {
    return Connect();
  }
  return true;
}

bool SctpTransport::OpenStream(int sid) {
  RTC_DCHECK_RUN_ON(network_thread_);
  if (sid > kMaxSctpSid) {
    RTC_LOG(LS_WARNING) << debug_name_ << "->OpenStream(...): "
                        << "Not adding data stream "
                        << "with sid=" << sid << " because sid is too high.";
    return false;
  }
  auto it = stream_status_by_sid_.find(sid);
  if (it == stream_status_by_sid_.end()) {
    stream_status_by_sid_[sid] = StreamStatus();
    return true;
  }
  if (it->second.is_open()) {
    RTC_LOG(LS_WARNING) << debug_name_ << "->OpenStream(...): "
                        << "Not adding data stream "
                        << "with sid=" << sid
                        << " because stream is already open.";
    return false;
  } else {
    RTC_LOG(LS_WARNING) << debug_name_ << "->OpenStream(...): "
                        << "Not adding data stream "
                        << " with sid=" << sid
                        << " because stream is still closing.";
    return false;
  }
}

bool SctpTransport::ResetStream(int sid) {
  RTC_DCHECK_RUN_ON(network_thread_);

  auto it = stream_status_by_sid_.find(sid);
  if (it == stream_status_by_sid_.end() || !it->second.is_open()) {
    RTC_LOG(LS_WARNING) << debug_name_ << "->ResetStream(" << sid
                        << "): stream not open.";
    return false;
  }

  RTC_LOG(LS_VERBOSE) << debug_name_ << "->ResetStream(" << sid << "): "
                      << "Queuing RE-CONFIG chunk.";
  it->second.closure_initiated = true;

  // Signal our stream-reset logic that it should try to send now, if it can.
  SendQueuedStreamResets();

  // The stream will actually get removed when we get the acknowledgment.
  return true;
}

bool SctpTransport::SendData(const SendDataParams& params,
                             const rtc::CopyOnWriteBuffer& payload,
                             SendDataResult* result) {
  RTC_DCHECK_RUN_ON(network_thread_);
  if (result) {
    // Preset |result| to assume an error.  If SendData succeeds, we'll
    // overwrite |*result| once more at the end.
    *result = SDR_ERROR;
  }

  if (!sock_) {
    RTC_LOG(LS_WARNING) << debug_name_ << "->SendData(...): "
                        << "Not sending packet with sid=" << params.sid
                        << " len=" << payload.size() << " before Start().";
    return false;
  }

  if (params.type != DMT_CONTROL) {
    auto it = stream_status_by_sid_.find(params.sid);
    if (it == stream_status_by_sid_.end() || !it->second.is_open()) {
      RTC_LOG(LS_WARNING)
          << debug_name_ << "->SendData(...): "
          << "Not sending data because sid is unknown or closing: "
          << params.sid;
      return false;
    }
  }

  // Send data using SCTP.
  ssize_t send_res = 0;  // result from usrsctp_sendv.
  struct sctp_sendv_spa spa = {0};
  spa.sendv_flags |= SCTP_SEND_SNDINFO_VALID;
  spa.sendv_sndinfo.snd_sid = params.sid;
  spa.sendv_sndinfo.snd_ppid = rtc::HostToNetwork32(GetPpid(params.type));
  spa.sendv_sndinfo.snd_flags |= SCTP_EOR;

  // Ordered implies reliable.
  if (!params.ordered) {
    spa.sendv_sndinfo.snd_flags |= SCTP_UNORDERED;
    if (params.max_rtx_count >= 0 || params.max_rtx_ms == 0) {
      spa.sendv_flags |= SCTP_SEND_PRINFO_VALID;
      spa.sendv_prinfo.pr_policy = SCTP_PR_SCTP_RTX;
      spa.sendv_prinfo.pr_value = params.max_rtx_count;
    } else {
      spa.sendv_flags |= SCTP_SEND_PRINFO_VALID;
      spa.sendv_prinfo.pr_policy = SCTP_PR_SCTP_TTL;
      spa.sendv_prinfo.pr_value = params.max_rtx_ms;
    }
  }

  // We don't fragment.
  send_res = usrsctp_sendv(
      sock_, payload.data(), static_cast<size_t>(payload.size()), NULL, 0, &spa,
      rtc::checked_cast<socklen_t>(sizeof(spa)), SCTP_SENDV_SPA, 0);
  if (send_res < 0) {
    if (errno == SCTP_EWOULDBLOCK) {
      *result = SDR_BLOCK;
      ready_to_send_data_ = false;
      RTC_LOG(LS_INFO) << debug_name_
                       << "->SendData(...): EWOULDBLOCK returned";
    } else {
      RTC_LOG_ERRNO(LS_ERROR) << "ERROR:" << debug_name_ << "->SendData(...): "
                              << " usrsctp_sendv: ";
    }
    return false;
  }
  if (result) {
    // Only way out now is success.
    *result = SDR_SUCCESS;
  }
  return true;
}

bool SctpTransport::ReadyToSendData() {
  RTC_DCHECK_RUN_ON(network_thread_);
  return ready_to_send_data_;
}

void SctpTransport::ConnectTransportSignals() {
  RTC_DCHECK_RUN_ON(network_thread_);
  if (!transport_) {
    return;
  }
  transport_->SignalWritableState.connect(this,
                                          &SctpTransport::OnWritableState);
  transport_->SignalReadPacket.connect(this, &SctpTransport::OnPacketRead);
}

void SctpTransport::DisconnectTransportSignals() {
  RTC_DCHECK_RUN_ON(network_thread_);
  if (!transport_) {
    return;
  }
  transport_->SignalWritableState.disconnect(this);
  transport_->SignalReadPacket.disconnect(this);
}

bool SctpTransport::Connect() {
  RTC_DCHECK_RUN_ON(network_thread_);
  RTC_LOG(LS_VERBOSE) << debug_name_ << "->Connect().";

  // If we already have a socket connection (which shouldn't ever happen), just
  // return.
  RTC_DCHECK(!sock_);
  if (sock_) {
    RTC_LOG(LS_ERROR) << debug_name_
                      << "->Connect(): Ignored as socket "
                         "is already established.";
    return true;
  }

  // If no socket (it was closed) try to start it again. This can happen when
  // the socket we are connecting to closes, does an sctp shutdown handshake,
  // or behaves unexpectedly causing us to perform a CloseSctpSocket.
  if (!OpenSctpSocket()) {
    return false;
  }

  // Note: conversion from int to uint16_t happens on assignment.
  sockaddr_conn local_sconn = GetSctpSockAddr(local_port_);
  if (usrsctp_bind(sock_, reinterpret_cast<sockaddr*>(&local_sconn),
                   sizeof(local_sconn)) < 0) {
    RTC_LOG_ERRNO(LS_ERROR)
        << debug_name_ << "->Connect(): " << ("Failed usrsctp_bind");
    CloseSctpSocket();
    return false;
  }

  // Note: conversion from int to uint16_t happens on assignment.
  sockaddr_conn remote_sconn = GetSctpSockAddr(remote_port_);
  int connect_result = usrsctp_connect(
      sock_, reinterpret_cast<sockaddr*>(&remote_sconn), sizeof(remote_sconn));
  if (connect_result < 0 && errno != SCTP_EINPROGRESS) {
    RTC_LOG_ERRNO(LS_ERROR) << debug_name_ << "->Connect(): "
                            << "Failed usrsctp_connect. got errno=" << errno
                            << ", but wanted " << SCTP_EINPROGRESS;
    CloseSctpSocket();
    return false;
  }
  // Set the MTU and disable MTU discovery.
  // We can only do this after usrsctp_connect or it has no effect.
  sctp_paddrparams params = {{0}};
  memcpy(&params.spp_address, &remote_sconn, sizeof(remote_sconn));
  params.spp_flags = SPP_PMTUD_DISABLE;
  // The MTU value provided specifies the space available for chunks in the
  // packet, so we subtract the SCTP header size.
  params.spp_pathmtu = kSctpMtu - sizeof(struct sctp_common_header);
  if (usrsctp_setsockopt(sock_, IPPROTO_SCTP, SCTP_PEER_ADDR_PARAMS, &params,
                         sizeof(params))) {
    RTC_LOG_ERRNO(LS_ERROR) << debug_name_ << "->Connect(): "
                            << "Failed to set SCTP_PEER_ADDR_PARAMS.";
  }
  // Since this is a fresh SCTP association, we'll always start out with empty
  // queues, so "ReadyToSendData" should be true.
  SetReadyToSendData();
  return true;
}

bool SctpTransport::OpenSctpSocket() {
  RTC_DCHECK_RUN_ON(network_thread_);
  if (sock_) {
    RTC_LOG(LS_WARNING) << debug_name_ << "->OpenSctpSocket(): "
                        << "Ignoring attempt to re-create existing socket.";
    return false;
  }

  UsrSctpWrapper::IncrementUsrSctpUsageCount();

  // If kSendBufferSize isn't reflective of reality, we log an error, but we
  // still have to do something reasonable here.  Look up what the buffer's
  // real size is and set our threshold to something reasonable.
  static const int kSendThreshold = usrsctp_sysctl_get_sctp_sendspace() / 2;

  sock_ = usrsctp_socket(
      AF_CONN, SOCK_STREAM, IPPROTO_SCTP, &UsrSctpWrapper::OnSctpInboundPacket,
      &UsrSctpWrapper::SendThresholdCallback, kSendThreshold, this);
  if (!sock_) {
    RTC_LOG_ERRNO(LS_ERROR) << debug_name_ << "->OpenSctpSocket(): "
                            << "Failed to create SCTP socket.";
    UsrSctpWrapper::DecrementUsrSctpUsageCount();
    return false;
  }

  if (!ConfigureSctpSocket()) {
    usrsctp_close(sock_);
    sock_ = nullptr;
    UsrSctpWrapper::DecrementUsrSctpUsageCount();
    return false;
  }
  // Register this class as an address for usrsctp. This is used by SCTP to
  // direct the packets received (by the created socket) to this class.
  usrsctp_register_address(this);
  return true;
}

bool SctpTransport::ConfigureSctpSocket() {
  RTC_DCHECK_RUN_ON(network_thread_);
  RTC_DCHECK(sock_);
  // Make the socket non-blocking. Connect, close, shutdown etc will not block
  // the thread waiting for the socket operation to complete.
  if (usrsctp_set_non_blocking(sock_, 1) < 0) {
    RTC_LOG_ERRNO(LS_ERROR) << debug_name_ << "->ConfigureSctpSocket(): "
                            << "Failed to set SCTP to non blocking.";
    return false;
  }

  // This ensures that the usrsctp close call deletes the association. This
  // prevents usrsctp from calling OnSctpOutboundPacket with references to
  // this class as the address.
  linger linger_opt;
  linger_opt.l_onoff = 1;
  linger_opt.l_linger = 0;
  if (usrsctp_setsockopt(sock_, SOL_SOCKET, SO_LINGER, &linger_opt,
                         sizeof(linger_opt))) {
    RTC_LOG_ERRNO(LS_ERROR) << debug_name_ << "->ConfigureSctpSocket(): "
                            << "Failed to set SO_LINGER.";
    return false;
  }

  // Enable stream ID resets.
  struct sctp_assoc_value stream_rst;
  stream_rst.assoc_id = SCTP_ALL_ASSOC;
  stream_rst.assoc_value = 1;
  if (usrsctp_setsockopt(sock_, IPPROTO_SCTP, SCTP_ENABLE_STREAM_RESET,
                         &stream_rst, sizeof(stream_rst))) {
    RTC_LOG_ERRNO(LS_ERROR) << debug_name_ << "->ConfigureSctpSocket(): "

                            << "Failed to set SCTP_ENABLE_STREAM_RESET.";
    return false;
  }

  // Nagle.
  uint32_t nodelay = 1;
  if (usrsctp_setsockopt(sock_, IPPROTO_SCTP, SCTP_NODELAY, &nodelay,
                         sizeof(nodelay))) {
    RTC_LOG_ERRNO(LS_ERROR) << debug_name_ << "->ConfigureSctpSocket(): "
                            << "Failed to set SCTP_NODELAY.";
    return false;
  }

  // Explicit EOR.
  uint32_t eor = 1;
  if (usrsctp_setsockopt(sock_, IPPROTO_SCTP, SCTP_EXPLICIT_EOR, &eor,
                         sizeof(eor))) {
    RTC_LOG_ERRNO(LS_ERROR) << debug_name_ << "->ConfigureSctpSocket(): "
                            << "Failed to set SCTP_EXPLICIT_EOR.";
    return false;
  }

  // Subscribe to SCTP event notifications.
  int event_types[] = {SCTP_ASSOC_CHANGE, SCTP_PEER_ADDR_CHANGE,
                       SCTP_SEND_FAILED_EVENT, SCTP_SENDER_DRY_EVENT,
                       SCTP_STREAM_RESET_EVENT};
  struct sctp_event event = {0};
  event.se_assoc_id = SCTP_ALL_ASSOC;
  event.se_on = 1;
  for (size_t i = 0; i < arraysize(event_types); i++) {
    event.se_type = event_types[i];
    if (usrsctp_setsockopt(sock_, IPPROTO_SCTP, SCTP_EVENT, &event,
                           sizeof(event)) < 0) {
      RTC_LOG_ERRNO(LS_ERROR)
          << debug_name_ << "->ConfigureSctpSocket(): "

          << "Failed to set SCTP_EVENT type: " << event.se_type;
      return false;
    }
  }
  return true;
}

void SctpTransport::CloseSctpSocket() {
  RTC_DCHECK_RUN_ON(network_thread_);
  if (sock_) {
    // We assume that SO_LINGER option is set to close the association when
    // close is called. This means that any pending packets in usrsctp will be
    // discarded instead of being sent.
    usrsctp_close(sock_);
    sock_ = nullptr;
    usrsctp_deregister_address(this);
    UsrSctpWrapper::DecrementUsrSctpUsageCount();
    ready_to_send_data_ = false;
  }
}

bool SctpTransport::SendQueuedStreamResets() {
  RTC_DCHECK_RUN_ON(network_thread_);

  // Figure out how many streams need to be reset. We need to do this so we can
  // allocate the right amount of memory for the sctp_reset_streams structure.
  size_t num_streams = std::count_if(
      stream_status_by_sid_.begin(), stream_status_by_sid_.end(),
      [](const std::map<uint32_t, StreamStatus>::value_type& stream) {
        return stream.second.need_outgoing_reset();
      });
  if (num_streams == 0) {
    // Nothing to reset.
    return true;
  }

  RTC_LOG(LS_VERBOSE) << "SendQueuedStreamResets[" << debug_name_
                      << "]: Resetting " << num_streams << " outgoing streams.";

  const size_t num_bytes =
      sizeof(struct sctp_reset_streams) + (num_streams * sizeof(uint16_t));
  std::vector<uint8_t> reset_stream_buf(num_bytes, 0);
  struct sctp_reset_streams* resetp =
      reinterpret_cast<sctp_reset_streams*>(&reset_stream_buf[0]);
  resetp->srs_assoc_id = SCTP_ALL_ASSOC;
  resetp->srs_flags = SCTP_STREAM_RESET_OUTGOING;
  resetp->srs_number_streams = rtc::checked_cast<uint16_t>(num_streams);
  int result_idx = 0;

  for (const std::map<uint32_t, StreamStatus>::value_type& stream :
       stream_status_by_sid_) {
    if (!stream.second.need_outgoing_reset()) {
      continue;
    }
    resetp->srs_stream_list[result_idx++] = stream.first;
  }

  int ret =
      usrsctp_setsockopt(sock_, IPPROTO_SCTP, SCTP_RESET_STREAMS, resetp,
                         rtc::checked_cast<socklen_t>(reset_stream_buf.size()));
  if (ret < 0) {
    // Note that usrsctp only lets us have one reset in progress at a time
    // (even though multiple streams can be reset at once). If this happens,
    // SendQueuedStreamResets will end up called after the current in-progress
    // reset finishes, in OnStreamResetEvent.
    RTC_LOG_ERRNO(LS_WARNING) << debug_name_
                              << "->SendQueuedStreamResets(): "
                                 "Failed to send a stream reset for "
                              << num_streams << " streams";
    return false;
  }

  // Since the usrsctp call completed successfully, update our stream status
  // map to note that we started the outgoing reset.
  for (auto it = stream_status_by_sid_.begin();
       it != stream_status_by_sid_.end(); ++it) {
    if (it->second.need_outgoing_reset()) {
      it->second.outgoing_reset_initiated = true;
    }
  }
  return true;
}

void SctpTransport::SetReadyToSendData() {
  RTC_DCHECK_RUN_ON(network_thread_);
  if (!ready_to_send_data_) {
    ready_to_send_data_ = true;
    SignalReadyToSendData();
  }
}

void SctpTransport::OnWritableState(rtc::PacketTransportInternal* transport) {
  RTC_DCHECK_RUN_ON(network_thread_);
  RTC_DCHECK_EQ(transport_, transport);
  if (!was_ever_writable_ && transport->writable()) {
    was_ever_writable_ = true;
    if (started_) {
      Connect();
    }
  }
}

// Called by network interface when a packet has been received.
void SctpTransport::OnPacketRead(rtc::PacketTransportInternal* transport,
                                 const char* data,
                                 size_t len,
                                 const rtc::PacketTime& packet_time,
                                 int flags) {
  RTC_DCHECK_RUN_ON(network_thread_);
  RTC_DCHECK_EQ(transport_, transport);
  TRACE_EVENT0("webrtc", "SctpTransport::OnPacketRead");

  if (flags & PF_SRTP_BYPASS) {
    // We are only interested in SCTP packets.
    return;
  }

  RTC_LOG(LS_VERBOSE) << debug_name_ << "->OnPacketRead(...): "
                      << " length=" << len << ", started: " << started_;
  // Only give receiving packets to usrsctp after if connected. This enables two
  // peers to each make a connect call, but for them not to receive an INIT
  // packet before they have called connect; least the last receiver of the INIT
  // packet will have called connect, and a connection will be established.
  if (sock_) {
    // Pass received packet to SCTP stack. Once processed by usrsctp, the data
    // will be will be given to the global OnSctpInboundData, and then,
    // marshalled by the AsyncInvoker.
    VerboseLogPacket(data, len, SCTP_DUMP_INBOUND);
    usrsctp_conninput(this, data, len, 0);
  } else {
    // TODO(ldixon): Consider caching the packet for very slightly better
    // reliability.
  }
}

void SctpTransport::OnSendThresholdCallback() {
  RTC_DCHECK_RUN_ON(network_thread_);
  SetReadyToSendData();
}

sockaddr_conn SctpTransport::GetSctpSockAddr(int port) {
  sockaddr_conn sconn = {0};
  sconn.sconn_family = AF_CONN;
#ifdef HAVE_SCONN_LEN
  sconn.sconn_len = sizeof(sockaddr_conn);
#endif
  // Note: conversion from int to uint16_t happens here.
  sconn.sconn_port = rtc::HostToNetwork16(port);
  sconn.sconn_addr = this;
  return sconn;
}

void SctpTransport::OnPacketFromSctpToNetwork(
    const rtc::CopyOnWriteBuffer& buffer) {
  RTC_DCHECK_RUN_ON(network_thread_);
  if (buffer.size() > (kSctpMtu)) {
    RTC_LOG(LS_ERROR) << debug_name_ << "->OnPacketFromSctpToNetwork(...): "
                      << "SCTP seems to have made a packet that is bigger "
                      << "than its official MTU: " << buffer.size()
                      << " vs max of " << kSctpMtu;
  }
  TRACE_EVENT0("webrtc", "SctpTransport::OnPacketFromSctpToNetwork");

  // Don't create noise by trying to send a packet when the DTLS transport isn't
  // even writable.
  if (!transport_ || !transport_->writable()) {
    return;
  }

  // Bon voyage.
  transport_->SendPacket(buffer.data<char>(), buffer.size(),
                         rtc::PacketOptions(), PF_NORMAL);
}

void SctpTransport::OnInboundPacketFromSctpToTransport(
    const rtc::CopyOnWriteBuffer& buffer,
    ReceiveDataParams params,
    int flags) {
  RTC_DCHECK_RUN_ON(network_thread_);
  RTC_LOG(LS_VERBOSE) << debug_name_
                      << "->OnInboundPacketFromSctpToTransport(...): "
                      << "Received SCTP data:"
                      << " sid=" << params.sid
                      << " notification: " << (flags & MSG_NOTIFICATION)
                      << " length=" << buffer.size();
  // Sending a packet with data == NULL (no data) is SCTPs "close the
  // connection" message. This sets sock_ = NULL;
  if (!buffer.size() || !buffer.data()) {
    RTC_LOG(LS_INFO) << debug_name_
                     << "->OnInboundPacketFromSctpToTransport(...): "
                        "No data, closing.";
    return;
  }
  if (flags & MSG_NOTIFICATION) {
    OnNotificationFromSctp(buffer);
  } else {
    OnDataFromSctpToTransport(params, buffer);
  }
}

void SctpTransport::OnDataFromSctpToTransport(
    const ReceiveDataParams& params,
    const rtc::CopyOnWriteBuffer& buffer) {
  RTC_DCHECK_RUN_ON(network_thread_);
  RTC_LOG(LS_VERBOSE) << debug_name_ << "->OnDataFromSctpToTransport(...): "
                      << "Posting with length: " << buffer.size()
                      << " on stream " << params.sid;
  // Reports all received messages to upper layers, no matter whether the sid
  // is known.
  SignalDataReceived(params, buffer);
}

void SctpTransport::OnNotificationFromSctp(
    const rtc::CopyOnWriteBuffer& buffer) {
  RTC_DCHECK_RUN_ON(network_thread_);
  const sctp_notification& notification =
      reinterpret_cast<const sctp_notification&>(*buffer.data());
  RTC_DCHECK(notification.sn_header.sn_length == buffer.size());

  // TODO(ldixon): handle notifications appropriately.
  switch (notification.sn_header.sn_type) {
    case SCTP_ASSOC_CHANGE:
      RTC_LOG(LS_VERBOSE) << "SCTP_ASSOC_CHANGE";
      OnNotificationAssocChange(notification.sn_assoc_change);
      break;
    case SCTP_REMOTE_ERROR:
      RTC_LOG(LS_INFO) << "SCTP_REMOTE_ERROR";
      break;
    case SCTP_SHUTDOWN_EVENT:
      RTC_LOG(LS_INFO) << "SCTP_SHUTDOWN_EVENT";
      break;
    case SCTP_ADAPTATION_INDICATION:
      RTC_LOG(LS_INFO) << "SCTP_ADAPTATION_INDICATION";
      break;
    case SCTP_PARTIAL_DELIVERY_EVENT:
      RTC_LOG(LS_INFO) << "SCTP_PARTIAL_DELIVERY_EVENT";
      break;
    case SCTP_AUTHENTICATION_EVENT:
      RTC_LOG(LS_INFO) << "SCTP_AUTHENTICATION_EVENT";
      break;
    case SCTP_SENDER_DRY_EVENT:
      RTC_LOG(LS_VERBOSE) << "SCTP_SENDER_DRY_EVENT";
      SetReadyToSendData();
      break;
    // TODO(ldixon): Unblock after congestion.
    case SCTP_NOTIFICATIONS_STOPPED_EVENT:
      RTC_LOG(LS_INFO) << "SCTP_NOTIFICATIONS_STOPPED_EVENT";
      break;
    case SCTP_SEND_FAILED_EVENT:
      RTC_LOG(LS_INFO) << "SCTP_SEND_FAILED_EVENT";
      break;
    case SCTP_STREAM_RESET_EVENT:
      OnStreamResetEvent(&notification.sn_strreset_event);
      break;
    case SCTP_ASSOC_RESET_EVENT:
      RTC_LOG(LS_INFO) << "SCTP_ASSOC_RESET_EVENT";
      break;
    case SCTP_STREAM_CHANGE_EVENT:
      RTC_LOG(LS_INFO) << "SCTP_STREAM_CHANGE_EVENT";
      // An acknowledgment we get after our stream resets have gone through,
      // if they've failed.  We log the message, but don't react -- we don't
      // keep around the last-transmitted set of SSIDs we wanted to close for
      // error recovery.  It doesn't seem likely to occur, and if so, likely
      // harmless within the lifetime of a single SCTP association.
      break;
    default:
      RTC_LOG(LS_WARNING) << "Unknown SCTP event: "
                          << notification.sn_header.sn_type;
      break;
  }
}

void SctpTransport::OnNotificationAssocChange(const sctp_assoc_change& change) {
  RTC_DCHECK_RUN_ON(network_thread_);
  switch (change.sac_state) {
    case SCTP_COMM_UP:
      RTC_LOG(LS_VERBOSE) << "Association change SCTP_COMM_UP";
      break;
    case SCTP_COMM_LOST:
      RTC_LOG(LS_INFO) << "Association change SCTP_COMM_LOST";
      break;
    case SCTP_RESTART:
      RTC_LOG(LS_INFO) << "Association change SCTP_RESTART";
      break;
    case SCTP_SHUTDOWN_COMP:
      RTC_LOG(LS_INFO) << "Association change SCTP_SHUTDOWN_COMP";
      break;
    case SCTP_CANT_STR_ASSOC:
      RTC_LOG(LS_INFO) << "Association change SCTP_CANT_STR_ASSOC";
      break;
    default:
      RTC_LOG(LS_INFO) << "Association change UNKNOWN";
      break;
  }
}

void SctpTransport::OnStreamResetEvent(
    const struct sctp_stream_reset_event* evt) {
  RTC_DCHECK_RUN_ON(network_thread_);

  // This callback indicates that a reset is complete for incoming and/or
  // outgoing streams. The reset may have been initiated by us or the remote
  // side.
  const int num_sids = (evt->strreset_length - sizeof(*evt)) /
                       sizeof(evt->strreset_stream_list[0]);

  if (evt->strreset_flags & SCTP_STREAM_RESET_FAILED) {
    // OK, just try sending any previously sent stream resets again. The stream
    // IDs sent over when the RESET_FIALED flag is set seem to be garbage
    // values. Ignore them.
    for (std::map<uint32_t, StreamStatus>::value_type& stream :
         stream_status_by_sid_) {
      stream.second.outgoing_reset_initiated = false;
    }
    SendQueuedStreamResets();
    // TODO(deadbeef): If this happens, the entire SCTP association is in quite
    // crippled state. The SCTP session should be dismantled, and the WebRTC
    // connectivity errored because is clear that the distant party is not
    // playing ball: malforms the transported data.
    return;
  }

  // Loop over the received events and properly update the StreamStatus map.
  for (int i = 0; i < num_sids; i++) {
    const uint32_t sid = evt->strreset_stream_list[i];
    auto it = stream_status_by_sid_.find(sid);
    if (it == stream_status_by_sid_.end()) {
      // This stream is unknown. Sometimes this can be from a
      // RESET_FAILED-related retransmit.
      RTC_LOG(LS_VERBOSE) << "SCTP_STREAM_RESET_EVENT(" << debug_name_
                          << "): Unknown sid " << sid;
      continue;
    }
    StreamStatus& status = it->second;

    if (evt->strreset_flags & SCTP_STREAM_RESET_INCOMING_SSN) {
      RTC_LOG(LS_VERBOSE) << "SCTP_STREAM_RESET_INCOMING_SSN(" << debug_name_
                          << "): sid " << sid;
      status.incoming_reset_complete = true;
      // If we receive an incoming stream reset and we haven't started the
      // closing procedure ourselves, this means the remote side started the
      // closing procedure; fire a signal so that the relevant data channel
      // can change to "closing" (we still need to reset the outgoing stream
      // before it changes to "closed").
      if (!status.closure_initiated) {
        SignalClosingProcedureStartedRemotely(sid);
      }
    }
    if (evt->strreset_flags & SCTP_STREAM_RESET_OUTGOING_SSN) {
      RTC_LOG(LS_VERBOSE) << "SCTP_STREAM_RESET_OUTGOING_SSN(" << debug_name_
                          << "): sid " << sid;
      status.outgoing_reset_complete = true;
    }

    // If this reset completes the closing procedure, remove the stream from
    // our map so we can consider it closed, and fire a signal such that the
    // relevant DataChannel will change its state to "closed" and its ID can be
    // re-used.
    if (status.reset_complete()) {
      stream_status_by_sid_.erase(it);
      SignalClosingProcedureComplete(sid);
    }
  }

  // Always try to send any queued resets because this call indicates that the
  // last outgoing or incoming reset has made some progress.
  SendQueuedStreamResets();
}

}  // namespace cricket<|MERGE_RESOLUTION|>--- conflicted
+++ resolved
@@ -73,68 +73,6 @@
   PPID_TEXT_LAST = 51
 };
 
-<<<<<<< HEAD
-typedef std::set<uint32_t> StreamSet;
-
-// Returns a comma-separated, human-readable list of the stream IDs in 's'
-std::string ListStreams(const StreamSet& s) {
-  std::stringstream result;
-  bool first = true;
-  for (StreamSet::const_iterator it = s.begin(); it != s.end(); ++it) {
-    if (!first) {
-      result << ", " << *it;
-    } else {
-      result << *it;
-      first = false;
-    }
-  }
-  return result.str();
-}
-
-// Returns a pipe-separated, human-readable list of the SCTP_STREAM_RESET
-// flags in 'flags'
-std::string ListFlags(int flags) {
-  std::stringstream result;
-  bool first = true;
-// Skip past the first 12 chars (strlen("SCTP_STREAM_"))
-#define MAKEFLAG(X) \
-  { X, const_cast<char *>(#X) + 12 }
-  struct flaginfo_t {
-    int value;
-    const char* name;
-  } flaginfo[] = {MAKEFLAG(SCTP_STREAM_RESET_INCOMING_SSN),
-                  MAKEFLAG(SCTP_STREAM_RESET_OUTGOING_SSN),
-                  MAKEFLAG(SCTP_STREAM_RESET_DENIED),
-                  MAKEFLAG(SCTP_STREAM_RESET_FAILED),
-                  MAKEFLAG(SCTP_STREAM_CHANGE_DENIED)};
-#undef MAKEFLAG
-  for (uint32_t i = 0; i < arraysize(flaginfo); ++i) {
-    if (flags & flaginfo[i].value) {
-      if (!first)
-        result << " | ";
-      result << flaginfo[i].name;
-      first = false;
-    }
-  }
-  return result.str();
-}
-
-// Returns a comma-separated, human-readable list of the integers in 'array'.
-// All 'num_elems' of them.
-std::string ListArray(const uint16_t* array, int num_elems) {
-  std::stringstream result;
-  for (int i = 0; i < num_elems; ++i) {
-    if (i) {
-      result << ", " << array[i];
-    } else {
-      result << array[i];
-    }
-  }
-  return result.str();
-}
-
-=======
->>>>>>> a36631cd
 // Helper for logging SCTP messages.
 #if defined(__GNUC__)
 __attribute__((__format__(__printf__, 1, 2)))
